--- conflicted
+++ resolved
@@ -1290,7 +1290,7 @@
         v_x: float,
         v_y: float,
         v_rot: float,
-        timestamp: float = time.time(),
+        timestamp: float = now_sec(),
         cmd_duration: float = 0.125,
         body_height: float = 0.0,
         use_obstacle_params: bool = False,
@@ -1312,11 +1312,7 @@
         Returns:
             Tuple of bool success and a string message
         """
-<<<<<<< HEAD
         end_time = timestamp + cmd_duration
-=======
-        end_time = now_sec() + cmd_duration
->>>>>>> 4705eb18
         if body_height:
             current_mobility_params = self.get_mobility_params()
             height_adjusted_params = RobotCommandBuilder.mobility_params(
