from dataclasses import dataclass
import functools
import logging
import math
import os
import time
import traceback
import threading
import typing

import bosdyn.client.auth
from bosdyn.api import arm_command_pb2
from bosdyn.api import geometry_pb2
from bosdyn.api import lease_pb2
from bosdyn.api import point_cloud_pb2
from bosdyn.api import manipulation_api_pb2
from bosdyn.api import robot_command_pb2
from bosdyn.api.spot import robot_command_pb2 as spot_command_pb2
from bosdyn.api import robot_state_pb2
from bosdyn.api import synchronized_command_pb2
from bosdyn.api import trajectory_pb2
from bosdyn.api import world_object_pb2
from bosdyn.api import point_cloud_pb2
from bosdyn.api.graph_nav import graph_nav_pb2
from bosdyn.api.graph_nav import map_pb2
from bosdyn.api.graph_nav import nav_pb2
from bosdyn.client import frame_helpers
from bosdyn.client import math_helpers
from bosdyn.client import robot_command
from bosdyn.client.async_tasks import AsyncPeriodicQuery, AsyncTasks
from bosdyn.client.docking import DockingClient
from bosdyn.client.estop import (
    EstopClient,
    EstopEndpoint,
    EstopKeepAlive,
)
from bosdyn.client.frame_helpers import get_odom_tform_body
from bosdyn.client.graph_nav import GraphNavClient
from bosdyn.client.image import ImageClient
from bosdyn.client.lease import LeaseClient, LeaseKeepAlive
from bosdyn.client.manipulation_api_client import ManipulationApiClient
from bosdyn.client.payload_registration import PayloadNotAuthorizedError
from bosdyn.client.point_cloud import PointCloudClient, build_pc_request
from bosdyn.client.power import safe_power_off, PowerClient, power_on
from bosdyn.client.robot import UnregisteredServiceError, Robot
from bosdyn.client.robot_command import RobotCommandClient, RobotCommandBuilder
from bosdyn.client.robot_state import RobotStateClient
from bosdyn.client.spot_check import SpotCheckClient
from bosdyn.client.time_sync import TimeSyncEndpoint
from bosdyn.client.world_object import WorldObjectClient
from bosdyn.client.license import LicenseClient
from bosdyn.client import ResponseError, RpcError, create_standard_sdk

try:
    from bosdyn.choreography.client.choreography import (
        ChoreographyClient,
    )
    from .spot_dance import SpotDance

    HAVE_CHOREOGRAPHY = True
except ModuleNotFoundError:
    HAVE_CHOREOGRAPHY = False

from bosdyn.geometry import EulerZXY
from bosdyn.util import seconds_to_duration
from google.protobuf.duration_pb2 import Duration

SPOT_CLIENT_NAME = "ros_spot"
MAX_COMMAND_DURATION = 1e5
VELODYNE_SERVICE_NAME = "velodyne-point-cloud"

### Release
from . import graph_nav_util

### Debug
# import graph_nav_util

from bosdyn.api import basic_command_pb2
from google.protobuf.timestamp_pb2 import Timestamp

from .spot_arm import SpotArm
from .spot_check import SpotCheck
from .spot_docking import SpotDocking
from .spot_eap import SpotEAP
from .spot_images import SpotImages
from .spot_world_objects import SpotWorldObjects

from .wrapper_helpers import RobotCommandData, RobotState

"""Service name for getting pointcloud of VLP16 connected to Spot Core"""
point_cloud_sources = ["velodyne-point-cloud"]


def robotToLocalTime(timestamp: Timestamp, robot: Robot) -> Timestamp:
    """Takes a timestamp and an estimated skew and return seconds and nano seconds in local time

    Args:
        timestamp: google.protobuf.Timestamp
        robot: Robot handle to use to get the time skew
    Returns:
        google.protobuf.Timestamp
    """

    rtime = Timestamp()

    rtime.seconds = timestamp.seconds - robot.time_sync.endpoint.clock_skew.seconds
    rtime.nanos = timestamp.nanos - robot.time_sync.endpoint.clock_skew.nanos
    if rtime.nanos < 0:
        rtime.nanos = rtime.nanos + int(1e9)
        rtime.seconds = rtime.seconds - 1

    # Workaround for timestamps being incomplete
    if rtime.seconds < 0:
        rtime.seconds = 0
        rtime.nanos = 0

    return rtime


class MissingSpotArm(Exception):
    """Raised when the arm is not available on the robot"""

    def __init__(self, message="Spot arm not available"):
        # Call the base class constructor with the parameters it needs
        super().__init__(message)


class AsyncRobotState(AsyncPeriodicQuery):
    """Class to get robot state at regular intervals.  get_robot_state_async query sent to the robot at every tick.  Callback registered to defined callback function.

    Attributes:
        client: The Client to a service on the robot
        logger: Logger object
        rate: Rate (Hz) to trigger the query
        callback: Callback function to call when the results of the query are available
    """

    def __init__(self, client, logger, rate, callback):
        super(AsyncRobotState, self).__init__(
            "robot-state", client, logger, period_sec=1.0 / max(rate, 1.0)
        )
        self._callback = None
        if rate > 0.0:
            self._callback = callback

    def _start_query(self):
        if self._callback:
            callback_future = self._client.get_robot_state_async()
            callback_future.add_done_callback(self._callback)
            return callback_future


class AsyncMetrics(AsyncPeriodicQuery):
    """Class to get robot metrics at regular intervals.  get_robot_metrics_async query sent to the robot at every tick.  Callback registered to defined callback function.

    Attributes:
        client: The Client to a service on the robot
        logger: Logger object
        rate: Rate (Hz) to trigger the query
        callback: Callback function to call when the results of the query are available
    """

    def __init__(self, client, logger, rate, callback):
        super(AsyncMetrics, self).__init__(
            "robot-metrics", client, logger, period_sec=1.0 / max(rate, 1.0)
        )
        self._callback = None
        if rate > 0.0:
            self._callback = callback

    def _start_query(self):
        if self._callback:
            callback_future = self._client.get_robot_metrics_async()
            callback_future.add_done_callback(self._callback)
            return callback_future


class AsyncLease(AsyncPeriodicQuery):
    """Class to get lease state at regular intervals.  list_leases_async query sent to the robot at every tick.  Callback registered to defined callback function.

    Attributes:
        client: The Client to a service on the robot
        logger: Logger object
        rate: Rate (Hz) to trigger the query
        callback: Callback function to call when the results of the query are available
    """

    def __init__(self, client, logger, rate, callback):
        super(AsyncLease, self).__init__(
            "lease", client, logger, period_sec=1.0 / max(rate, 1.0)
        )
        self._callback = None
        if rate > 0.0:
            self._callback = callback

    def _start_query(self):
        if self._callback:
            callback_future = self._client.list_leases_async()
            callback_future.add_done_callback(self._callback)
            return callback_future


class AsyncIdle(AsyncPeriodicQuery):
    """
    Class to check if the robot is moving, and if not, command a stand with the set mobility parameters
    """

    def __init__(
        self,
        client: RobotCommandClient,
        logger: logging.Logger,
        rate: float,
        spot_wrapper,
    ) -> None:
        """
        Attributes:
            client: The Client to a service on the robot
            logger: Logger object
            rate: Rate (Hz) to trigger the query
            spot_wrapper: A handle to the wrapper library
        """
        super(AsyncIdle, self).__init__("idle", client, logger, period_sec=1.0 / rate)
        self._spot_wrapper: SpotWrapper = spot_wrapper

    def _start_query(self) -> None:
        if self._spot_wrapper.last_stand_command is not None:
            try:
                response = self._client.robot_command_feedback(
                    self._spot_wrapper.last_stand_command
                )
                status = (
                    response.feedback.synchronized_feedback.mobility_command_feedback.stand_feedback.status
                )
                self._spot_wrapper.is_sitting = False
                if status == basic_command_pb2.StandCommand.Feedback.STATUS_IS_STANDING:
                    self._spot_wrapper.is_standing = True
                    self._spot_wrapper.last_stand_command = None
                elif (
                    status == basic_command_pb2.StandCommand.Feedback.STATUS_IN_PROGRESS
                ):
                    self._spot_wrapper.is_standing = False
                else:
                    self._logger.warning("Stand command in unknown state")
                    self._spot_wrapper.is_standing = False
            except (ResponseError, RpcError) as e:
                self._logger.error("Error when getting robot command feedback: %s", e)
                self._spot_wrapper.last_stand_command = None

        if self._spot_wrapper.last_sit_command is not None:
            try:
                self._spot_wrapper.is_standing = False
                response = self._client.robot_command_feedback(
                    self._spot_wrapper.last_sit_command
                )
                if (
                    response.feedback.synchronized_feedback.mobility_command_feedback.sit_feedback.status
                    == basic_command_pb2.SitCommand.Feedback.STATUS_IS_SITTING
                ):
                    self._spot_wrapper.is_sitting = True
                    self._spot_wrapper.last_sit_command = None
                else:
                    self._spot_wrapper.is_sitting = False
            except (ResponseError, RpcError) as e:
                self._logger.error("Error when getting robot command feedback: %s", e)
                self._spot_wrapper.last_sit_command = None

        is_moving = False

        if self._spot_wrapper.last_velocity_command_time is not None:
            if time.time() < self._spot_wrapper.last_velocity_command_time:
                is_moving = True
            else:
                self._spot_wrapper.last_velocity_command_time = None

        if self._spot_wrapper.last_trajectory_command is not None:
            try:
                response = self._client.robot_command_feedback(
                    self._spot_wrapper.last_trajectory_command
                )
                status = (
                    response.feedback.synchronized_feedback.mobility_command_feedback.se2_trajectory_feedback.status
                )
                # STATUS_AT_GOAL always means that the robot reached the goal. If the trajectory command did not
                # request precise positioning, then STATUS_NEAR_GOAL also counts as reaching the goal
                if (
                    status
                    == basic_command_pb2.SE2TrajectoryCommand.Feedback.STATUS_AT_GOAL
                    or (
                        status
                        == basic_command_pb2.SE2TrajectoryCommand.Feedback.STATUS_NEAR_GOAL
                        and not self._spot_wrapper.last_trajectory_command_precise
                    )
                ):
                    self._spot_wrapper.at_goal = True
                    # Clear the command once at the goal
                    self._spot_wrapper.last_trajectory_command = None
                    self._spot_wrapper._trajectory_status_unknown = False
                elif (
                    status
                    == basic_command_pb2.SE2TrajectoryCommand.Feedback.STATUS_GOING_TO_GOAL
                ):
                    is_moving = True
                elif (
                    status
                    == basic_command_pb2.SE2TrajectoryCommand.Feedback.STATUS_NEAR_GOAL
                ):
                    is_moving = True
                    self._spot_wrapper.near_goal = True
                elif (
                    status
                    == basic_command_pb2.SE2TrajectoryCommand.Feedback.STATUS_UNKNOWN
                ):
                    self._spot_wrapper.trajectory_status_unknown = True
                    self._spot_wrapper.last_trajectory_command = None
                else:
                    self._logger.error(
                        "Received trajectory command status outside of expected range, value is {}".format(
                            status
                        )
                    )
                    self._spot_wrapper.last_trajectory_command = None
            except (ResponseError, RpcError) as e:
                self._logger.error("Error when getting robot command feedback: %s", e)
                self._spot_wrapper.last_trajectory_command = None

        self._spot_wrapper.is_moving = is_moving

        # We must check if any command currently has a non-None value for its id. If we don't do this, this stand
        # command can cause other commands to be interrupted before they get to start
        if (
            self._spot_wrapper.is_standing
            and self._spot_wrapper._continually_try_stand
            and not self._spot_wrapper.is_moving
            and self._spot_wrapper.last_trajectory_command is not None
            and self._spot_wrapper.last_stand_command is not None
            and self._spot_wrapper.last_velocity_command_time is not None
            and self._spot_wrapper.last_docking_command is not None
        ):
            self._spot_wrapper.stand(False)


class AsyncEStopMonitor(AsyncPeriodicQuery):
    """Class to check if the estop endpoint is still valid

    Attributes:
        client: The Client to a service on the robot
        logger: Logger object
        rate: Rate (Hz) to trigger the query
        spot_wrapper: A handle to the wrapper library
    """

    def __init__(self, client, logger, rate, spot_wrapper):
        super(AsyncEStopMonitor, self).__init__(
            "estop_alive", client, logger, period_sec=1.0 / rate
        )
        self._spot_wrapper = spot_wrapper

    def _start_query(self):
        if not self._spot_wrapper._estop_keepalive:
            self._logger.debug("No keepalive yet - the lease has not been claimed.")
            return

        last_estop_status = self._spot_wrapper._estop_keepalive.status_queue.queue[-1]
        if (
            last_estop_status[0]
            == self._spot_wrapper._estop_keepalive.KeepAliveStatus.ERROR
        ):
            self._logger.error(
                "Estop keepalive has an error: {}".format(last_estop_status[1])
            )
        elif (
            last_estop_status
            == self._spot_wrapper._estop_keepalive.KeepAliveStatus.DISABLED
        ):
            self._logger.error(
                "Estop keepalive is disabled: {}".format(last_estop_status[1])
            )
        else:
            # estop keepalive is ok
            pass


def try_claim(func=None, *, power_on=False):
    """
    Decorator which tries to acquire the lease before executing the wrapped function

    the _func=None and * args are required to allow this decorator to be used with or without arguments

    Args:
        func: Function that is being wrapped
        power_on: If true, power on after claiming the lease

    Returns:
        Decorator which will wrap the decorated function
    """
    # If this decorator is being used without the power_on arg, return it as if it was called with that arg specified
    if func is None:
        return functools.partial(try_claim, power_on=power_on)

    @functools.wraps(func)
    def wrapper_try_claim(self, *args, **kwargs):
        if self._get_lease_on_action:
            if power_on:
                # Power on is also wrapped by this decorator so if we request power on the lease will also be claimed
                response = self.power_on()
            else:
                response = self.claim()
            if not response[0]:
                return response
        return func(self, *args, **kwargs)

    return wrapper_try_claim


class SpotWrapper:
    """Generic wrapper class to encompass release 1.1.4 API features as well as maintaining leases automatically"""

    def __init__(
        self,
        username: str,
        password: str,
        hostname: str,
        robot_name: str,
        logger: logging.Logger,
        start_estop: bool = True,
        estop_timeout: float = 9.0,
        rates: typing.Optional[typing.Dict[str, float]] = None,
        callbacks: typing.Optional[typing.Dict[str, typing.Callable]] = None,
        use_take_lease: bool = False,
        get_lease_on_action: bool = False,
        continually_try_stand: bool = True,
        rgb_cameras: bool = True,
        payload_credentials_file: str = None,
    ) -> None:
        """
        Args:
            username: Username for authentication with the robot
            password: Password for authentication with the robot
            hostname: ip address or hostname of the robot
            robot_name: Optional name of the robot
            start_estop: If true, the wrapper will be an estop endpoint
            estop_timeout: Timeout for the estop in seconds. The SDK will check in with the wrapper at a rate of
                           estop_timeout/3 and if there is no communication the robot will execute a gentle stop.
            rates: Dictionary of rates to apply when retrieving various data from the robot # TODO this should be an object to be unambiguous
            callbacks: Dictionary of callbacks which should be called when certain data is retrieved # TODO this should be an object to be unambiguous
            use_take_lease: Use take instead of acquire to get leases. This will forcefully take the lease from any
                            other lease owner.
            get_lease_on_action: If true, attempt to acquire a lease when performing an action which requires a
                                 lease. Otherwise, the user must manually take the lease. This will also attempt to
                                 power on the robot for commands which require it - stand, rollover, self-right.
            continually_try_stand: If the robot expects to be standing and is not, command a stand.  This can result
                                   in strange behavior if you use the wrapper and tablet together.
            rgb_cameras: If the robot has only body-cameras with greyscale images, this must be set to false.
        """
        self._username = username
        self._password = password
        self._hostname = hostname
        self._payload_credentials_file = payload_credentials_file
        self._robot_name = robot_name
        self._rates = rates or {}
        self._callbacks = callbacks or {}
        self._use_take_lease = use_take_lease
        self._get_lease_on_action = get_lease_on_action
        self._continually_try_stand = continually_try_stand
        self._rgb_cameras = rgb_cameras
        self._frame_prefix = ""
        if robot_name is not None:
            self._frame_prefix = robot_name + "/"
        self._logger = logger
        self._estop_timeout = estop_timeout
        self._start_estop = start_estop
        self._keep_alive = True
        self._lease_keepalive = None
        self._valid = True

        self._mobility_params = RobotCommandBuilder.mobility_params()
        self._state = RobotState()
        self._trajectory_status_unknown = False
        self._command_data = RobotCommandData()

<<<<<<< HEAD
        self._navigate_to_dynamic_feedback = ""
        self._graphnav_lock = threading.Lock()
        self._navigating = False

        self._front_image_requests = []
        for source in front_image_sources:
            self._front_image_requests.append(
                build_image_request(source, image_format=image_pb2.Image.FORMAT_RAW)
            )

        self._side_image_requests = []
        for source in side_image_sources:
            self._side_image_requests.append(
                build_image_request(source, image_format=image_pb2.Image.FORMAT_RAW)
            )

        self._rear_image_requests = []
        for source in rear_image_sources:
            self._rear_image_requests.append(
                build_image_request(source, image_format=image_pb2.Image.FORMAT_RAW)
            )

        self._hand_image_requests = []
        for source in hand_image_sources:
            self._hand_image_requests.append(
                build_image_request(source, image_format=image_pb2.Image.FORMAT_RAW)
            )

        self._camera_image_requests = []
        for camera_source in CAMERA_IMAGE_SOURCES:
            self._camera_image_requests.append(
                build_image_request(
                    camera_source,
                    image_format=image_pb2.Image.FORMAT_JPEG,
                    pixel_format=image_pb2.Image.PIXEL_FORMAT_RGB_U8
                    if self._rgb_cameras
                    else image_pb2.Image.PIXEL_FORMAT_GREYSCALE_U8,
                    quality_percent=50,
                )
            )

        self._depth_image_requests = []
        for camera_source in DEPTH_IMAGE_SOURCES:
            self._depth_image_requests.append(
                build_image_request(
                    camera_source, pixel_format=image_pb2.Image.PIXEL_FORMAT_DEPTH_U16
                )
            )

        self._depth_registered_image_requests = []
        for camera_source in DEPTH_REGISTERED_IMAGE_SOURCES:
            self._depth_registered_image_requests.append(
                build_image_request(
                    camera_source, pixel_format=image_pb2.Image.PIXEL_FORMAT_DEPTH_U16
                )
            )
=======
        self._point_cloud_requests = []
        for source in point_cloud_sources:
            self._point_cloud_requests.append(build_pc_request(source))
>>>>>>> 1a04e5da

        try:
            self._sdk = create_standard_sdk(SPOT_CLIENT_NAME)
        except Exception as e:
            self._logger.error("Error creating SDK object: %s", e)
            self._valid = False
            return
        if HAVE_CHOREOGRAPHY:
            self._sdk.register_service_client(ChoreographyClient)
        self._logger.info("Initialising robot at {}".format(self._hostname))
        self._robot = self._sdk.create_robot(self._hostname)

        authenticated = False
        if self._payload_credentials_file:
            authenticated = self.authenticate_from_payload_credentials(
                self._robot, self._payload_credentials_file, self._logger
            )
        else:
            authenticated = self.authenticate(
                self._robot, self._username, self._password, self._logger
            )

        if not authenticated:
            self._valid = False
            return

        if not self._robot:
            self._logger.error("Failed to create robot object")
            self._valid = False
            return

        self._logger.info("Creating clients...")
        initialised = False
        while not initialised:
            try:
                self._robot_state_client = self._robot.ensure_client(
                    RobotStateClient.default_service_name
                )
                self._world_objects_client = self._robot.ensure_client(
                    WorldObjectClient.default_service_name
                )
                self._robot_command_client = self._robot.ensure_client(
                    RobotCommandClient.default_service_name
                )
                self._graph_nav_client = self._robot.ensure_client(
                    GraphNavClient.default_service_name
                )
                self._power_client = self._robot.ensure_client(
                    PowerClient.default_service_name
                )
                self._lease_client = self._robot.ensure_client(
                    LeaseClient.default_service_name
                )
                self._lease_wallet = self._lease_client.lease_wallet
                self._image_client = self._robot.ensure_client(
                    ImageClient.default_service_name
                )
                self._estop_client = self._robot.ensure_client(
                    EstopClient.default_service_name
                )
                self._docking_client = self._robot.ensure_client(
                    DockingClient.default_service_name
                )
                self._spot_check_client = self._robot.ensure_client(
                    SpotCheckClient.default_service_name
                )
                self._license_client = self._robot.ensure_client(
                    LicenseClient.default_service_name
                )

                if HAVE_CHOREOGRAPHY:
                    if self._license_client.get_feature_enabled(
                        [ChoreographyClient.license_name]
                    )[ChoreographyClient.license_name]:
                        self._is_licensed_for_choreography = True
                        self._choreography_client = self._robot.ensure_client(
                            ChoreographyClient.default_service_name
                        )
                    else:
                        self._logger.info("Robot is not licensed for choreography")
                        self._is_licensed_for_choreography = False
                        self._choreography_client = None
                else:
                    self._logger.info("Choreography is not available.")
                    self._choreography_client = None
                    self._is_licensed_for_choreography = False

                try:
                    self._point_cloud_client = self._robot.ensure_client(
                        VELODYNE_SERVICE_NAME
                    )
                except UnregisteredServiceError:
                    self._point_cloud_client = None
                    self._logger.info("No velodyne point cloud service is available.")

                if self._robot.has_arm():
                    self._manipulation_api_client = self._robot.ensure_client(
                        ManipulationApiClient.default_service_name
                    )
                else:
                    self._manipulation_api_client = None
                    self._logger.info("Manipulation API is not available.")

                initialised = True
            except Exception as e:
                sleep_secs = 15
                self._logger.warning(
                    "Unable to create client service: {}. This usually means the robot hasn't "
                    "finished booting yet. Will wait {} seconds and try again.".format(
                        e, sleep_secs
                    )
                )
                time.sleep(sleep_secs)

        # Store the most recent knowledge of the state of the robot based on rpc calls.
        self._init_current_graph_nav_state()

        velocity_max = geometry_pb2.SE2Velocity(linear = geometry_pb2.Vec2(x = 1, y = 1), angular = 1)
        velocity_min = geometry_pb2.SE2Velocity(linear = geometry_pb2.Vec2(x = - 1, y = - 1), angular = -1)
        velocity_params = geometry_pb2.SE2VelocityLimit(max_vel = velocity_max, min_vel = velocity_min)
        self.graphnav_travel_params = self._graph_nav_client.generate_travel_params(1, 6.4, velocity_params)
        self._graphnav_vel_zero = False
        self._graphnav_vel_negative = False
        

        # Async Tasks
        self._async_task_list = []
        self._robot_state_task = AsyncRobotState(
            self._robot_state_client,
            self._logger,
            max(0.0, self._rates.get("robot_state", 0.0)),
            self._callbacks.get("robot_state", None),
        )
        self._robot_metrics_task = AsyncMetrics(
            self._robot_state_client,
            self._logger,
            max(0.0, self._rates.get("metrics", 0.0)),
            self._callbacks.get("metrics", None),
        )
        self._lease_task = AsyncLease(
            self._lease_client,
            self._logger,
            max(0.0, self._rates.get("lease", 0.0)),
            self._callbacks.get("lease", None),
        )
        self._idle_task = AsyncIdle(
            self._robot_command_client, self._logger, 10.0, self
        )
        self._estop_monitor = AsyncEStopMonitor(
            self._estop_client, self._logger, 20.0, self
        )

        self._estop_endpoint = None
        self._estop_keepalive = None

        robot_tasks = [
            self._robot_state_task,
            self._robot_metrics_task,
            self._lease_task,
            self._idle_task,
            self._estop_monitor,
        ]

        self._spot_check = SpotCheck(
            self._robot,
            self._logger,
            self._state,
            self._spot_check_client,
            self._robot_command_client,
            self._lease_client,
        )

        if self._robot.has_arm():
            self._spot_arm = SpotArm(
                self._robot,
                self._logger,
                self._state,
                self._robot_command_client,
                self._manipulation_api_client,
                self._robot_state_client,
                MAX_COMMAND_DURATION,
            )
        else:
            self._spot_arm = None

        self._spot_images = SpotImages(self._robot, self._logger, self._image_client)

        self._spot_docking = SpotDocking(
            self._robot,
            self._logger,
            self._state,
            self._command_data,
            self._docking_client,
            self._robot_command_client,
        )

        if self._point_cloud_client:
            self._spot_eap = SpotEAP(
                self._logger,
                self._point_cloud_client,
                point_cloud_sources,
                # If the parameter isn't given assume we don't want any clouds
                self._rates.get("point_cloud", 0.0),
                self._callbacks.get("lidar_points", None),
            )
            self._point_cloud_task = self._spot_eap.async_task
            robot_tasks.append(self._point_cloud_task)
        else:
            self._spot_eap = None

        self._spot_world_objects = SpotWorldObjects(
            self._logger,
            self._world_objects_client,
            self._rates.get("world_objects", 10),
            self._callbacks.get("world_objects", None),
        )
        self._world_objects_task = self._spot_world_objects.async_task
        robot_tasks.append(self._world_objects_task)

        self._async_tasks = AsyncTasks(robot_tasks)

        if self._is_licensed_for_choreography:
            self._spot_dance = SpotDance(
                self._robot, self._choreography_client, self._logger
            )

        self._robot_id = None
        self._lease = None

    @staticmethod
    def authenticate(
        robot: Robot, username: str, password: str, logger: logging.Logger
    ) -> bool:
        """
        Authenticate with a robot through the bosdyn API. A blocking function which will wait until authenticated (if
        the robot is still booting) or login fails

        Args:
            robot: Robot object which we are authenticating with
            username: Username to authenticate with
            password: Password for the given username
            logger: Logger with which to print messages

        Returns:
            boolean indicating whether authentication was successful
        """
        authenticated = False
        while not authenticated:
            try:
                logger.info("Trying to authenticate with robot...")
                robot.authenticate(username, password)
                robot.time_sync.wait_for_sync(10)
                logger.info("Successfully authenticated.")
                authenticated = True
            except RpcError as err:
                sleep_secs = 15
                logger.warn(
                    "Failed to communicate with robot: {}\nEnsure the robot is powered on and you can "
                    "ping {}. Robot may still be booting. Will retry in {} seconds".format(
                        err, robot.address, sleep_secs
                    )
                )
                time.sleep(sleep_secs)
            except bosdyn.client.auth.InvalidLoginError as err:
                logger.error("Failed to log in to robot: {}".format(err))
                raise err

        return authenticated

    @staticmethod
    def authenticate_from_payload_credentials(
        robot: Robot, payload_credentials_file: str, logger: logging.Logger
    ) -> bool:
        """
        Authenticate with a robot through the bosdyn API from payload credentials. A blocking function which will
        wait until authenticated (if the robot is still booting) or login fails

        Args:
            robot: Robot object which we are authenticating with
            payload_credentials_file: Path to the file to read payload credentials from
            logger: Logger with which to print messages

        Returns:

        """
        authenticated = False
        while not authenticated:
            try:
                logger.info(
                    "Trying to authenticate with robot from payload credentials..."
                )
                robot.authenticate_from_payload_credentials(
                    *bosdyn.client.util.read_payload_credentials(
                        payload_credentials_file
                    )
                )
                robot.time_sync.wait_for_sync(10)
                logger.info("Successfully authenticated.")
                authenticated = True
            except RpcError as err:
                sleep_secs = 15
                logger.warn(
                    "Failed to communicate with robot: {}\nEnsure the robot is powered on and you can "
                    "ping {}. Robot may still be booting. Will retry in {} seconds".format(
                        err, robot.address, sleep_secs
                    )
                )
                time.sleep(sleep_secs)
            except PayloadNotAuthorizedError as err:
                logger.error("Failed to authorize payload: {}".format(err))
                raise err

        return authenticated

    @property
    def robot_name(self) -> str:
        return self._robot_name

    @property
    def frame_prefix(self) -> str:
        return self._frame_prefix

    @property
    def spot_arm(self) -> SpotArm:
        """Return SpotArm instance"""
        if not self._robot.has_arm():
            raise MissingSpotArm()
        else:
            return self._spot_arm

    @property
    def spot_check(self) -> SpotCheck:
        """Return SpotCheck instance"""
        return self._spot_check

    @property
    def spot_eap_lidar(self) -> typing.Optional[SpotEAP]:
        """Return SpotEAP instance"""
        return self._spot_eap

    @property
    def logger(self) -> logging.Logger:
        """Return logger instance of the SpotWrapper"""
        return self._logger

    @property
    def is_valid(self) -> bool:
        """Return boolean indicating if the wrapper initialized successfully"""
        return self._valid

    @property
    def id(self) -> str:
        """Return robot's ID"""
        return self._robot_id

    @property
    def robot_state(self) -> robot_state_pb2.RobotState:
        """Return latest proto from the _robot_state_task"""
        return self._robot_state_task.proto

    @property
    def metrics(self) -> robot_state_pb2.RobotMetrics:
        """Return latest proto from the _robot_metrics_task"""
        return self._robot_metrics_task.proto

    @property
    def lease(self) -> typing.List[lease_pb2.LeaseResource]:
        """Return latest proto from the _lease_task"""
        return self._lease_task.proto

    @property
    def spot_images(self) -> SpotImages:
        """Return SpotImages instance"""
        return self._spot_images

    @property
    def spot_world_objects(self) -> SpotWorldObjects:
        """Return SpotWorldObjects instance"""
        return self._spot_world_objects

    @property
    def spot_docking(self) -> SpotDocking:
        """Return SpotDocking instance"""
        return self._spot_docking

    @property
    def world_objects(self) -> world_object_pb2.ListWorldObjectResponse:
        """Return most recent proto from _world_objects_task"""
        return self.spot_world_objects.async_task.proto

    @property
    def point_clouds(self) -> typing.List[point_cloud_pb2.PointCloudResponse]:
        """Return latest proto from the _point_cloud_task"""
        return self.spot_eap_lidar.async_task.proto

    @property
    def is_standing(self) -> bool:
        """Return boolean of standing state"""
        return self._state.is_standing

    @is_standing.setter
    def is_standing(self, state: bool) -> None:
        self._state.is_standing = state

    @property
    def is_sitting(self) -> bool:
        """Return boolean of standing state"""
        return self._state.is_sitting

    @is_sitting.setter
    def is_sitting(self, state: bool) -> None:
        self._state.is_sitting = state

    @property
    def is_moving(self) -> bool:
        """Return boolean of walking state"""
        return self._state.is_moving

    @is_moving.setter
    def is_moving(self, state: bool) -> None:
        self._state.is_moving = state

    @property
    def near_goal(self) -> bool:
        return self._state.near_goal

    @near_goal.setter
    def near_goal(self, state: bool) -> None:
        self._state.near_goal = state

    @property
    def at_goal(self) -> bool:
        return self._state.at_goal

    @at_goal.setter
    def at_goal(self, state: bool) -> None:
        self._state.at_goal = state

    @property
    def last_stand_command(self) -> typing.Optional[int]:
        return self._command_data.last_stand_command

    @last_stand_command.setter
    def last_stand_command(self, command_id: int) -> None:
        self._command_data.last_stand_command = command_id

    @property
    def last_sit_command(self) -> typing.Optional[int]:
        return self._command_data.last_sit_command

    @last_sit_command.setter
    def last_sit_command(self, command_id: int) -> None:
        self._command_data.last_sit_command = command_id

    @property
    def last_docking_command(self) -> typing.Optional[int]:
        return self._command_data.last_docking_command

    @last_docking_command.setter
    def last_docking_command(self, command_id: int) -> None:
        self._command_data.last_docking_command = command_id

    @property
    def last_trajectory_command(self) -> typing.Optional[int]:
        return self._command_data.last_trajectory_command

    @last_trajectory_command.setter
    def last_trajectory_command(self, command_id: int) -> None:
        self._command_data.last_trajectory_command = command_id

    @property
    def last_trajectory_command_precise(self) -> typing.Optional[bool]:
        return self._command_data.last_trajectory_command_precise

    @last_trajectory_command_precise.setter
    def last_trajectory_command_precise(self, was_precise: bool) -> None:
        self._command_data.last_trajectory_command_precise = was_precise

    @property
    def last_velocity_command_time(self) -> typing.Optional[float]:
        return self._command_data.last_velocity_command_time

    @last_velocity_command_time.setter
    def last_velocity_command_time(self, command_time: float) -> None:
        self._command_data.last_velocity_command_time = command_time

    def is_estopped(self, timeout: typing.Optional[float] = None) -> bool:
        return self._robot.is_estopped(timeout=timeout)

    def has_arm(self, timeout: typing.Optional[float] = None) -> bool:
        return self._robot.has_arm(timeout=timeout)

    @property
    def time_skew(self) -> Timestamp:
        """Return the time skew between local and spot time"""
        return self._robot.time_sync.endpoint.clock_skew

    def resetMobilityParams(self) -> None:
        """
        Resets the mobility parameters used for motion commands to the default values provided by the bosdyn api.
        Returns:
        """
        self._mobility_params = RobotCommandBuilder.mobility_params()

    def robotToLocalTime(self, timestamp: Timestamp) -> Timestamp:
        """Takes a timestamp and an estimated skew and return seconds and nano seconds in local time

        Args:
            timestamp: google.protobuf.Timestamp
        Returns:
            google.protobuf.Timestamp
        """
        return robotToLocalTime(timestamp, self._robot)

    def claim(self) -> typing.Tuple[bool, str]:
        """Get a lease for the robot, a handle on the estop endpoint, and the ID of the robot."""
        if self.lease is not None:
            for resource in self.lease:
                if (
                    resource.resource == "all-leases"
                    and SPOT_CLIENT_NAME in resource.lease_owner.client_name
                ):
                    return True, "We already claimed the lease"

        try:
            self._robot_id = self._robot.get_id()
            self.getLease()
            if self._start_estop and not self.check_is_powered_on():
                # If we are requested to start the estop, and the robot is not already powered on, then we reset the
                # estop. The robot already being powered on is relevant when the lease is being taken from someone
                # else who may already have the motor cut power authority - in this case we cannot take that
                # authority as the robot would have to sit down.
                self.resetEStop()
            return True, "Success"
        except (ResponseError, RpcError) as err:
            self._logger.error("Failed to initialize robot communication: %s", err)
            return False, str(err)
        except Exception as err:
            self._logger.error(traceback.format_exc())
            return False, str(err)

    def updateTasks(self) -> None:
        """Loop through all periodic tasks and update their data if needed."""
        try:
            self._async_tasks.update()
        except Exception as e:
            self._logger.error(f"Update tasks failed with error: {str(e)}")

    def resetEStop(self) -> None:
        """Get keepalive for eStop"""
        self._estop_endpoint = EstopEndpoint(
            self._estop_client, SPOT_CLIENT_NAME, self._estop_timeout
        )
        self._estop_endpoint.force_simple_setup()  # Set this endpoint as the robot's sole estop.
        self._estop_keepalive = EstopKeepAlive(self._estop_endpoint)

    def assertEStop(self, severe: bool = True) -> typing.Tuple[bool, str]:
        """Forces the robot into eStop state.

        Args:
            severe: Default True - If true, will cut motor power immediately.  If false, will try to settle the robot on the ground first
        """
        try:
            if severe:
                self._estop_keepalive.stop()
            else:
                self._estop_keepalive.settle_then_cut()

            return True, "Success"
        except Exception as e:
            return False, f"Exception while attempting to estop: {e}"

    def disengageEStop(self) -> typing.Tuple[bool, str]:
        """Disengages the E-Stop"""
        try:
            self._estop_keepalive.allow()
            return True, "Success"
        except Exception as e:
            return False, f"Exception while attempting to disengage estop {e}"

    def releaseEStop(self) -> None:
        """Stop eStop keepalive"""
        if self._estop_keepalive:
            self._estop_keepalive.stop()
            self._estop_keepalive = None
            self._estop_endpoint = None

    def getLease(self) -> None:
        """Get a lease for the robot and keep the lease alive automatically."""
        if self._use_take_lease:
            self._lease = self._lease_client.take()
        else:
            self._lease = self._lease_client.acquire()

        self._lease_keepalive = LeaseKeepAlive(self._lease_client)

    def releaseLease(self) -> None:
        """Return the lease on the body."""
        if self._lease:
            self._lease_client.return_lease(self._lease)
            self._lease = None

    def release(self) -> typing.Tuple[bool, str]:
        """Return the lease on the body and the eStop handle."""
        try:
            self.releaseLease()
            self.releaseEStop()
            return True, "Success"
        except Exception as e:
            return False, f"Exception while attempting to release the lease: {e}"

    def disconnect(self) -> None:
        """Release control of robot as gracefully as posssible."""
        if self._robot.time_sync:
            self._robot.time_sync.stop()
        self.releaseLease()
        self.releaseEStop()

    def _robot_command(
        self,
        command_proto: robot_command_pb2.RobotCommand,
        end_time_secs: typing.Optional[float] = None,
        timesync_endpoint: typing.Optional[TimeSyncEndpoint] = None,
    ) -> typing.Tuple[bool, str, typing.Optional[str]]:
        """Generic blocking function for sending commands to robots.

        Args:
            command_proto: robot_command_pb2 object to send to the robot.  Usually made with RobotCommandBuilder
            end_time_secs: (optional) Time-to-live for the command in seconds
            timesync_endpoint: (optional) Time sync endpoint

        Returns:
            Tuple of bool success, string message, and the command ID
        """
        try:
            command_id = self._robot_command_client.robot_command(
                lease=None,
                command=command_proto,
                end_time_secs=end_time_secs,
                timesync_endpoint=timesync_endpoint,
            )
            return True, "Success", command_id
        except Exception as e:
            self._logger.error(f"Unable to execute robot command: {e}")
            return False, str(e), None

    def _manipulation_request(
        self, request_proto, end_time_secs=None, timesync_endpoint=None
    ):
        """Generic function for sending requests to the manipulation api of a robot.

        Args:
            request_proto: manipulation_api_pb2 object to send to the robot.
        """
        try:
            command_id = self._manipulation_api_client.manipulation_api_command(
                manipulation_api_request=request_proto
            ).manipulation_cmd_id

            return True, "Success", command_id
        except Exception as e:
            self._logger.error(f"Unable to execute manipulation command: {e}")
            return False, str(e), None

    @try_claim
    def stop(self) -> typing.Tuple[bool, str]:
        """
        Stop any action the robot is currently doing.

        Returns:
            Tuple of bool success and a string message

        """
        response = self._robot_command(RobotCommandBuilder.stop_command())
        return response[0], response[1]

    @try_claim(power_on=True)
    def self_right(self) -> typing.Tuple[bool, str]:
        """
        Have the robot self-right.

        Returns:
            Tuple of bool success and a string message
        """
        response = self._robot_command(RobotCommandBuilder.selfright_command())
        return response[0], response[1]

    @try_claim(power_on=True)
    def sit(self) -> typing.Tuple[bool, str]:
        """
        Stop the robot's motion and sit down if able.

        Returns:
            Tuple of bool success and a string message

        """
        response = self._robot_command(RobotCommandBuilder.synchro_sit_command())
        self.last_sit_command = response[2]
        return response[0], response[1]

    @try_claim(power_on=True)
    def simple_stand(self, monitor_command: bool = True) -> typing.Tuple[bool, str]:
        """
        If the e-stop is enabled, and the motor power is enabled, stand the robot up.

        Returns:
            Tuple of bool success and a string message
        """
        response = self._robot_command(
            RobotCommandBuilder.synchro_stand_command(params=self._mobility_params)
        )
        if monitor_command:
            self.last_stand_command = response[2]
        return response[0], response[1]

    @try_claim(power_on=True)
    def stand(
        self,
        monitor_command: bool = True,
        body_height: float = 0,
        body_yaw: float = 0,
        body_pitch: float = 0,
        body_roll: float = 0,
    ) -> typing.Tuple[bool, str]:
        """
        If the e-stop is enabled, and the motor power is enabled, stand the robot up.
        Executes a stand command, but one where the robot will assume the pose specified by the given parameters.

        If no parameters are given this behaves just as a normal stand command

        Args:
            monitor_command: Track the state of the command in the async idle, which sets is_standing
            body_height: Offset of the body relative to normal stand height, in metres
            body_yaw: Yaw of the body in radians
            body_pitch: Pitch of the body in radians
            body_roll: Roll of the body in radians

        Returns:
            Tuple of bool success and a string message

        """
        if any([body_height, body_yaw, body_pitch, body_roll]):
            # If any of the orientation parameters are nonzero use them to pose the body
            body_orientation = EulerZXY(yaw=body_yaw, pitch=body_pitch, roll=body_roll)
            response = self._robot_command(
                RobotCommandBuilder.synchro_stand_command(
                    body_height=body_height, footprint_R_body=body_orientation
                )
            )
        else:
            # Otherwise just use the mobility params
            response = self._robot_command(
                RobotCommandBuilder.synchro_stand_command(params=self._mobility_params)
            )

        if monitor_command:
            self.last_stand_command = response[2]
        return response[0], response[1]

    @try_claim(power_on=True)
    def battery_change_pose(self, dir_hint: int = 1) -> typing.Tuple[bool, str]:
        """
        Put the robot into the battery change pose

        Args:
            dir_hint: 1 rolls to the right side of the robot, 2 to the left

        Returns:
            Tuple of bool success and a string message
        """
        if self.is_sitting:
            response = self._robot_command(
                RobotCommandBuilder.battery_change_pose_command(dir_hint)
            )
            return response[0], response[1]
        return False, "Call sit before trying to roll over"

    @try_claim
    def safe_power_off(self) -> typing.Tuple[bool, str]:
        """
        Stop the robot's motion and sit if possible.  Once sitting, disable motor power.

        Returns:
            Tuple of bool success and a string message
        """
        response = self._robot_command(RobotCommandBuilder.safe_power_off_command())
        return response[0], response[1]

    def clear_behavior_fault(
        self, fault_id: int
    ) -> typing.Tuple[bool, str, typing.Optional[bool]]:
        """
        Clear the behavior fault defined by the given id.

        Returns:
            Tuple of bool success, string message, and bool indicating whether the status was cleared
        """
        try:
            rid = self._robot_command_client.clear_behavior_fault(
                behavior_fault_id=fault_id, lease=None
            )
            return True, "Success", rid
        except Exception as e:
            return False, f"Exception while clearing behavior fault: {e}", None

    @try_claim
    def power_on(self) -> typing.Tuple[bool, str]:
        """
        Enable the motor power if e-stop is enabled.

        Returns:
            Tuple of bool success and a string message
        """
        # Don't bother trying to power on if we are already powered on
        if not self.check_is_powered_on():
            # If we are requested to start the estop, we have to acquire it when powering on.
            if self._start_estop:
                self.resetEStop()
            try:
                self._logger.info("Powering on")
                self._robot.power_on()
            except Exception as e:
                return False, f"Exception while powering on: {e}"

            return True, "Success"

        return True, "Was already powered on"

    def set_mobility_params(
        self, mobility_params: spot_command_pb2.MobilityParams
    ) -> None:
        """Set Params for mobility and movement

        Args:
            mobility_params: spot.MobilityParams, params for spot mobility commands.
        """
        self._mobility_params = mobility_params

    def get_mobility_params(self) -> spot_command_pb2.MobilityParams:
        """Get mobility params"""
        return self._mobility_params

    @try_claim
    def velocity_cmd(
        self, v_x: float, v_y: float, v_rot: float, cmd_duration: float = 0.125
    ) -> typing.Tuple[bool, str]:
        """

        Send a velocity motion command to the robot.

        Args:
            v_x: Velocity in the X direction in meters
            v_y: Velocity in the Y direction in meters
            v_rot: Angular velocity around the Z axis in radians
            cmd_duration: (optional) Time-to-live for the command in seconds.  Default is 125ms (assuming 10Hz command rate).

        Returns:
            Tuple of bool success and a string message
        """
        end_time = time.time() + cmd_duration
        response = self._robot_command(
            RobotCommandBuilder.synchro_velocity_command(
                v_x=v_x, v_y=v_y, v_rot=v_rot, params=self._mobility_params
            ),
            end_time_secs=end_time,
            timesync_endpoint=self._robot.time_sync.endpoint,
        )
        self.last_velocity_command_time = end_time
        return response[0], response[1]

    @try_claim
    def trajectory_cmd(
        self,
        goal_x: float,
        goal_y: float,
        goal_heading: float,
        cmd_duration: float,
        frame_name: str = "odom",
        precise_position: bool = False,
        mobility_params: spot_command_pb2.MobilityParams = None,
    ) -> typing.Tuple[bool, str]:
        """Send a trajectory motion command to the robot.

        Args:
            goal_x: Position X coordinate in meters
            goal_y: Position Y coordinate in meters
            goal_heading: Pose heading in radians
            cmd_duration: Time-to-live for the command in seconds.
            frame_name: frame_name to be used to calc the target position. 'odom' or 'vision'
            precise_position: if set to false, the status STATUS_NEAR_GOAL and STATUS_AT_GOAL will be equivalent. If
            true, the robot must complete its final positioning before it will be considered to have successfully
            reached the goal.
            mobility_params: Mobility parameters to send along with this command

        Returns:
            (bool, str) tuple indicating whether the command was successfully sent, and a message
        """
        if mobility_params is None:
            mobility_params = self._mobility_params
        self._trajectory_status_unknown = False
        self.at_goal = False
        self.near_goal = False
        self.last_trajectory_command_precise = precise_position
        self._logger.info("got command duration of {}".format(cmd_duration))
        end_time = time.time() + cmd_duration
        if frame_name == "vision":
            vision_tform_body = frame_helpers.get_vision_tform_body(
                self._robot_state_client.get_robot_state().kinematic_state.transforms_snapshot
            )
            body_tform_goal = math_helpers.SE3Pose(
                x=goal_x, y=goal_y, z=0, rot=math_helpers.Quat.from_yaw(goal_heading)
            )
            vision_tform_goal = vision_tform_body * body_tform_goal
            response = self._robot_command(
                RobotCommandBuilder.synchro_se2_trajectory_point_command(
                    goal_x=vision_tform_goal.x,
                    goal_y=vision_tform_goal.y,
                    goal_heading=vision_tform_goal.rot.to_yaw(),
                    frame_name=frame_helpers.VISION_FRAME_NAME,
                    params=mobility_params,
                ),
                end_time_secs=end_time,
            )
        elif frame_name == "odom":
            odom_tform_body = frame_helpers.get_odom_tform_body(
                self._robot_state_client.get_robot_state().kinematic_state.transforms_snapshot
            )
            body_tform_goal = math_helpers.SE3Pose(
                x=goal_x, y=goal_y, z=0, rot=math_helpers.Quat.from_yaw(goal_heading)
            )
            odom_tform_goal = odom_tform_body * body_tform_goal
            response = self._robot_command(
                RobotCommandBuilder.synchro_se2_trajectory_point_command(
                    goal_x=odom_tform_goal.x,
                    goal_y=odom_tform_goal.y,
                    goal_heading=odom_tform_goal.rot.to_yaw(),
                    frame_name=frame_helpers.ODOM_FRAME_NAME,
                    params=mobility_params,
                ),
                end_time_secs=end_time,
            )
        else:
            raise ValueError("frame_name must be 'vision' or 'odom'")
        if response[0]:
            self.last_trajectory_command = response[2]
        return response[0], response[1]

    def robot_command(
        self, robot_command: robot_command_pb2.RobotCommand
    ) -> typing.Tuple[bool, str]:
        end_time = time.time() + MAX_COMMAND_DURATION
        return self._robot_command(
            robot_command,
            end_time_secs=end_time,
            timesync_endpoint=self._robot.time_sync.endpoint,
        )

    def manipulation_command(self, request):
        end_time = time.time() + MAX_COMMAND_DURATION
        return self._manipulation_request(
            request,
            end_time_secs=end_time,
            timesync_endpoint=self._robot.time_sync.endpoint,
        )

    def get_robot_command_feedback(
        self, cmd_id: int
    ) -> robot_command_pb2.RobotCommandFeedbackResponse:
        return self._robot_command_client.robot_command_feedback(cmd_id)

    def get_manipulation_command_feedback(self, cmd_id):
        feedback_request = manipulation_api_pb2.ManipulationApiFeedbackRequest(
            manipulation_cmd_id=cmd_id
        )

        return self._manipulation_api_client.manipulation_api_feedback_command(
            manipulation_api_feedback_request=feedback_request
        )

    def list_graph(self, upload_path=None):
        """List waypoint ids of garph_nav
        Args:
          upload_path : Path to the root directory of the map.
        """
        ids, eds = self._list_graph_waypoint_and_edge_ids()
        # skip waypoint_ for v2.2.1, skip waypiont for < v2.2
        return [
            v
            for k, v in sorted(
                ids.items(), key=lambda id: int(id[0].replace("waypoint_", ""))
            )
        ]

    def clear_graph(self) -> typing.Tuple[bool, str]:
        """Clear the state of the map on the robot, removing all waypoints and edges in the RAM of the robot.

        Returns: (bool, str) tuple indicating whether the command was successfully sent, and a message
        """
        try:
            self._clear_graph()
            return True, "Success"
        except Exception as e:
            return (
                False,
                f"Got an error while clearing a graph and snanshots in a robot: {e}",
            )

    def upload_graph(self, upload_path: str) -> typing.Tuple[bool, str]:
        """Upload the specified graph and snapshots from local to a robot.

        While this method, if there are snapshots already in the robot, they will be loaded from the robot's disk without uploading.
        Graph and snapshots to be uploaded should be placed like

        Directory specified with upload_path arg
          |
          +-- graph
          |
          +-- waypoint_snapshots/
          |     |
          |     +-- waypont snapshot files
          |
          +-- edge_snapshots/
                |
                +-- edge snapshot files

        Args:
            upload_path (str): Path to the directory of the map.

        Returns: (bool, str) tuple indicating whether the command was successfully sent, and a message
        """
        try:
            self._upload_graph_and_snapshots(upload_path)
            return True, "Success"
        except Exception as e:
            return (
                False,
                f"Got an error while uploading a graph and snapshots to a robot: {e}",
            )

    def download_graph(self, download_path: str) -> typing.Tuple[bool, str]:
        """Download current graph and snapshots in the robot to the specified directory.

        Args:
            download_path (str): Directory where graph and snapshots are downloaded from robot.

        Returns: (bool, str) tuple indicating whether the command was successfully sent, and a message
        """
        try:
            success, message = self._download_graph_and_snapshots(
                download_path=download_path
            )
            return success, message
        except Exception as e:
            return (
                False,
                f"Got an error during downloading graph and snapshots from the robot: {e}",
            )

    @try_claim
    def navigate_to(
        self,
        upload_path,
        navigate_to,
        initial_localization_fiducial=True,
        initial_localization_waypoint=None,
    ):
        """navigate with graph nav.

        Args:
           upload_path : Path to the root directory of the map.
           navigate_to : Waypont id string for where to goal
           initial_localization_fiducial : Tells the initializer whether to use fiducials
           initial_localization_waypoint : Waypoint id string of current robot position (optional)
        """
        
        # Filepath for uploading a saved graph's and snapshots too.
        if upload_path[-1] == "/":
            upload_filepath = upload_path[:-1]
        else:
            upload_filepath = upload_path

        # Boolean indicating the robot's power state.
        power_state = self._robot_state_client.get_robot_state().power_state
        self._started_powered_on = power_state.motor_power_state == power_state.STATE_ON
        self._powered_on = self._started_powered_on

        # FIX ME somehow,,,, if the robot is stand, need to sit the robot before starting garph nav
        if self.is_standing and not self.is_moving:
            self.sit()

        # TODO verify estop  / claim / power_on
        self._clear_graph()
        self._upload_graph_and_snapshots(upload_filepath)
        if initial_localization_fiducial:
            self._set_initial_localization_fiducial()
        if initial_localization_waypoint:
            self._set_initial_localization_waypoint([initial_localization_waypoint])
        self._list_graph_waypoint_and_edge_ids()
        self._get_localization_state()
        resp = self._navigate_to([navigate_to])

        return resp
    
    @try_claim
    def navigate_to_dynamic(
        self,
        navigate_to
    ):
        """navigate with graph nav.

        Args:
           upload_path : Path to the root directory of the map.
           navigate_to : Waypont id string for where to goal
           initial_localization_fiducial : Tells the initializer whether to use fiducials
           initial_localization_waypoint : Waypoint id string of current robot position (optional)
        """
        self._get_localization_state()
        resp = self._navigate_to_dynamic([navigate_to])

        return resp

    def _init_current_graph_nav_state(self):
        # Store the most recent knowledge of the state of the robot based on rpc calls.
        self._current_graph = None
        self._current_edges = dict()  # maps to_waypoint to list(from_waypoint)
        self._current_waypoint_snapshots = dict()  # maps id to waypoint snapshot
        self._current_edge_snapshots = dict()  # maps id to edge snapshot
        self._current_annotation_name_to_wp_id = dict()
        self._current_anchored_world_objects = (
            dict()
        )  # maps object id to a (wo, waypoint, fiducial)
        self._current_anchors = dict()  # maps anchor id to anchor

    ## copy from spot-sdk/python/examples/graph_nav_command_line/graph_nav_command_line.py
    def _get_localization_state(self, *args):
        """Get the current localization and state of the robot."""
        state = self._graph_nav_client.get_localization_state()
        self._logger.info("Got localization: \n%s" % str(state.localization))
        odom_tform_body = get_odom_tform_body(
            state.robot_kinematics.transforms_snapshot
        )
        self._logger.info(
            "Got robot state in kinematic odometry frame: \n%s" % str(odom_tform_body)
        )

    def _set_initial_localization_fiducial(self, *args):
        """Trigger localization when near a fiducial."""
        robot_state = self._robot_state_client.get_robot_state()
        current_odom_tform_body = get_odom_tform_body(
            robot_state.kinematic_state.transforms_snapshot
        ).to_proto()
        # Create an empty instance for initial localization since we are asking it to localize
        # based on the nearest fiducial.
        localization = nav_pb2.Localization()
        self._graph_nav_client.set_localization(
            initial_guess_localization=localization,
            ko_tform_body=current_odom_tform_body,
        )

    def _set_initial_localization_waypoint(self, *args):
        """Trigger localization to a waypoint."""
        # Take the first argument as the localization waypoint.
        if len(args) < 1:
            # If no waypoint id is given as input, then return without initializing.
            self._logger.error("No waypoint specified to initialize to.")
            return
        destination_waypoint = graph_nav_util.find_unique_waypoint_id(
            args[0][0],
            self._current_graph,
            self._current_annotation_name_to_wp_id,
            self._logger,
        )
        if not destination_waypoint:
            # Failed to find the unique waypoint id.
            return

        robot_state = self._robot_state_client.get_robot_state()
        current_odom_tform_body = get_odom_tform_body(
            robot_state.kinematic_state.transforms_snapshot
        ).to_proto()
        # Create an initial localization to the specified waypoint as the identity.
        localization = nav_pb2.Localization()
        localization.waypoint_id = destination_waypoint
        localization.waypoint_tform_body.rotation.w = 1.0
        self._graph_nav_client.set_localization(
            initial_guess_localization=localization,
            # It's hard to get the pose perfect, search +/-20 deg and +/-20cm (0.2m).
            max_distance=0.2,
            max_yaw=20.0 * math.pi / 180.0,
            fiducial_init=graph_nav_pb2.SetLocalizationRequest.FIDUCIAL_INIT_NO_FIDUCIAL,
            ko_tform_body=current_odom_tform_body,
        )

    def _list_graph_waypoint_and_edge_ids(self, *args):
        """List the waypoint ids and edge ids of the graph currently on the robot."""

        # Download current graph
        graph = self._graph_nav_client.download_graph()
        if graph is None:
            self._logger.error("Empty graph.")
            return
        self._current_graph = graph

        localization_id = (
            self._graph_nav_client.get_localization_state().localization.waypoint_id
        )

        # Update and print waypoints and edges
        (
            self._current_annotation_name_to_wp_id,
            self._current_edges,
        ) = graph_nav_util.update_waypoints_and_edges(
            graph, localization_id, self._logger
        )
        return self._current_annotation_name_to_wp_id, self._current_edges

    def _upload_graph_and_snapshots(self, upload_filepath):
        """Upload the graph and snapshots to the robot."""
        self._logger.info("Loading the graph from disk into local storage...")
        with open(os.path.join(upload_filepath, "graph"), "rb") as graph_file:
            # Load the graph from disk.
            data = graph_file.read()
            self._current_graph = map_pb2.Graph()
            self._current_graph.ParseFromString(data)
            self._logger.info(
                "Loaded graph has {} waypoints and {} edges".format(
                    len(self._current_graph.waypoints), len(self._current_graph.edges)
                )
            )
        for waypoint in self._current_graph.waypoints:
            # Load the waypoint snapshots from disk.
            if len(waypoint.snapshot_id) == 0:
                continue
            waypoint_filepath = os.path.join(
                upload_filepath, "waypoint_snapshots", waypoint.snapshot_id
            )
            if not os.path.exists(waypoint_filepath):
                continue
            with open(waypoint_filepath, "rb") as snapshot_file:
                waypoint_snapshot = map_pb2.WaypointSnapshot()
                waypoint_snapshot.ParseFromString(snapshot_file.read())
                self._current_waypoint_snapshots[
                    waypoint_snapshot.id
                ] = waypoint_snapshot

                for fiducial in waypoint_snapshot.objects:
                    if not fiducial.HasField("apriltag_properties"):
                        continue

                    str_id = str(fiducial.apriltag_properties.tag_id)
                    if (
                        str_id in self._current_anchored_world_objects
                        and len(self._current_anchored_world_objects[str_id]) == 1
                    ):
                        # Replace the placeholder tuple with a tuple of (wo, waypoint, fiducial).
                        anchored_wo = self._current_anchored_world_objects[str_id][0]
                        self._current_anchored_world_objects[str_id] = (
                            anchored_wo,
                            waypoint,
                            fiducial,
                        )

        for edge in self._current_graph.edges:
            # Load the edge snapshots from disk.
            if len(edge.snapshot_id) == 0:
                continue
            edge_filepath = os.path.join(
                upload_filepath, "edge_snapshots", edge.snapshot_id
            )
            if not os.path.exists(edge_filepath):
                continue
            with open(edge_filepath, "rb") as snapshot_file:
                edge_snapshot = map_pb2.EdgeSnapshot()
                edge_snapshot.ParseFromString(snapshot_file.read())
                self._current_edge_snapshots[edge_snapshot.id] = edge_snapshot
        for anchor in self._current_graph.anchoring.anchors:
            self._current_anchors[anchor.id] = anchor
        # Upload the graph to the robot.
        self._logger.info("Uploading the graph and snapshots to the robot...")
        if self._lease is None:
            self.getLease()
        self._graph_nav_client.upload_graph(
            lease=self._lease.lease_proto, graph=self._current_graph
        )
        # Upload the snapshots to the robot.
        for waypoint_snapshot in self._current_waypoint_snapshots.values():
            self._graph_nav_client.upload_waypoint_snapshot(waypoint_snapshot)
            self._logger.info("Uploaded {}".format(waypoint_snapshot.id))
        for edge_snapshot in self._current_edge_snapshots.values():
            self._graph_nav_client.upload_edge_snapshot(edge_snapshot)
            self._logger.info("Uploaded {}".format(edge_snapshot.id))

        # The upload is complete! Check that the robot is localized to the graph,
        # and it if is not, prompt the user to localize the robot before attempting
        # any navigation commands.
        localization_state = self._graph_nav_client.get_localization_state()
        if not localization_state.localization.waypoint_id:
            # The robot is not localized to the newly uploaded graph.
            self._logger.info(
                "Upload complete! The robot is currently not localized to the map; "
                "please localize the robot"
            )

    def _write_bytes_while_download(self, filepath: str, data: bytes):
        """Write data to a file.

        Args:
            filepath (str) : Path of file where data will be written.
            data (bytes) : Bytes of data"""
        directory = os.path.dirname(filepath)
        os.makedirs(directory, exist_ok=True)
        with open(filepath, "wb+") as f:
            f.write(data)
            f.close()

    def _download_graph_and_snapshots(
        self, download_path: str
    ) -> typing.Tuple[bool, str]:
        """Download the graph and snapshots from the robot.

        Args:
            download_path (str): Directory where graph and snapshots are downloaded from robot.

        Returns:
            success (bool): success flag
            message (str): message"""
        graph = self._graph_nav_client.download_graph()
        if graph is None:
            return False, "Failed to download the graph."
        graph_bytes = graph.SerializeToString()
        self._write_bytes_while_download(
            os.path.join(download_path, "graph"), graph_bytes
        )
        # Download the waypoint and edge snapshots.
        for waypoint in graph.waypoints:
            try:
                waypoint_snapshot = self._graph_nav_client.download_waypoint_snapshot(
                    waypoint.snapshot_id
                )
            except Exception:
                self.logger.warn(
                    "Failed to download waypoint snapshot: %s", waypoint.snapshot_id
                )
                continue
            self._write_bytes_while_download(
                os.path.join(download_path, "waypoint_snapshots", waypoint.snapshot_id),
                waypoint_snapshot.SerializeToString(),
            )
        for edge in graph.edges:
            try:
                edge_snapshot = self._graph_nav_client.download_edge_snapshot(
                    edge.snapshot_id
                )
            except Exception:
                self.logger.warn(
                    "Failed to download edge snapshot: %s", edge.snapshot_id
                )
                continue
            self._write_bytes_while_download(
                os.path.join(download_path, "edge_snapshots", edge.snapshot_id),
                edge_snapshot.SerializeToString(),
            )
        return True, "Success"

    @try_claim
    def _navigate_to(self, *args):
        """Navigate to a specific waypoint."""
        # Take the first argument as the destination waypoint.
        if len(args) < 1:
            # If no waypoint id is given as input, then return without requesting navigation.
            self._logger.info("No waypoint provided as a destination for navigate to.")
            return
        self._lease = self._lease_wallet.get_lease()
        destination_waypoint = graph_nav_util.find_unique_waypoint_id(
            args[0][0],
            self._current_graph,
            self._current_annotation_name_to_wp_id,
            self._logger,
        )
        if not destination_waypoint:
            # Failed to find the appropriate unique waypoint id for the navigation command.
            return
        if not self.toggle_power(should_power_on=True):
            self._logger.info(
                "Failed to power on the robot, and cannot complete navigate to request."
            )
            return

        # Stop the lease keepalive and create a new sublease for graph nav.
        self._lease = self._lease_wallet.advance()
        sublease = self._lease.create_sublease()
        self._lease_keepalive.shutdown()

        # Navigate to the destination waypoint.
        is_finished = False
        nav_to_cmd_id = -1
        while not is_finished:
            # Issue the navigation command about twice a second such that it is easy to terminate the
            # navigation command (with estop or killing the program).
            nav_to_cmd_id = self._graph_nav_client.navigate_to(
                destination_waypoint, 1.0, leases=[sublease.lease_proto]
            )
            time.sleep(0.5)  # Sleep for half a second to allow for command execution.
            # Poll the robot for feedback to determine if the navigation command is complete. Then sit
            # the robot down once it is finished.
            is_finished = self._check_success(nav_to_cmd_id)

        self._lease = self._lease_wallet.advance()
        self._lease_keepalive = LeaseKeepAlive(self._lease_client)

        # Update the lease and power off the robot if appropriate.
        if self._powered_on and not self._started_powered_on:
            # Sit the robot down + power off after the navigation command is complete.
            self.toggle_power(should_power_on=False)

        status = self._graph_nav_client.navigation_feedback(nav_to_cmd_id)
        if (
            status.status
            == graph_nav_pb2.NavigationFeedbackResponse.STATUS_REACHED_GOAL
        ):
            return True, "Successfully completed the navigation commands!"
        elif status.status == graph_nav_pb2.NavigationFeedbackResponse.STATUS_LOST:
            return (
                False,
                "Robot got lost when navigating the route, the robot will now sit down.",
            )
        elif status.status == graph_nav_pb2.NavigationFeedbackResponse.STATUS_STUCK:
            return (
                False,
                "Robot got stuck when navigating the route, the robot will now sit down.",
            )
        elif (
            status.status
            == graph_nav_pb2.NavigationFeedbackResponse.STATUS_ROBOT_IMPAIRED
        ):
            return False, "Robot is impaired."
        else:
            return False, "Navigation command is not complete yet."
        

    @try_claim
    def _navigate_to_dynamic(self, *args):
        """Navigate to a specific waypoint."""
        # Take the first argument as the destination waypoint.
        if len(args) < 1:
            # If no waypoint id is given as input, then return without requesting navigation.
            self._logger.info("No waypoint provided as a destination for navigate to.")
            return False, "no goal waypoint provided"
        self._lease = self._lease_wallet.get_lease()
        destination_waypoint = graph_nav_util.find_unique_waypoint_id(
            args[0][0],
            self._current_graph,
            self._current_annotation_name_to_wp_id,
            self._logger,
        )

        if not destination_waypoint:
            return False, "could not find destination waypoint"
        if not self.toggle_power(should_power_on=True):
            self._logger.info(
                "Failed to power on the robot, and cannot complete navigate to request."
            )
            return False, "failed to power on robot"

        # Stop the lease keepalive and create a new sublease for graph nav.
        self._lease = self._lease_wallet.advance()
        self.navigate_to_dynamic_sublease = self._lease.create_sublease()
        self._lease_keepalive.shutdown()
        # Can't cancel a navigation before it starts
        self._graphnav_vel_negative = False
        # Navigate to the destination waypoint.
        is_finished = False
        nav_to_cmd_id = -1
        try:
            while not is_finished:
                #TODO: release the lock in a try except
                self._logger.info(f"in nav loop: {self._graphnav_vel_negative}")
                self._graphnav_lock.acquire()
                self._logger.info("got here")
                self._navigating = True
                # Navigate to the destination waypoint.
                if self._graphnav_vel_negative:
                    self._navigate_to_dynamic_feedback = "goal cancelled"
                    self._navigating = False
                    self._graphnav_lock.release()

                    return False, "goal was cancelled"
                if self._graphnav_vel_zero:
                    self._navigate_to_dynamic_feedback = "goal paused"
                    self._graphnav_lock.release()
                    time.sleep(0.5)
                    continue
                self._logger.info(f"{self.graphnav_travel_params}")
                # Issue the navigation command about twice a second such that it is easy to terminate the
                # navigation command (with estop or killing the program).
                # self._logger.error(f"{self.graphnav_travel_params}")
                nav_to_cmd_id = self._graph_nav_client.navigate_to(
                        destination_waypoint, 1.0,  leases=[self.navigate_to_dynamic_sublease.lease_proto]
                        , travel_params = self.graphnav_travel_params
                    )
                self._graphnav_lock.release()
                time.sleep(0.5)  # Sleep for half a second to allow for command execution.
                # Poll the robot for feedback to determine if the navigation command is complete. Then sit
                # the robot down once it is finished.
                is_finished = self._check_success(nav_to_cmd_id)
        except Exception as e:
            self._graphnav_lock.release() #Need to avoid deadlocks
            raise 
        self._navigating = False

        self._lease = self._lease_wallet.advance()
        self._lease_keepalive = LeaseKeepAlive(self._lease_client)


        status = self._graph_nav_client.navigation_feedback(nav_to_cmd_id)
        if (
            status.status
            == graph_nav_pb2.NavigationFeedbackResponse.STATUS_REACHED_GOAL
        ):
            return True, "Successfully completed the navigation commands!"
        elif status.status == graph_nav_pb2.NavigationFeedbackResponse.STATUS_LOST:
            return (
                False,
                "Robot got lost when navigating the route, the robot will now sit down.",
            )
        elif status.status == graph_nav_pb2.NavigationFeedbackResponse.STATUS_STUCK:
            return (
                False,
                "Robot got stuck when navigating the route, the robot will now sit down.",
            )
        elif (
            status.status
            == graph_nav_pb2.NavigationFeedbackResponse.STATUS_ROBOT_IMPAIRED
        ):
            return False, "Robot is impaired."
        else:
            return False, "Navigation command is not complete yet."

    @try_claim
    def _navigate_route(self, *args):
        """Navigate through a specific route of waypoints."""
        if len(args) < 1:
            # If no waypoint ids are given as input, then return without requesting navigation.
            self._logger.error("No waypoints provided for navigate route.")
            return
        waypoint_ids = args[0]
        for i in range(len(waypoint_ids)):
            waypoint_ids[i] = graph_nav_util.find_unique_waypoint_id(
                waypoint_ids[i],
                self._current_graph,
                self._current_annotation_name_to_wp_id,
                self._logger,
            )
            if not waypoint_ids[i]:
                # Failed to find the unique waypoint id.
                return

        edge_ids_list = []
        all_edges_found = True
        # Attempt to find edges in the current graph that match the ordered waypoint pairs.
        # These are necessary to create a valid route.
        for i in range(len(waypoint_ids) - 1):
            start_wp = waypoint_ids[i]
            end_wp = waypoint_ids[i + 1]
            edge_id = self._match_edge(self._current_edges, start_wp, end_wp)
            if edge_id is not None:
                edge_ids_list.append(edge_id)
            else:
                all_edges_found = False
                self._logger.error(
                    "Failed to find an edge between waypoints: ",
                    start_wp,
                    " and ",
                    end_wp,
                )
                self._logger.error(
                    "List the graph's waypoints and edges to ensure pairs of waypoints has an edge."
                )
                break

        self._lease = self._lease_wallet.get_lease()
        if all_edges_found:
            if not self.toggle_power(should_power_on=True):
                self._logger.error(
                    "Failed to power on the robot, and cannot complete navigate route request."
                )
                return

            # Stop the lease keepalive and create a new sublease for graph nav.
            self._lease = self._lease_wallet.advance()
            sublease = self._lease.create_sublease()
            self._lease_keepalive.shutdown()

            # Navigate a specific route.
            route = self._graph_nav_client.build_route(waypoint_ids, edge_ids_list)
            is_finished = False
            while not is_finished:
                # Issue the route command about twice a second such that it is easy to terminate the
                # navigation command (with estop or killing the program).
                nav_route_command_id = self._graph_nav_client.navigate_route(
                    route, cmd_duration=1.0, leases=[sublease.lease_proto]
                )
                time.sleep(
                    0.5
                )  # Sleep for half a second to allow for command execution.
                # Poll the robot for feedback to determine if the route is complete. Then sit
                # the robot down once it is finished.
                is_finished = self._check_success(nav_route_command_id)

            self._lease = self._lease_wallet.advance()
            self._lease_keepalive = LeaseKeepAlive(self._lease_client)

            # Update the lease and power off the robot if appropriate.
            if self._powered_on and not self._started_powered_on:
                # Sit the robot down + power off after the navigation command is complete.
                self.toggle_power(should_power_on=False)

    def _clear_graph(self, *args):
        """Clear the state of the map on the robot, removing all waypoints and edges in the RAM of the robot."""
        result = self._graph_nav_client.clear_graph(lease=self._lease.lease_proto)
        self._init_current_graph_nav_state()
        return result

    @try_claim
    def toggle_power(self, should_power_on):
        """Power the robot on/off dependent on the current power state."""
        is_powered_on = self.check_is_powered_on()
        if not is_powered_on and should_power_on:
            # Power on the robot up before navigating when it is in a powered-off state.
            power_on(self._power_client)
            motors_on = False
            while not motors_on:
                future = self._robot_state_client.get_robot_state_async()
                state_response = future.result(
                    timeout=10
                )  # 10 second timeout for waiting for the state response.
                if (
                    state_response.power_state.motor_power_state
                    == robot_state_pb2.PowerState.STATE_ON
                ):
                    motors_on = True
                else:
                    # Motors are not yet fully powered on.
                    time.sleep(0.25)
        elif is_powered_on and not should_power_on:
            # Safe power off (robot will sit then power down) when it is in a
            # powered-on state.
            safe_power_off(self._robot_command_client, self._robot_state_client)
        else:
            # Return the current power state without change.
            return is_powered_on
        # Update the locally stored power state.
        self.check_is_powered_on()
        return self._powered_on

    def check_is_powered_on(self) -> bool:
        """Determine if the robot is powered on or off."""
        power_state = self._robot_state_client.get_robot_state().power_state
        self._powered_on = power_state.motor_power_state == power_state.STATE_ON
        return self._powered_on

    def _check_success(self, command_id=-1):
        """Use a navigation command id to get feedback from the robot and sit when command succeeds."""
        if command_id == -1:
            # No command, so we have not status to check.
            return False
        status = self._graph_nav_client.navigation_feedback(command_id)
        if (
            status.status
            == graph_nav_pb2.NavigationFeedbackResponse.STATUS_REACHED_GOAL
        ):
            # Successfully completed the navigation commands!
            return True
        elif status.status == graph_nav_pb2.NavigationFeedbackResponse.STATUS_LOST:
            self._logger.error(
                "Robot got lost when navigating the route, the robot will now sit down."
            )
            return True
        elif status.status == graph_nav_pb2.NavigationFeedbackResponse.STATUS_STUCK:
            self._logger.error(
                "Robot got stuck when navigating the route, the robot will now sit down."
            )
            return True
        elif (
            status.status
            == graph_nav_pb2.NavigationFeedbackResponse.STATUS_ROBOT_IMPAIRED
        ):
            self._logger.error("Robot is impaired.")
            return True
        else:
            # Navigation command is not complete yet.
            return False

    def _match_edge(self, current_edges, waypoint1, waypoint2):
        """Find an edge in the graph that is between two waypoint ids."""
        # Return the correct edge id as soon as it's found.
        for edge_to_id in current_edges:
            for edge_from_id in current_edges[edge_to_id]:
                if (waypoint1 == edge_to_id) and (waypoint2 == edge_from_id):
                    # This edge matches the pair of waypoints! Add it the edge list and continue.
                    return map_pb2.Edge.Id(
                        from_waypoint=waypoint2, to_waypoint=waypoint1
                    )
                elif (waypoint2 == edge_to_id) and (waypoint1 == edge_from_id):
                    # This edge matches the pair of waypoints! Add it the edge list and continue.
                    return map_pb2.Edge.Id(
                        from_waypoint=waypoint1, to_waypoint=waypoint2
                    )
        return None

    @try_claim
    def execute_dance(self, data):
        if self._is_licensed_for_choreography:
            return self._spot_dance.execute_dance(data)
        else:
            return False, "Spot is not licensed for choreography"

    def upload_animation(
        self, animation_name: str, animation_file_content: str
    ) -> typing.Tuple[bool, str]:
        if self._is_licensed_for_choreography:
            return self._spot_dance.upload_animation(
                animation_name, animation_file_content
            )
        else:
            return False, "Spot is not licensed for choreography"

    def list_all_moves(self) -> typing.Tuple[bool, str, typing.List[str]]:
        if self._is_licensed_for_choreography:
            return self._spot_dance.list_all_moves()
        else:
            return False, "Spot is not licensed for choreography", []

    def list_all_dances(self) -> typing.Tuple[bool, str, typing.List[str]]:
        if self._is_licensed_for_choreography:
            return self._spot_dance.list_all_dances()
        else:
            return False, "Spot is not licensed for choreography", []

    def get_docking_state(self, **kwargs):
        """Get docking state of robot."""
        state = self._docking_client.get_docking_state(**kwargs)
        return state<|MERGE_RESOLUTION|>--- conflicted
+++ resolved
@@ -478,68 +478,14 @@
         self._trajectory_status_unknown = False
         self._command_data = RobotCommandData()
 
-<<<<<<< HEAD
         self._navigate_to_dynamic_feedback = ""
         self._graphnav_lock = threading.Lock()
         self._navigating = False
 
-        self._front_image_requests = []
-        for source in front_image_sources:
-            self._front_image_requests.append(
-                build_image_request(source, image_format=image_pb2.Image.FORMAT_RAW)
-            )
-
-        self._side_image_requests = []
-        for source in side_image_sources:
-            self._side_image_requests.append(
-                build_image_request(source, image_format=image_pb2.Image.FORMAT_RAW)
-            )
-
-        self._rear_image_requests = []
-        for source in rear_image_sources:
-            self._rear_image_requests.append(
-                build_image_request(source, image_format=image_pb2.Image.FORMAT_RAW)
-            )
-
-        self._hand_image_requests = []
-        for source in hand_image_sources:
-            self._hand_image_requests.append(
-                build_image_request(source, image_format=image_pb2.Image.FORMAT_RAW)
-            )
-
-        self._camera_image_requests = []
-        for camera_source in CAMERA_IMAGE_SOURCES:
-            self._camera_image_requests.append(
-                build_image_request(
-                    camera_source,
-                    image_format=image_pb2.Image.FORMAT_JPEG,
-                    pixel_format=image_pb2.Image.PIXEL_FORMAT_RGB_U8
-                    if self._rgb_cameras
-                    else image_pb2.Image.PIXEL_FORMAT_GREYSCALE_U8,
-                    quality_percent=50,
-                )
-            )
-
-        self._depth_image_requests = []
-        for camera_source in DEPTH_IMAGE_SOURCES:
-            self._depth_image_requests.append(
-                build_image_request(
-                    camera_source, pixel_format=image_pb2.Image.PIXEL_FORMAT_DEPTH_U16
-                )
-            )
-
-        self._depth_registered_image_requests = []
-        for camera_source in DEPTH_REGISTERED_IMAGE_SOURCES:
-            self._depth_registered_image_requests.append(
-                build_image_request(
-                    camera_source, pixel_format=image_pb2.Image.PIXEL_FORMAT_DEPTH_U16
-                )
-            )
-=======
+ 
         self._point_cloud_requests = []
         for source in point_cloud_sources:
             self._point_cloud_requests.append(build_pc_request(source))
->>>>>>> 1a04e5da
 
         try:
             self._sdk = create_standard_sdk(SPOT_CLIENT_NAME)
