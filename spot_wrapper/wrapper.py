from dataclasses import dataclass
import functools
import logging
import math
import os
import time
import traceback
import typing

import bosdyn.client.auth
from bosdyn.api import arm_command_pb2
from bosdyn.api import geometry_pb2
from bosdyn.api import lease_pb2
from bosdyn.api import point_cloud_pb2
from bosdyn.api import manipulation_api_pb2
from bosdyn.api import robot_command_pb2
from bosdyn.api.spot import robot_command_pb2 as spot_command_pb2
from bosdyn.api import robot_state_pb2
from bosdyn.api import synchronized_command_pb2
from bosdyn.api import trajectory_pb2
from bosdyn.api import world_object_pb2
from bosdyn.api import point_cloud_pb2
from bosdyn.api.graph_nav import graph_nav_pb2
from bosdyn.api.graph_nav import map_pb2
from bosdyn.api.graph_nav import nav_pb2
from bosdyn.client import frame_helpers
from bosdyn.client import math_helpers
from bosdyn.client import robot_command
from bosdyn.client.async_tasks import AsyncPeriodicQuery, AsyncTasks
from bosdyn.client.docking import DockingClient
from bosdyn.client.estop import (
    EstopClient,
    EstopEndpoint,
    EstopKeepAlive,
)
from bosdyn.client.frame_helpers import get_odom_tform_body
from bosdyn.client.graph_nav import GraphNavClient
from bosdyn.client.image import ImageClient
from bosdyn.client.lease import LeaseClient, LeaseKeepAlive
from bosdyn.client.manipulation_api_client import ManipulationApiClient
from bosdyn.client.payload_registration import PayloadNotAuthorizedError
from bosdyn.client.point_cloud import PointCloudClient, build_pc_request
from bosdyn.client.power import safe_power_off, PowerClient, power_on
from bosdyn.client.robot import UnregisteredServiceError, Robot
from bosdyn.client.robot_command import RobotCommandClient, RobotCommandBuilder
from bosdyn.client.robot_state import RobotStateClient
from bosdyn.client.time_sync import TimeSyncEndpoint
from bosdyn.client.world_object import WorldObjectClient
from bosdyn.client.license import LicenseClient
from bosdyn.client import ResponseError, RpcError, create_standard_sdk

try:
    from bosdyn.choreography.client.choreography import (
        ChoreographyClient,
    )
    from .spot_dance import SpotDance

    HAVE_CHOREOGRAPHY = True
except ModuleNotFoundError:
    HAVE_CHOREOGRAPHY = False

from bosdyn.geometry import EulerZXY
from bosdyn.util import seconds_to_duration
from google.protobuf.duration_pb2 import Duration

SPOT_CLIENT_NAME = "ros_spot"
MAX_COMMAND_DURATION = 1e5
VELODYNE_SERVICE_NAME = "velodyne-point-cloud"

### Release
from . import graph_nav_util

### Debug
# import graph_nav_util

from bosdyn.api import basic_command_pb2
from google.protobuf.timestamp_pb2 import Timestamp

from .spot_arm import SpotArm
from .spot_docking import SpotDocking
from .spot_eap import SpotEAP
from .spot_images import SpotImages
from .spot_world_objects import SpotWorldObjects

from .wrapper_helpers import RobotCommandData, RobotState

"""Service name for getting pointcloud of VLP16 connected to Spot Core"""
point_cloud_sources = ["velodyne-point-cloud"]


def robotToLocalTime(timestamp: Timestamp, robot: Robot) -> Timestamp:
    """Takes a timestamp and an estimated skew and return seconds and nano seconds in local time

    Args:
        timestamp: google.protobuf.Timestamp
        robot: Robot handle to use to get the time skew
    Returns:
        google.protobuf.Timestamp
    """

    rtime = Timestamp()

    rtime.seconds = timestamp.seconds - robot.time_sync.endpoint.clock_skew.seconds
    rtime.nanos = timestamp.nanos - robot.time_sync.endpoint.clock_skew.nanos
    if rtime.nanos < 0:
        rtime.nanos = rtime.nanos + int(1e9)
        rtime.seconds = rtime.seconds - 1

    # Workaround for timestamps being incomplete
    if rtime.seconds < 0:
        rtime.seconds = 0
        rtime.nanos = 0

    return rtime


class MissingSpotArm(Exception):
    """Raised when the arm is not available on the robot"""

    def __init__(self, message="Spot arm not available"):
        # Call the base class constructor with the parameters it needs
        super().__init__(message)


class AsyncRobotState(AsyncPeriodicQuery):
    """Class to get robot state at regular intervals.  get_robot_state_async query sent to the robot at every tick.  Callback registered to defined callback function.

    Attributes:
        client: The Client to a service on the robot
        logger: Logger object
        rate: Rate (Hz) to trigger the query
        callback: Callback function to call when the results of the query are available
    """

    def __init__(self, client, logger, rate, callback):
        super(AsyncRobotState, self).__init__(
            "robot-state", client, logger, period_sec=1.0 / max(rate, 1.0)
        )
        self._callback = None
        if rate > 0.0:
            self._callback = callback

    def _start_query(self):
        if self._callback:
            callback_future = self._client.get_robot_state_async()
            callback_future.add_done_callback(self._callback)
            return callback_future


class AsyncMetrics(AsyncPeriodicQuery):
    """Class to get robot metrics at regular intervals.  get_robot_metrics_async query sent to the robot at every tick.  Callback registered to defined callback function.

    Attributes:
        client: The Client to a service on the robot
        logger: Logger object
        rate: Rate (Hz) to trigger the query
        callback: Callback function to call when the results of the query are available
    """

    def __init__(self, client, logger, rate, callback):
        super(AsyncMetrics, self).__init__(
            "robot-metrics", client, logger, period_sec=1.0 / max(rate, 1.0)
        )
        self._callback = None
        if rate > 0.0:
            self._callback = callback

    def _start_query(self):
        if self._callback:
            callback_future = self._client.get_robot_metrics_async()
            callback_future.add_done_callback(self._callback)
            return callback_future


class AsyncLease(AsyncPeriodicQuery):
    """Class to get lease state at regular intervals.  list_leases_async query sent to the robot at every tick.  Callback registered to defined callback function.

    Attributes:
        client: The Client to a service on the robot
        logger: Logger object
        rate: Rate (Hz) to trigger the query
        callback: Callback function to call when the results of the query are available
    """

    def __init__(self, client, logger, rate, callback):
        super(AsyncLease, self).__init__(
            "lease", client, logger, period_sec=1.0 / max(rate, 1.0)
        )
        self._callback = None
        if rate > 0.0:
            self._callback = callback

    def _start_query(self):
        if self._callback:
            callback_future = self._client.list_leases_async()
            callback_future.add_done_callback(self._callback)
            return callback_future


class AsyncIdle(AsyncPeriodicQuery):
    """
    Class to check if the robot is moving, and if not, command a stand with the set mobility parameters
    """

    def __init__(
        self,
        client: RobotCommandClient,
        logger: logging.Logger,
        rate: float,
        spot_wrapper,
    ) -> None:
        """
        Attributes:
            client: The Client to a service on the robot
            logger: Logger object
            rate: Rate (Hz) to trigger the query
            spot_wrapper: A handle to the wrapper library
        """
        super(AsyncIdle, self).__init__("idle", client, logger, period_sec=1.0 / rate)
        self._spot_wrapper: SpotWrapper = spot_wrapper

    def _start_query(self) -> None:
        if self._spot_wrapper.last_stand_command is not None:
            try:
                response = self._client.robot_command_feedback(
                    self._spot_wrapper.last_stand_command
                )
                status = (
                    response.feedback.synchronized_feedback.mobility_command_feedback.stand_feedback.status
                )
                self._spot_wrapper.is_sitting = False
                if status == basic_command_pb2.StandCommand.Feedback.STATUS_IS_STANDING:
                    self._spot_wrapper.is_standing = True
                    self._spot_wrapper.last_stand_command = None
                elif (
                    status == basic_command_pb2.StandCommand.Feedback.STATUS_IN_PROGRESS
                ):
                    self._spot_wrapper.is_standing = False
                else:
                    self._logger.warning("Stand command in unknown state")
                    self._spot_wrapper.is_standing = False
            except (ResponseError, RpcError) as e:
                self._logger.error("Error when getting robot command feedback: %s", e)
                self._spot_wrapper.last_stand_command = None

        if self._spot_wrapper.last_sit_command is not None:
            try:
                self._spot_wrapper.is_standing = False
                response = self._client.robot_command_feedback(
                    self._spot_wrapper.last_sit_command
                )
                if (
                    response.feedback.synchronized_feedback.mobility_command_feedback.sit_feedback.status
                    == basic_command_pb2.SitCommand.Feedback.STATUS_IS_SITTING
                ):
                    self._spot_wrapper.is_sitting = True
                    self._spot_wrapper.last_sit_command = None
                else:
                    self._spot_wrapper.is_sitting = False
            except (ResponseError, RpcError) as e:
                self._logger.error("Error when getting robot command feedback: %s", e)
                self._spot_wrapper.last_sit_command = None

        is_moving = False

        if self._spot_wrapper.last_velocity_command_time is not None:
            if time.time() < self._spot_wrapper.last_velocity_command_time:
                is_moving = True
            else:
                self._spot_wrapper.last_velocity_command_time = None

        if self._spot_wrapper.last_trajectory_command is not None:
            try:
                response = self._client.robot_command_feedback(
                    self._spot_wrapper.last_trajectory_command
                )
                status = (
                    response.feedback.synchronized_feedback.mobility_command_feedback.se2_trajectory_feedback.status
                )
                # STATUS_AT_GOAL always means that the robot reached the goal. If the trajectory command did not
                # request precise positioning, then STATUS_NEAR_GOAL also counts as reaching the goal
                if (
                    status
                    == basic_command_pb2.SE2TrajectoryCommand.Feedback.STATUS_AT_GOAL
                    or (
                        status
                        == basic_command_pb2.SE2TrajectoryCommand.Feedback.STATUS_NEAR_GOAL
                        and not self._spot_wrapper.last_trajectory_command_precise
                    )
                ):
                    self._spot_wrapper.at_goal = True
                    # Clear the command once at the goal
                    self._spot_wrapper.last_trajectory_command = None
                    self._spot_wrapper._trajectory_status_unknown = False
                elif (
                    status
                    == basic_command_pb2.SE2TrajectoryCommand.Feedback.STATUS_GOING_TO_GOAL
                ):
                    is_moving = True
                elif (
                    status
                    == basic_command_pb2.SE2TrajectoryCommand.Feedback.STATUS_NEAR_GOAL
                ):
                    is_moving = True
                    self._spot_wrapper.near_goal = True
                elif (
                    status
                    == basic_command_pb2.SE2TrajectoryCommand.Feedback.STATUS_UNKNOWN
                ):
                    self._spot_wrapper.trajectory_status_unknown = True
                    self._spot_wrapper.last_trajectory_command = None
                else:
                    self._logger.error(
                        "Received trajectory command status outside of expected range, value is {}".format(
                            status
                        )
                    )
                    self._spot_wrapper.last_trajectory_command = None
            except (ResponseError, RpcError) as e:
                self._logger.error("Error when getting robot command feedback: %s", e)
                self._spot_wrapper.last_trajectory_command = None

        self._spot_wrapper.is_moving = is_moving

        # We must check if any command currently has a non-None value for its id. If we don't do this, this stand
        # command can cause other commands to be interrupted before they get to start
        if (
            self._spot_wrapper.is_standing
            and self._spot_wrapper._continually_try_stand
            and not self._spot_wrapper.is_moving
            and self._spot_wrapper.last_trajectory_command is not None
            and self._spot_wrapper.last_stand_command is not None
            and self._spot_wrapper.last_velocity_command_time is not None
            and self._spot_wrapper.last_docking_command is not None
        ):
            self._spot_wrapper.stand(False)


class AsyncEStopMonitor(AsyncPeriodicQuery):
    """Class to check if the estop endpoint is still valid

    Attributes:
        client: The Client to a service on the robot
        logger: Logger object
        rate: Rate (Hz) to trigger the query
        spot_wrapper: A handle to the wrapper library
    """

    def __init__(self, client, logger, rate, spot_wrapper):
        super(AsyncEStopMonitor, self).__init__(
            "estop_alive", client, logger, period_sec=1.0 / rate
        )
        self._spot_wrapper = spot_wrapper

    def _start_query(self):
        if not self._spot_wrapper._estop_keepalive:
            self._logger.debug("No keepalive yet - the lease has not been claimed.")
            return

        last_estop_status = self._spot_wrapper._estop_keepalive.status_queue.queue[-1]
        if (
            last_estop_status[0]
            == self._spot_wrapper._estop_keepalive.KeepAliveStatus.ERROR
        ):
            self._logger.error(
                "Estop keepalive has an error: {}".format(last_estop_status[1])
            )
        elif (
            last_estop_status
            == self._spot_wrapper._estop_keepalive.KeepAliveStatus.DISABLED
        ):
            self._logger.error(
                "Estop keepalive is disabled: {}".format(last_estop_status[1])
            )
        else:
            # estop keepalive is ok
            pass


def try_claim(func=None, *, power_on=False):
    """
    Decorator which tries to acquire the lease before executing the wrapped function

    the _func=None and * args are required to allow this decorator to be used with or without arguments

    Args:
        func: Function that is being wrapped
        power_on: If true, power on after claiming the lease

    Returns:
        Decorator which will wrap the decorated function
    """
    # If this decorator is being used without the power_on arg, return it as if it was called with that arg specified
    if func is None:
        return functools.partial(try_claim, power_on=power_on)

    @functools.wraps(func)
    def wrapper_try_claim(self, *args, **kwargs):
        if self._get_lease_on_action:
            if power_on:
                # Power on is also wrapped by this decorator so if we request power on the lease will also be claimed
                response = self.power_on()
            else:
                response = self.claim()
            if not response[0]:
                return response
        return func(self, *args, **kwargs)

    return wrapper_try_claim


class SpotWrapper:
    """Generic wrapper class to encompass release 1.1.4 API features as well as maintaining leases automatically"""

    def __init__(
        self,
        username: str,
        password: str,
        hostname: str,
        robot_name: str,
        logger: logging.Logger,
        start_estop: bool = True,
        estop_timeout: float = 9.0,
        rates: typing.Optional[typing.Dict[str, float]] = None,
        callbacks: typing.Optional[typing.Dict[str, typing.Callable]] = None,
        use_take_lease: bool = False,
        get_lease_on_action: bool = False,
        continually_try_stand: bool = True,
        rgb_cameras: bool = True,
        payload_credentials_file: str = None,
    ) -> None:
        """
        Args:
            username: Username for authentication with the robot
            password: Password for authentication with the robot
            hostname: ip address or hostname of the robot
            robot_name: Optional name of the robot
            start_estop: If true, the wrapper will be an estop endpoint
            estop_timeout: Timeout for the estop in seconds. The SDK will check in with the wrapper at a rate of
                           estop_timeout/3 and if there is no communication the robot will execute a gentle stop.
            rates: Dictionary of rates to apply when retrieving various data from the robot # TODO this should be an object to be unambiguous
            callbacks: Dictionary of callbacks which should be called when certain data is retrieved # TODO this should be an object to be unambiguous
            use_take_lease: Use take instead of acquire to get leases. This will forcefully take the lease from any
                            other lease owner.
            get_lease_on_action: If true, attempt to acquire a lease when performing an action which requires a
                                 lease. Otherwise, the user must manually take the lease. This will also attempt to
                                 power on the robot for commands which require it - stand, rollover, self-right.
            continually_try_stand: If the robot expects to be standing and is not, command a stand.  This can result
                                   in strange behavior if you use the wrapper and tablet together.
            rgb_cameras: If the robot has only body-cameras with greyscale images, this must be set to false.
        """
        self._username = username
        self._password = password
        self._hostname = hostname
        self._payload_credentials_file = payload_credentials_file
        self._robot_name = robot_name
        self._rates = rates or {}
        self._callbacks = callbacks or {}
        self._use_take_lease = use_take_lease
        self._get_lease_on_action = get_lease_on_action
        self._continually_try_stand = continually_try_stand
        self._rgb_cameras = rgb_cameras
        self._frame_prefix = ""
        if robot_name is not None:
            self._frame_prefix = robot_name + "/"
        self._logger = logger
        self._estop_timeout = estop_timeout
        self._start_estop = start_estop
        self._keep_alive = True
        self._lease_keepalive = None
        self._valid = True

        self._mobility_params = RobotCommandBuilder.mobility_params()
        self._state = RobotState()
        self._trajectory_status_unknown = False
        self._command_data = RobotCommandData()

        self._point_cloud_requests = []
        for source in point_cloud_sources:
            self._point_cloud_requests.append(build_pc_request(source))

        try:
            self._sdk = create_standard_sdk(SPOT_CLIENT_NAME)
        except Exception as e:
            self._logger.error("Error creating SDK object: %s", e)
            self._valid = False
            return
        if HAVE_CHOREOGRAPHY:
            self._sdk.register_service_client(ChoreographyClient)
        self._logger.info("Initialising robot at {}".format(self._hostname))
        self._robot = self._sdk.create_robot(self._hostname)

        authenticated = False
        if self._payload_credentials_file:
            authenticated = self.authenticate_from_payload_credentials(
                self._robot, self._payload_credentials_file, self._logger
            )
        else:
            authenticated = self.authenticate(
                self._robot, self._username, self._password, self._logger
            )

        if not authenticated:
            self._valid = False
            return

        if not self._robot:
            self._logger.error("Failed to create robot object")
            self._valid = False
            return

        self._logger.info("Creating clients...")
        initialised = False
        while not initialised:
            try:
                self._robot_state_client = self._robot.ensure_client(
                    RobotStateClient.default_service_name
                )
                self._world_objects_client = self._robot.ensure_client(
                    WorldObjectClient.default_service_name
                )
                self._robot_command_client = self._robot.ensure_client(
                    RobotCommandClient.default_service_name
                )
                self._graph_nav_client = self._robot.ensure_client(
                    GraphNavClient.default_service_name
                )
                self._power_client = self._robot.ensure_client(
                    PowerClient.default_service_name
                )
                self._lease_client = self._robot.ensure_client(
                    LeaseClient.default_service_name
                )
                self._lease_wallet = self._lease_client.lease_wallet
                self._image_client = self._robot.ensure_client(
                    ImageClient.default_service_name
                )
                self._estop_client = self._robot.ensure_client(
                    EstopClient.default_service_name
                )
                self._docking_client = self._robot.ensure_client(
                    DockingClient.default_service_name
                )
                self._license_client = self._robot.ensure_client(
                    LicenseClient.default_service_name
                )

                if HAVE_CHOREOGRAPHY:
                    if self._license_client.get_feature_enabled(
                        [ChoreographyClient.license_name]
                    )[ChoreographyClient.license_name]:
                        self._is_licensed_for_choreography = True
                        self._choreography_client = self._robot.ensure_client(
                            ChoreographyClient.default_service_name
                        )
                    else:
                        self._logger.info("Robot is not licensed for choreography")
                        self._is_licensed_for_choreography = False
                        self._choreography_client = None
                else:
                    self._logger.info("Choreography is not available.")
                    self._choreography_client = None
                    self._is_licensed_for_choreography = False

                try:
                    self._point_cloud_client = self._robot.ensure_client(
                        VELODYNE_SERVICE_NAME
                    )
                except UnregisteredServiceError:
                    self._point_cloud_client = None
                    self._logger.info("No velodyne point cloud service is available.")

                if self._robot.has_arm():
                    self._manipulation_api_client = self._robot.ensure_client(
                        ManipulationApiClient.default_service_name
                    )
                else:
                    self._manipulation_api_client = None
                    self._logger.info("Manipulation API is not available.")

                initialised = True
            except Exception as e:
                sleep_secs = 15
                self._logger.warning(
                    "Unable to create client service: {}. This usually means the robot hasn't "
                    "finished booting yet. Will wait {} seconds and try again.".format(
                        e, sleep_secs
                    )
                )
                time.sleep(sleep_secs)

        # Store the most recent knowledge of the state of the robot based on rpc calls.
        self._init_current_graph_nav_state()

        # Async Tasks
        self._async_task_list = []
        self._robot_state_task = AsyncRobotState(
            self._robot_state_client,
            self._logger,
            max(0.0, self._rates.get("robot_state", 0.0)),
            self._callbacks.get("robot_state", None),
        )
        self._robot_metrics_task = AsyncMetrics(
            self._robot_state_client,
            self._logger,
            max(0.0, self._rates.get("metrics", 0.0)),
            self._callbacks.get("metrics", None),
        )
        self._lease_task = AsyncLease(
            self._lease_client,
            self._logger,
            max(0.0, self._rates.get("lease", 0.0)),
            self._callbacks.get("lease", None),
        )
        self._idle_task = AsyncIdle(
            self._robot_command_client, self._logger, 10.0, self
        )
        self._estop_monitor = AsyncEStopMonitor(
            self._estop_client, self._logger, 20.0, self
        )

        self._estop_endpoint = None
        self._estop_keepalive = None

        robot_tasks = [
            self._robot_state_task,
            self._robot_metrics_task,
            self._lease_task,
            self._idle_task,
            self._estop_monitor,
        ]

<<<<<<< HEAD
        if self._robot.has_arm():
            self._spot_arm = SpotArm(
                self._robot,
                self._logger,
                self._state,
                self._robot_command_client,
                self._manipulation_api_client,
                self._robot_state_client,
                MAX_COMMAND_DURATION,
            )
        else:
            self._spot_arm = None
=======
        self._spot_images = SpotImages(self._robot, self._logger, self._image_client)
>>>>>>> 0fbbd9d1

        self._spot_docking = SpotDocking(
            self._robot,
            self._logger,
            self._state,
            self._command_data,
            self._docking_client,
            self._robot_command_client,
        )

        if self._point_cloud_client:
            self._spot_eap = SpotEAP(
                self._logger,
                self._point_cloud_client,
                point_cloud_sources,
                # If the parameter isn't given assume we don't want any clouds
                self._rates.get("point_cloud", 0.0),
                self._callbacks.get("lidar_points", None),
            )
            self._point_cloud_task = self._spot_eap.async_task
            robot_tasks.append(self._point_cloud_task)
        else:
            self._spot_eap = None

        self._spot_world_objects = SpotWorldObjects(
            self._logger,
            self._world_objects_client,
            self._rates.get("world_objects", 10),
            self._callbacks.get("world_objects", None),
        )
        self._world_objects_task = self._spot_world_objects.async_task
        robot_tasks.append(self._world_objects_task)

        self._async_tasks = AsyncTasks(robot_tasks)

        if self._is_licensed_for_choreography:
            self._spot_dance = SpotDance(
                self._robot, self._choreography_client, self._logger
            )

        self._robot_id = None
        self._lease = None

    @staticmethod
    def authenticate(
        robot: Robot, username: str, password: str, logger: logging.Logger
    ) -> bool:
        """
        Authenticate with a robot through the bosdyn API. A blocking function which will wait until authenticated (if
        the robot is still booting) or login fails

        Args:
            robot: Robot object which we are authenticating with
            username: Username to authenticate with
            password: Password for the given username
            logger: Logger with which to print messages

        Returns:
            boolean indicating whether authentication was successful
        """
        authenticated = False
        while not authenticated:
            try:
                logger.info("Trying to authenticate with robot...")
                robot.authenticate(username, password)
                robot.time_sync.wait_for_sync(10)
                logger.info("Successfully authenticated.")
                authenticated = True
            except RpcError as err:
                sleep_secs = 15
                logger.warn(
                    "Failed to communicate with robot: {}\nEnsure the robot is powered on and you can "
                    "ping {}. Robot may still be booting. Will retry in {} seconds".format(
                        err, robot.address, sleep_secs
                    )
                )
                time.sleep(sleep_secs)
            except bosdyn.client.auth.InvalidLoginError as err:
                logger.error("Failed to log in to robot: {}".format(err))
                raise err

        return authenticated

    @staticmethod
    def authenticate_from_payload_credentials(
        robot: Robot, payload_credentials_file: str, logger: logging.Logger
    ) -> bool:
        """
        Authenticate with a robot through the bosdyn API from payload credentials. A blocking function which will
        wait until authenticated (if the robot is still booting) or login fails

        Args:
            robot: Robot object which we are authenticating with
            payload_credentials_file: Path to the file to read payload credentials from
            logger: Logger with which to print messages

        Returns:

        """
        authenticated = False
        while not authenticated:
            try:
                logger.info(
                    "Trying to authenticate with robot from payload credentials..."
                )
                robot.authenticate_from_payload_credentials(
                    *bosdyn.client.util.read_payload_credentials(
                        payload_credentials_file
                    )
                )
                robot.time_sync.wait_for_sync(10)
                logger.info("Successfully authenticated.")
                authenticated = True
            except RpcError as err:
                sleep_secs = 15
                logger.warn(
                    "Failed to communicate with robot: {}\nEnsure the robot is powered on and you can "
                    "ping {}. Robot may still be booting. Will retry in {} seconds".format(
                        err, robot.address, sleep_secs
                    )
                )
                time.sleep(sleep_secs)
            except PayloadNotAuthorizedError as err:
                logger.error("Failed to authorize payload: {}".format(err))
                raise err

        return authenticated

    @property
    def robot_name(self) -> str:
        return self._robot_name

    @property
    def frame_prefix(self) -> str:
        return self._frame_prefix

    @property
    def spot_arm(self) -> SpotArm:
        """Return SpotArm instance"""
        if not self._robot.has_arm():
            raise MissingSpotArm()
        else:
            return self._spot_arm

    @property
    def spot_eap_lidar(self) -> typing.Optional[SpotEAP]:
        """Return SpotEAP instance"""
        return self._spot_eap

    @property
    def logger(self) -> logging.Logger:
        """Return logger instance of the SpotWrapper"""
        return self._logger

    @property
    def is_valid(self) -> bool:
        """Return boolean indicating if the wrapper initialized successfully"""
        return self._valid

    @property
    def id(self) -> str:
        """Return robot's ID"""
        return self._robot_id

    @property
    def robot_state(self) -> robot_state_pb2.RobotState:
        """Return latest proto from the _robot_state_task"""
        return self._robot_state_task.proto

    @property
    def metrics(self) -> robot_state_pb2.RobotMetrics:
        """Return latest proto from the _robot_metrics_task"""
        return self._robot_metrics_task.proto

    @property
    def lease(self) -> typing.List[lease_pb2.LeaseResource]:
        """Return latest proto from the _lease_task"""
        return self._lease_task.proto

    @property
    def spot_images(self) -> SpotImages:
        """Return SpotImages instance"""
        return self._spot_images

    @property
    def spot_world_objects(self) -> SpotWorldObjects:
        """Return SpotWorldObjects instance"""
        return self._spot_world_objects

    @property
    def spot_docking(self) -> SpotDocking:
        """Return SpotDocking instance"""
        return self._spot_docking

    @property
    def world_objects(self) -> world_object_pb2.ListWorldObjectResponse:
        """Return most recent proto from _world_objects_task"""
        return self.spot_world_objects.async_task.proto

    @property
    def point_clouds(self) -> typing.List[point_cloud_pb2.PointCloudResponse]:
        """Return latest proto from the _point_cloud_task"""
        return self.spot_eap_lidar.async_task.proto

    @property
    def is_standing(self) -> bool:
        """Return boolean of standing state"""
        return self._state.is_standing

    @is_standing.setter
    def is_standing(self, state: bool) -> None:
        self._state.is_standing = state

    @property
    def is_sitting(self) -> bool:
        """Return boolean of standing state"""
        return self._state.is_sitting

    @is_sitting.setter
    def is_sitting(self, state: bool) -> None:
        self._state.is_sitting = state

    @property
    def is_moving(self) -> bool:
        """Return boolean of walking state"""
        return self._state.is_moving

    @is_moving.setter
    def is_moving(self, state: bool) -> None:
        self._state.is_moving = state

    @property
    def near_goal(self) -> bool:
        return self._state.near_goal

    @near_goal.setter
    def near_goal(self, state: bool) -> None:
        self._state.near_goal = state

    @property
    def at_goal(self) -> bool:
        return self._state.at_goal

    @at_goal.setter
    def at_goal(self, state: bool) -> None:
        self._state.at_goal = state

    @property
    def last_stand_command(self) -> typing.Optional[int]:
        return self._command_data.last_stand_command

    @last_stand_command.setter
    def last_stand_command(self, command_id: int) -> None:
        self._command_data.last_stand_command = command_id

    @property
    def last_sit_command(self) -> typing.Optional[int]:
        return self._command_data.last_sit_command

    @last_sit_command.setter
    def last_sit_command(self, command_id: int) -> None:
        self._command_data.last_sit_command = command_id

    @property
    def last_docking_command(self) -> typing.Optional[int]:
        return self._command_data.last_docking_command

    @last_docking_command.setter
    def last_docking_command(self, command_id: int) -> None:
        self._command_data.last_docking_command = command_id

    @property
    def last_trajectory_command(self) -> typing.Optional[int]:
        return self._command_data.last_trajectory_command

    @last_trajectory_command.setter
    def last_trajectory_command(self, command_id: int) -> None:
        self._command_data.last_trajectory_command = command_id

    @property
    def last_trajectory_command_precise(self) -> typing.Optional[bool]:
        return self._command_data.last_trajectory_command_precise

    @last_trajectory_command_precise.setter
    def last_trajectory_command_precise(self, was_precise: bool) -> None:
        self._command_data.last_trajectory_command_precise = was_precise

    @property
    def last_velocity_command_time(self) -> typing.Optional[float]:
        return self._command_data.last_velocity_command_time

    @last_velocity_command_time.setter
    def last_velocity_command_time(self, command_time: float) -> None:
        self._command_data.last_velocity_command_time = command_time

    def is_estopped(self, timeout: typing.Optional[float] = None) -> bool:
        return self._robot.is_estopped(timeout=timeout)

    def has_arm(self, timeout: typing.Optional[float] = None) -> bool:
        return self._robot.has_arm(timeout=timeout)

    @property
    def time_skew(self) -> Timestamp:
        """Return the time skew between local and spot time"""
        return self._robot.time_sync.endpoint.clock_skew

    def resetMobilityParams(self) -> None:
        """
        Resets the mobility parameters used for motion commands to the default values provided by the bosdyn api.
        Returns:
        """
        self._mobility_params = RobotCommandBuilder.mobility_params()

    def robotToLocalTime(self, timestamp: Timestamp) -> Timestamp:
        """Takes a timestamp and an estimated skew and return seconds and nano seconds in local time

        Args:
            timestamp: google.protobuf.Timestamp
        Returns:
            google.protobuf.Timestamp
        """
        return robotToLocalTime(timestamp, self._robot)

    def claim(self) -> typing.Tuple[bool, str]:
        """Get a lease for the robot, a handle on the estop endpoint, and the ID of the robot."""
        if self.lease is not None:
            for resource in self.lease:
                if (
                    resource.resource == "all-leases"
                    and SPOT_CLIENT_NAME in resource.lease_owner.client_name
                ):
                    return True, "We already claimed the lease"

        try:
            self._robot_id = self._robot.get_id()
            self.getLease()
            if self._start_estop and not self.check_is_powered_on():
                # If we are requested to start the estop, and the robot is not already powered on, then we reset the
                # estop. The robot already being powered on is relevant when the lease is being taken from someone
                # else who may already have the motor cut power authority - in this case we cannot take that
                # authority as the robot would have to sit down.
                self.resetEStop()
            return True, "Success"
        except (ResponseError, RpcError) as err:
            self._logger.error("Failed to initialize robot communication: %s", err)
            return False, str(err)
        except Exception as err:
            self._logger.error(traceback.format_exc())
            return False, str(err)

    def updateTasks(self) -> None:
        """Loop through all periodic tasks and update their data if needed."""
        try:
            self._async_tasks.update()
        except Exception as e:
            self._logger.error(f"Update tasks failed with error: {str(e)}")

    def resetEStop(self) -> None:
        """Get keepalive for eStop"""
        self._estop_endpoint = EstopEndpoint(
            self._estop_client, SPOT_CLIENT_NAME, self._estop_timeout
        )
        self._estop_endpoint.force_simple_setup()  # Set this endpoint as the robot's sole estop.
        self._estop_keepalive = EstopKeepAlive(self._estop_endpoint)

    def assertEStop(self, severe: bool = True) -> typing.Tuple[bool, str]:
        """Forces the robot into eStop state.

        Args:
            severe: Default True - If true, will cut motor power immediately.  If false, will try to settle the robot on the ground first
        """
        try:
            if severe:
                self._estop_keepalive.stop()
            else:
                self._estop_keepalive.settle_then_cut()

            return True, "Success"
        except Exception as e:
            return False, f"Exception while attempting to estop: {e}"

    def disengageEStop(self) -> typing.Tuple[bool, str]:
        """Disengages the E-Stop"""
        try:
            self._estop_keepalive.allow()
            return True, "Success"
        except Exception as e:
            return False, f"Exception while attempting to disengage estop {e}"

    def releaseEStop(self) -> None:
        """Stop eStop keepalive"""
        if self._estop_keepalive:
            self._estop_keepalive.stop()
            self._estop_keepalive = None
            self._estop_endpoint = None

    def getLease(self) -> None:
        """Get a lease for the robot and keep the lease alive automatically."""
        if self._use_take_lease:
            self._lease = self._lease_client.take()
        else:
            self._lease = self._lease_client.acquire()

        self._lease_keepalive = LeaseKeepAlive(self._lease_client)

    def releaseLease(self) -> None:
        """Return the lease on the body."""
        if self._lease:
            self._lease_client.return_lease(self._lease)
            self._lease = None

    def release(self) -> typing.Tuple[bool, str]:
        """Return the lease on the body and the eStop handle."""
        try:
            self.releaseLease()
            self.releaseEStop()
            return True, "Success"
        except Exception as e:
            return False, f"Exception while attempting to release the lease: {e}"

    def disconnect(self) -> None:
        """Release control of robot as gracefully as posssible."""
        if self._robot.time_sync:
            self._robot.time_sync.stop()
        self.releaseLease()
        self.releaseEStop()

    def _robot_command(
        self,
        command_proto: robot_command_pb2.RobotCommand,
        end_time_secs: typing.Optional[float] = None,
        timesync_endpoint: typing.Optional[TimeSyncEndpoint] = None,
    ) -> typing.Tuple[bool, str, typing.Optional[str]]:
        """Generic blocking function for sending commands to robots.

        Args:
            command_proto: robot_command_pb2 object to send to the robot.  Usually made with RobotCommandBuilder
            end_time_secs: (optional) Time-to-live for the command in seconds
            timesync_endpoint: (optional) Time sync endpoint

        Returns:
            Tuple of bool success, string message, and the command ID
        """
        try:
            command_id = self._robot_command_client.robot_command(
                lease=None,
                command=command_proto,
                end_time_secs=end_time_secs,
                timesync_endpoint=timesync_endpoint,
            )
            return True, "Success", command_id
        except Exception as e:
            self._logger.error(f"Unable to execute robot command: {e}")
            return False, str(e), None

    def _manipulation_request(
        self, request_proto, end_time_secs=None, timesync_endpoint=None
    ):
        """Generic function for sending requests to the manipulation api of a robot.

        Args:
            request_proto: manipulation_api_pb2 object to send to the robot.
        """
        try:
            command_id = self._manipulation_api_client.manipulation_api_command(
                manipulation_api_request=request_proto
            ).manipulation_cmd_id

            return True, "Success", command_id
        except Exception as e:
            self._logger.error(f"Unable to execute manipulation command: {e}")
            return False, str(e), None

    @try_claim
    def stop(self) -> typing.Tuple[bool, str]:
        """
        Stop any action the robot is currently doing.

        Returns:
            Tuple of bool success and a string message

        """
        response = self._robot_command(RobotCommandBuilder.stop_command())
        return response[0], response[1]

    @try_claim(power_on=True)
    def self_right(self) -> typing.Tuple[bool, str]:
        """
        Have the robot self-right.

        Returns:
            Tuple of bool success and a string message
        """
        response = self._robot_command(RobotCommandBuilder.selfright_command())
        return response[0], response[1]

    @try_claim(power_on=True)
    def sit(self) -> typing.Tuple[bool, str]:
        """
        Stop the robot's motion and sit down if able.

        Returns:
            Tuple of bool success and a string message

        """
        response = self._robot_command(RobotCommandBuilder.synchro_sit_command())
        self.last_sit_command = response[2]
        return response[0], response[1]

    @try_claim(power_on=True)
    def simple_stand(self, monitor_command: bool = True) -> typing.Tuple[bool, str]:
        """
        If the e-stop is enabled, and the motor power is enabled, stand the robot up.

        Returns:
            Tuple of bool success and a string message
        """
        response = self._robot_command(
            RobotCommandBuilder.synchro_stand_command(params=self._mobility_params)
        )
        if monitor_command:
            self.last_stand_command = response[2]
        return response[0], response[1]

    @try_claim(power_on=True)
    def stand(
        self,
        monitor_command: bool = True,
        body_height: float = 0,
        body_yaw: float = 0,
        body_pitch: float = 0,
        body_roll: float = 0,
    ) -> typing.Tuple[bool, str]:
        """
        If the e-stop is enabled, and the motor power is enabled, stand the robot up.
        Executes a stand command, but one where the robot will assume the pose specified by the given parameters.

        If no parameters are given this behaves just as a normal stand command

        Args:
            monitor_command: Track the state of the command in the async idle, which sets is_standing
            body_height: Offset of the body relative to normal stand height, in metres
            body_yaw: Yaw of the body in radians
            body_pitch: Pitch of the body in radians
            body_roll: Roll of the body in radians

        Returns:
            Tuple of bool success and a string message

        """
        if any([body_height, body_yaw, body_pitch, body_roll]):
            # If any of the orientation parameters are nonzero use them to pose the body
            body_orientation = EulerZXY(yaw=body_yaw, pitch=body_pitch, roll=body_roll)
            response = self._robot_command(
                RobotCommandBuilder.synchro_stand_command(
                    body_height=body_height, footprint_R_body=body_orientation
                )
            )
        else:
            # Otherwise just use the mobility params
            response = self._robot_command(
                RobotCommandBuilder.synchro_stand_command(params=self._mobility_params)
            )

        if monitor_command:
            self.last_stand_command = response[2]
        return response[0], response[1]

    @try_claim(power_on=True)
    def battery_change_pose(self, dir_hint: int = 1) -> typing.Tuple[bool, str]:
        """
        Put the robot into the battery change pose

        Args:
            dir_hint: 1 rolls to the right side of the robot, 2 to the left

        Returns:
            Tuple of bool success and a string message
        """
        if self.is_sitting:
            response = self._robot_command(
                RobotCommandBuilder.battery_change_pose_command(dir_hint)
            )
            return response[0], response[1]
        return False, "Call sit before trying to roll over"

    @try_claim
    def safe_power_off(self) -> typing.Tuple[bool, str]:
        """
        Stop the robot's motion and sit if possible.  Once sitting, disable motor power.

        Returns:
            Tuple of bool success and a string message
        """
        response = self._robot_command(RobotCommandBuilder.safe_power_off_command())
        return response[0], response[1]

    def clear_behavior_fault(
        self, fault_id: int
    ) -> typing.Tuple[bool, str, typing.Optional[bool]]:
        """
        Clear the behavior fault defined by the given id.

        Returns:
            Tuple of bool success, string message, and bool indicating whether the status was cleared
        """
        try:
            rid = self._robot_command_client.clear_behavior_fault(
                behavior_fault_id=fault_id, lease=None
            )
            return True, "Success", rid
        except Exception as e:
            return False, f"Exception while clearing behavior fault: {e}", None

    @try_claim
    def power_on(self) -> typing.Tuple[bool, str]:
        """
        Enable the motor power if e-stop is enabled.

        Returns:
            Tuple of bool success and a string message
        """
        # Don't bother trying to power on if we are already powered on
        if not self.check_is_powered_on():
            # If we are requested to start the estop, we have to acquire it when powering on.
            if self._start_estop:
                self.resetEStop()
            try:
                self._logger.info("Powering on")
                self._robot.power_on()
            except Exception as e:
                return False, f"Exception while powering on: {e}"

            return True, "Success"

        return True, "Was already powered on"

    def set_mobility_params(
        self, mobility_params: spot_command_pb2.MobilityParams
    ) -> None:
        """Set Params for mobility and movement

        Args:
            mobility_params: spot.MobilityParams, params for spot mobility commands.
        """
        self._mobility_params = mobility_params

    def get_mobility_params(self) -> spot_command_pb2.MobilityParams:
        """Get mobility params"""
        return self._mobility_params

    @try_claim
    def velocity_cmd(
        self, v_x: float, v_y: float, v_rot: float, cmd_duration: float = 0.125
    ) -> typing.Tuple[bool, str]:
        """

        Send a velocity motion command to the robot.

        Args:
            v_x: Velocity in the X direction in meters
            v_y: Velocity in the Y direction in meters
            v_rot: Angular velocity around the Z axis in radians
            cmd_duration: (optional) Time-to-live for the command in seconds.  Default is 125ms (assuming 10Hz command rate).

        Returns:
            Tuple of bool success and a string message
        """
        end_time = time.time() + cmd_duration
        response = self._robot_command(
            RobotCommandBuilder.synchro_velocity_command(
                v_x=v_x, v_y=v_y, v_rot=v_rot, params=self._mobility_params
            ),
            end_time_secs=end_time,
            timesync_endpoint=self._robot.time_sync.endpoint,
        )
        self.last_velocity_command_time = end_time
        return response[0], response[1]

    @try_claim
    def trajectory_cmd(
        self,
        goal_x: float,
        goal_y: float,
        goal_heading: float,
        cmd_duration: float,
        frame_name: str = "odom",
        precise_position: bool = False,
        mobility_params: spot_command_pb2.MobilityParams = None,
    ) -> typing.Tuple[bool, str]:
        """Send a trajectory motion command to the robot.

        Args:
            goal_x: Position X coordinate in meters
            goal_y: Position Y coordinate in meters
            goal_heading: Pose heading in radians
            cmd_duration: Time-to-live for the command in seconds.
            frame_name: frame_name to be used to calc the target position. 'odom' or 'vision'
            precise_position: if set to false, the status STATUS_NEAR_GOAL and STATUS_AT_GOAL will be equivalent. If
            true, the robot must complete its final positioning before it will be considered to have successfully
            reached the goal.
            mobility_params: Mobility parameters to send along with this command

        Returns:
            (bool, str) tuple indicating whether the command was successfully sent, and a message
        """
        if mobility_params is None:
            mobility_params = self._mobility_params
        self._trajectory_status_unknown = False
        self.at_goal = False
        self.near_goal = False
        self.last_trajectory_command_precise = precise_position
        self._logger.info("got command duration of {}".format(cmd_duration))
        end_time = time.time() + cmd_duration
        if frame_name == "vision":
            vision_tform_body = frame_helpers.get_vision_tform_body(
                self._robot_state_client.get_robot_state().kinematic_state.transforms_snapshot
            )
            body_tform_goal = math_helpers.SE3Pose(
                x=goal_x, y=goal_y, z=0, rot=math_helpers.Quat.from_yaw(goal_heading)
            )
            vision_tform_goal = vision_tform_body * body_tform_goal
            response = self._robot_command(
                RobotCommandBuilder.synchro_se2_trajectory_point_command(
                    goal_x=vision_tform_goal.x,
                    goal_y=vision_tform_goal.y,
                    goal_heading=vision_tform_goal.rot.to_yaw(),
                    frame_name=frame_helpers.VISION_FRAME_NAME,
                    params=mobility_params,
                ),
                end_time_secs=end_time,
            )
        elif frame_name == "odom":
            odom_tform_body = frame_helpers.get_odom_tform_body(
                self._robot_state_client.get_robot_state().kinematic_state.transforms_snapshot
            )
            body_tform_goal = math_helpers.SE3Pose(
                x=goal_x, y=goal_y, z=0, rot=math_helpers.Quat.from_yaw(goal_heading)
            )
            odom_tform_goal = odom_tform_body * body_tform_goal
            response = self._robot_command(
                RobotCommandBuilder.synchro_se2_trajectory_point_command(
                    goal_x=odom_tform_goal.x,
                    goal_y=odom_tform_goal.y,
                    goal_heading=odom_tform_goal.rot.to_yaw(),
                    frame_name=frame_helpers.ODOM_FRAME_NAME,
                    params=mobility_params,
                ),
                end_time_secs=end_time,
            )
        else:
            raise ValueError("frame_name must be 'vision' or 'odom'")
        if response[0]:
            self.last_trajectory_command = response[2]
        return response[0], response[1]

    def robot_command(
        self, robot_command: robot_command_pb2.RobotCommand
    ) -> typing.Tuple[bool, str]:
        end_time = time.time() + MAX_COMMAND_DURATION
        return self._robot_command(
            robot_command,
            end_time_secs=end_time,
            timesync_endpoint=self._robot.time_sync.endpoint,
        )

    def manipulation_command(self, request):
        end_time = time.time() + MAX_COMMAND_DURATION
        return self._manipulation_request(
            request,
            end_time_secs=end_time,
            timesync_endpoint=self._robot.time_sync.endpoint,
        )

    def get_robot_command_feedback(
        self, cmd_id: int
    ) -> robot_command_pb2.RobotCommandFeedbackResponse:
        return self._robot_command_client.robot_command_feedback(cmd_id)

    def get_manipulation_command_feedback(self, cmd_id):
        feedback_request = manipulation_api_pb2.ManipulationApiFeedbackRequest(
            manipulation_cmd_id=cmd_id
        )

        return self._manipulation_api_client.manipulation_api_feedback_command(
            manipulation_api_feedback_request=feedback_request
        )

    def list_graph(self, upload_path=None):
        """List waypoint ids of garph_nav
        Args:
          upload_path : Path to the root directory of the map.
        """
        ids, eds = self._list_graph_waypoint_and_edge_ids()
        # skip waypoint_ for v2.2.1, skip waypiont for < v2.2
        return [
            v
            for k, v in sorted(
                ids.items(), key=lambda id: int(id[0].replace("waypoint_", ""))
            )
        ]

    def clear_graph(self) -> typing.Tuple[bool, str]:
        """Clear the state of the map on the robot, removing all waypoints and edges in the RAM of the robot.

        Returns: (bool, str) tuple indicating whether the command was successfully sent, and a message
        """
        try:
            self._clear_graph()
            return True, "Success"
        except Exception as e:
            return (
                False,
                f"Got an error while clearing a graph and snanshots in a robot: {e}",
            )

    def upload_graph(self, upload_path: str) -> typing.Tuple[bool, str]:
        """Upload the specified graph and snapshots from local to a robot.

        While this method, if there are snapshots already in the robot, they will be loaded from the robot's disk without uploading.
        Graph and snapshots to be uploaded should be placed like

        Directory specified with upload_path arg
          |
          +-- graph
          |
          +-- waypoint_snapshots/
          |     |
          |     +-- waypont snapshot files
          |
          +-- edge_snapshots/
                |
                +-- edge snapshot files

        Args:
            upload_path (str): Path to the directory of the map.

        Returns: (bool, str) tuple indicating whether the command was successfully sent, and a message
        """
        try:
            self._upload_graph_and_snapshots(upload_path)
            return True, "Success"
        except Exception as e:
            return (
                False,
                f"Got an error while uploading a graph and snapshots to a robot: {e}",
            )

    def download_graph(self, download_path: str) -> typing.Tuple[bool, str]:
        """Download current graph and snapshots in the robot to the specified directory.

        Args:
            download_path (str): Directory where graph and snapshots are downloaded from robot.

        Returns: (bool, str) tuple indicating whether the command was successfully sent, and a message
        """
        try:
            success, message = self._download_graph_and_snapshots(
                download_path=download_path
            )
            return success, message
        except Exception as e:
            return (
                False,
                f"Got an error during downloading graph and snapshots from the robot: {e}",
            )

    @try_claim
    def navigate_to(
        self,
        upload_path,
        navigate_to,
        initial_localization_fiducial=True,
        initial_localization_waypoint=None,
    ):
        """navigate with graph nav.

        Args:
           upload_path : Path to the root directory of the map.
           navigate_to : Waypont id string for where to goal
           initial_localization_fiducial : Tells the initializer whether to use fiducials
           initial_localization_waypoint : Waypoint id string of current robot position (optional)
        """
        # Filepath for uploading a saved graph's and snapshots too.
        if upload_path[-1] == "/":
            upload_filepath = upload_path[:-1]
        else:
            upload_filepath = upload_path

        # Boolean indicating the robot's power state.
        power_state = self._robot_state_client.get_robot_state().power_state
        self._started_powered_on = power_state.motor_power_state == power_state.STATE_ON
        self._powered_on = self._started_powered_on

        # FIX ME somehow,,,, if the robot is stand, need to sit the robot before starting garph nav
        if self.is_standing and not self.is_moving:
            self.sit()

        # TODO verify estop  / claim / power_on
        self._clear_graph()
        self._upload_graph_and_snapshots(upload_filepath)
        if initial_localization_fiducial:
            self._set_initial_localization_fiducial()
        if initial_localization_waypoint:
            self._set_initial_localization_waypoint([initial_localization_waypoint])
        self._list_graph_waypoint_and_edge_ids()
        self._get_localization_state()
        resp = self._navigate_to([navigate_to])

        return resp

    def _init_current_graph_nav_state(self):
        # Store the most recent knowledge of the state of the robot based on rpc calls.
        self._current_graph = None
        self._current_edges = dict()  # maps to_waypoint to list(from_waypoint)
        self._current_waypoint_snapshots = dict()  # maps id to waypoint snapshot
        self._current_edge_snapshots = dict()  # maps id to edge snapshot
        self._current_annotation_name_to_wp_id = dict()
        self._current_anchored_world_objects = (
            dict()
        )  # maps object id to a (wo, waypoint, fiducial)
        self._current_anchors = dict()  # maps anchor id to anchor

    ## copy from spot-sdk/python/examples/graph_nav_command_line/graph_nav_command_line.py
    def _get_localization_state(self, *args):
        """Get the current localization and state of the robot."""
        state = self._graph_nav_client.get_localization_state()
        self._logger.info("Got localization: \n%s" % str(state.localization))
        odom_tform_body = get_odom_tform_body(
            state.robot_kinematics.transforms_snapshot
        )
        self._logger.info(
            "Got robot state in kinematic odometry frame: \n%s" % str(odom_tform_body)
        )

    def _set_initial_localization_fiducial(self, *args):
        """Trigger localization when near a fiducial."""
        robot_state = self._robot_state_client.get_robot_state()
        current_odom_tform_body = get_odom_tform_body(
            robot_state.kinematic_state.transforms_snapshot
        ).to_proto()
        # Create an empty instance for initial localization since we are asking it to localize
        # based on the nearest fiducial.
        localization = nav_pb2.Localization()
        self._graph_nav_client.set_localization(
            initial_guess_localization=localization,
            ko_tform_body=current_odom_tform_body,
        )

    def _set_initial_localization_waypoint(self, *args):
        """Trigger localization to a waypoint."""
        # Take the first argument as the localization waypoint.
        if len(args) < 1:
            # If no waypoint id is given as input, then return without initializing.
            self._logger.error("No waypoint specified to initialize to.")
            return
        destination_waypoint = graph_nav_util.find_unique_waypoint_id(
            args[0][0],
            self._current_graph,
            self._current_annotation_name_to_wp_id,
            self._logger,
        )
        if not destination_waypoint:
            # Failed to find the unique waypoint id.
            return

        robot_state = self._robot_state_client.get_robot_state()
        current_odom_tform_body = get_odom_tform_body(
            robot_state.kinematic_state.transforms_snapshot
        ).to_proto()
        # Create an initial localization to the specified waypoint as the identity.
        localization = nav_pb2.Localization()
        localization.waypoint_id = destination_waypoint
        localization.waypoint_tform_body.rotation.w = 1.0
        self._graph_nav_client.set_localization(
            initial_guess_localization=localization,
            # It's hard to get the pose perfect, search +/-20 deg and +/-20cm (0.2m).
            max_distance=0.2,
            max_yaw=20.0 * math.pi / 180.0,
            fiducial_init=graph_nav_pb2.SetLocalizationRequest.FIDUCIAL_INIT_NO_FIDUCIAL,
            ko_tform_body=current_odom_tform_body,
        )

    def _list_graph_waypoint_and_edge_ids(self, *args):
        """List the waypoint ids and edge ids of the graph currently on the robot."""

        # Download current graph
        graph = self._graph_nav_client.download_graph()
        if graph is None:
            self._logger.error("Empty graph.")
            return
        self._current_graph = graph

        localization_id = (
            self._graph_nav_client.get_localization_state().localization.waypoint_id
        )

        # Update and print waypoints and edges
        (
            self._current_annotation_name_to_wp_id,
            self._current_edges,
        ) = graph_nav_util.update_waypoints_and_edges(
            graph, localization_id, self._logger
        )
        return self._current_annotation_name_to_wp_id, self._current_edges

    def _upload_graph_and_snapshots(self, upload_filepath):
        """Upload the graph and snapshots to the robot."""
        self._logger.info("Loading the graph from disk into local storage...")
        with open(os.path.join(upload_filepath, "graph"), "rb") as graph_file:
            # Load the graph from disk.
            data = graph_file.read()
            self._current_graph = map_pb2.Graph()
            self._current_graph.ParseFromString(data)
            self._logger.info(
                "Loaded graph has {} waypoints and {} edges".format(
                    len(self._current_graph.waypoints), len(self._current_graph.edges)
                )
            )
        for waypoint in self._current_graph.waypoints:
            # Load the waypoint snapshots from disk.
            if len(waypoint.snapshot_id) == 0:
                continue
            waypoint_filepath = os.path.join(
                upload_filepath, "waypoint_snapshots", waypoint.snapshot_id
            )
            if not os.path.exists(waypoint_filepath):
                continue
            with open(waypoint_filepath, "rb") as snapshot_file:
                waypoint_snapshot = map_pb2.WaypointSnapshot()
                waypoint_snapshot.ParseFromString(snapshot_file.read())
                self._current_waypoint_snapshots[
                    waypoint_snapshot.id
                ] = waypoint_snapshot

                for fiducial in waypoint_snapshot.objects:
                    if not fiducial.HasField("apriltag_properties"):
                        continue

                    str_id = str(fiducial.apriltag_properties.tag_id)
                    if (
                        str_id in self._current_anchored_world_objects
                        and len(self._current_anchored_world_objects[str_id]) == 1
                    ):
                        # Replace the placeholder tuple with a tuple of (wo, waypoint, fiducial).
                        anchored_wo = self._current_anchored_world_objects[str_id][0]
                        self._current_anchored_world_objects[str_id] = (
                            anchored_wo,
                            waypoint,
                            fiducial,
                        )

        for edge in self._current_graph.edges:
            # Load the edge snapshots from disk.
            if len(edge.snapshot_id) == 0:
                continue
            edge_filepath = os.path.join(
                upload_filepath, "edge_snapshots", edge.snapshot_id
            )
            if not os.path.exists(edge_filepath):
                continue
            with open(edge_filepath, "rb") as snapshot_file:
                edge_snapshot = map_pb2.EdgeSnapshot()
                edge_snapshot.ParseFromString(snapshot_file.read())
                self._current_edge_snapshots[edge_snapshot.id] = edge_snapshot
        for anchor in self._current_graph.anchoring.anchors:
            self._current_anchors[anchor.id] = anchor
        # Upload the graph to the robot.
        self._logger.info("Uploading the graph and snapshots to the robot...")
        if self._lease is None:
            self.getLease()
        self._graph_nav_client.upload_graph(
            lease=self._lease.lease_proto, graph=self._current_graph
        )
        # Upload the snapshots to the robot.
        for waypoint_snapshot in self._current_waypoint_snapshots.values():
            self._graph_nav_client.upload_waypoint_snapshot(waypoint_snapshot)
            self._logger.info("Uploaded {}".format(waypoint_snapshot.id))
        for edge_snapshot in self._current_edge_snapshots.values():
            self._graph_nav_client.upload_edge_snapshot(edge_snapshot)
            self._logger.info("Uploaded {}".format(edge_snapshot.id))

        # The upload is complete! Check that the robot is localized to the graph,
        # and it if is not, prompt the user to localize the robot before attempting
        # any navigation commands.
        localization_state = self._graph_nav_client.get_localization_state()
        if not localization_state.localization.waypoint_id:
            # The robot is not localized to the newly uploaded graph.
            self._logger.info(
                "Upload complete! The robot is currently not localized to the map; "
                "please localize the robot"
            )

    def _write_bytes_while_download(self, filepath: str, data: bytes):
        """Write data to a file.

        Args:
            filepath (str) : Path of file where data will be written.
            data (bytes) : Bytes of data"""
        directory = os.path.dirname(filepath)
        os.makedirs(directory, exist_ok=True)
        with open(filepath, "wb+") as f:
            f.write(data)
            f.close()

    def _download_graph_and_snapshots(
        self, download_path: str
    ) -> typing.Tuple[bool, str]:
        """Download the graph and snapshots from the robot.

        Args:
            download_path (str): Directory where graph and snapshots are downloaded from robot.

        Returns:
            success (bool): success flag
            message (str): message"""
        graph = self._graph_nav_client.download_graph()
        if graph is None:
            return False, "Failed to download the graph."
        graph_bytes = graph.SerializeToString()
        self._write_bytes_while_download(
            os.path.join(download_path, "graph"), graph_bytes
        )
        # Download the waypoint and edge snapshots.
        for waypoint in graph.waypoints:
            try:
                waypoint_snapshot = self._graph_nav_client.download_waypoint_snapshot(
                    waypoint.snapshot_id
                )
            except Exception:
                self.logger.warn(
                    "Failed to download waypoint snapshot: %s", waypoint.snapshot_id
                )
                continue
            self._write_bytes_while_download(
                os.path.join(download_path, "waypoint_snapshots", waypoint.snapshot_id),
                waypoint_snapshot.SerializeToString(),
            )
        for edge in graph.edges:
            try:
                edge_snapshot = self._graph_nav_client.download_edge_snapshot(
                    edge.snapshot_id
                )
            except Exception:
                self.logger.warn(
                    "Failed to download edge snapshot: %s", edge.snapshot_id
                )
                continue
            self._write_bytes_while_download(
                os.path.join(download_path, "edge_snapshots", edge.snapshot_id),
                edge_snapshot.SerializeToString(),
            )
        return True, "Success"

    @try_claim
    def _navigate_to(self, *args):
        """Navigate to a specific waypoint."""
        # Take the first argument as the destination waypoint.
        if len(args) < 1:
            # If no waypoint id is given as input, then return without requesting navigation.
            self._logger.info("No waypoint provided as a destination for navigate to.")
            return

        self._lease = self._lease_wallet.get_lease()
        destination_waypoint = graph_nav_util.find_unique_waypoint_id(
            args[0][0],
            self._current_graph,
            self._current_annotation_name_to_wp_id,
            self._logger,
        )
        if not destination_waypoint:
            # Failed to find the appropriate unique waypoint id for the navigation command.
            return
        if not self.toggle_power(should_power_on=True):
            self._logger.info(
                "Failed to power on the robot, and cannot complete navigate to request."
            )
            return

        # Stop the lease keepalive and create a new sublease for graph nav.
        self._lease = self._lease_wallet.advance()
        sublease = self._lease.create_sublease()
        self._lease_keepalive.shutdown()

        # Navigate to the destination waypoint.
        is_finished = False
        nav_to_cmd_id = -1
        while not is_finished:
            # Issue the navigation command about twice a second such that it is easy to terminate the
            # navigation command (with estop or killing the program).
            nav_to_cmd_id = self._graph_nav_client.navigate_to(
                destination_waypoint, 1.0, leases=[sublease.lease_proto]
            )
            time.sleep(0.5)  # Sleep for half a second to allow for command execution.
            # Poll the robot for feedback to determine if the navigation command is complete. Then sit
            # the robot down once it is finished.
            is_finished = self._check_success(nav_to_cmd_id)

        self._lease = self._lease_wallet.advance()
        self._lease_keepalive = LeaseKeepAlive(self._lease_client)

        # Update the lease and power off the robot if appropriate.
        if self._powered_on and not self._started_powered_on:
            # Sit the robot down + power off after the navigation command is complete.
            self.toggle_power(should_power_on=False)

        status = self._graph_nav_client.navigation_feedback(nav_to_cmd_id)
        if (
            status.status
            == graph_nav_pb2.NavigationFeedbackResponse.STATUS_REACHED_GOAL
        ):
            return True, "Successfully completed the navigation commands!"
        elif status.status == graph_nav_pb2.NavigationFeedbackResponse.STATUS_LOST:
            return (
                False,
                "Robot got lost when navigating the route, the robot will now sit down.",
            )
        elif status.status == graph_nav_pb2.NavigationFeedbackResponse.STATUS_STUCK:
            return (
                False,
                "Robot got stuck when navigating the route, the robot will now sit down.",
            )
        elif (
            status.status
            == graph_nav_pb2.NavigationFeedbackResponse.STATUS_ROBOT_IMPAIRED
        ):
            return False, "Robot is impaired."
        else:
            return False, "Navigation command is not complete yet."

    @try_claim
    def _navigate_route(self, *args):
        """Navigate through a specific route of waypoints."""
        if len(args) < 1:
            # If no waypoint ids are given as input, then return without requesting navigation.
            self._logger.error("No waypoints provided for navigate route.")
            return
        waypoint_ids = args[0]
        for i in range(len(waypoint_ids)):
            waypoint_ids[i] = graph_nav_util.find_unique_waypoint_id(
                waypoint_ids[i],
                self._current_graph,
                self._current_annotation_name_to_wp_id,
                self._logger,
            )
            if not waypoint_ids[i]:
                # Failed to find the unique waypoint id.
                return

        edge_ids_list = []
        all_edges_found = True
        # Attempt to find edges in the current graph that match the ordered waypoint pairs.
        # These are necessary to create a valid route.
        for i in range(len(waypoint_ids) - 1):
            start_wp = waypoint_ids[i]
            end_wp = waypoint_ids[i + 1]
            edge_id = self._match_edge(self._current_edges, start_wp, end_wp)
            if edge_id is not None:
                edge_ids_list.append(edge_id)
            else:
                all_edges_found = False
                self._logger.error(
                    "Failed to find an edge between waypoints: ",
                    start_wp,
                    " and ",
                    end_wp,
                )
                self._logger.error(
                    "List the graph's waypoints and edges to ensure pairs of waypoints has an edge."
                )
                break

        self._lease = self._lease_wallet.get_lease()
        if all_edges_found:
            if not self.toggle_power(should_power_on=True):
                self._logger.error(
                    "Failed to power on the robot, and cannot complete navigate route request."
                )
                return

            # Stop the lease keepalive and create a new sublease for graph nav.
            self._lease = self._lease_wallet.advance()
            sublease = self._lease.create_sublease()
            self._lease_keepalive.shutdown()

            # Navigate a specific route.
            route = self._graph_nav_client.build_route(waypoint_ids, edge_ids_list)
            is_finished = False
            while not is_finished:
                # Issue the route command about twice a second such that it is easy to terminate the
                # navigation command (with estop or killing the program).
                nav_route_command_id = self._graph_nav_client.navigate_route(
                    route, cmd_duration=1.0, leases=[sublease.lease_proto]
                )
                time.sleep(
                    0.5
                )  # Sleep for half a second to allow for command execution.
                # Poll the robot for feedback to determine if the route is complete. Then sit
                # the robot down once it is finished.
                is_finished = self._check_success(nav_route_command_id)

            self._lease = self._lease_wallet.advance()
            self._lease_keepalive = LeaseKeepAlive(self._lease_client)

            # Update the lease and power off the robot if appropriate.
            if self._powered_on and not self._started_powered_on:
                # Sit the robot down + power off after the navigation command is complete.
                self.toggle_power(should_power_on=False)

    def _clear_graph(self, *args):
        """Clear the state of the map on the robot, removing all waypoints and edges in the RAM of the robot."""
        result = self._graph_nav_client.clear_graph(lease=self._lease.lease_proto)
        self._init_current_graph_nav_state()
        return result

    @try_claim
    def toggle_power(self, should_power_on):
        """Power the robot on/off dependent on the current power state."""
        is_powered_on = self.check_is_powered_on()
        if not is_powered_on and should_power_on:
            # Power on the robot up before navigating when it is in a powered-off state.
            power_on(self._power_client)
            motors_on = False
            while not motors_on:
                future = self._robot_state_client.get_robot_state_async()
                state_response = future.result(
                    timeout=10
                )  # 10 second timeout for waiting for the state response.
                if (
                    state_response.power_state.motor_power_state
                    == robot_state_pb2.PowerState.STATE_ON
                ):
                    motors_on = True
                else:
                    # Motors are not yet fully powered on.
                    time.sleep(0.25)
        elif is_powered_on and not should_power_on:
            # Safe power off (robot will sit then power down) when it is in a
            # powered-on state.
            safe_power_off(self._robot_command_client, self._robot_state_client)
        else:
            # Return the current power state without change.
            return is_powered_on
        # Update the locally stored power state.
        self.check_is_powered_on()
        return self._powered_on

    def check_is_powered_on(self) -> bool:
        """Determine if the robot is powered on or off."""
        power_state = self._robot_state_client.get_robot_state().power_state
        self._powered_on = power_state.motor_power_state == power_state.STATE_ON
        return self._powered_on

    def _check_success(self, command_id=-1):
        """Use a navigation command id to get feedback from the robot and sit when command succeeds."""
        if command_id == -1:
            # No command, so we have not status to check.
            return False
        status = self._graph_nav_client.navigation_feedback(command_id)
        if (
            status.status
            == graph_nav_pb2.NavigationFeedbackResponse.STATUS_REACHED_GOAL
        ):
            # Successfully completed the navigation commands!
            return True
        elif status.status == graph_nav_pb2.NavigationFeedbackResponse.STATUS_LOST:
            self._logger.error(
                "Robot got lost when navigating the route, the robot will now sit down."
            )
            return True
        elif status.status == graph_nav_pb2.NavigationFeedbackResponse.STATUS_STUCK:
            self._logger.error(
                "Robot got stuck when navigating the route, the robot will now sit down."
            )
            return True
        elif (
            status.status
            == graph_nav_pb2.NavigationFeedbackResponse.STATUS_ROBOT_IMPAIRED
        ):
            self._logger.error("Robot is impaired.")
            return True
        else:
            # Navigation command is not complete yet.
            return False

    def _match_edge(self, current_edges, waypoint1, waypoint2):
        """Find an edge in the graph that is between two waypoint ids."""
        # Return the correct edge id as soon as it's found.
        for edge_to_id in current_edges:
            for edge_from_id in current_edges[edge_to_id]:
                if (waypoint1 == edge_to_id) and (waypoint2 == edge_from_id):
                    # This edge matches the pair of waypoints! Add it the edge list and continue.
                    return map_pb2.Edge.Id(
                        from_waypoint=waypoint2, to_waypoint=waypoint1
                    )
                elif (waypoint2 == edge_to_id) and (waypoint1 == edge_from_id):
                    # This edge matches the pair of waypoints! Add it the edge list and continue.
                    return map_pb2.Edge.Id(
                        from_waypoint=waypoint1, to_waypoint=waypoint2
                    )
        return None

    @try_claim
    def execute_dance(self, data):
        if self._is_licensed_for_choreography:
            return self._spot_dance.execute_dance(data)
        else:
            return False, "Spot is not licensed for choreography"

    def upload_animation(
        self, animation_name: str, animation_file_content: str
    ) -> typing.Tuple[bool, str]:
        if self._is_licensed_for_choreography:
            return self._spot_dance.upload_animation(
                animation_name, animation_file_content
            )
        else:
            return False, "Spot is not licensed for choreography"

    def list_all_moves(self) -> typing.Tuple[bool, str, typing.List[str]]:
        if self._is_licensed_for_choreography:
            return self._spot_dance.list_all_moves()
        else:
            return False, "Spot is not licensed for choreography", []

    def list_all_dances(self) -> typing.Tuple[bool, str, typing.List[str]]:
        if self._is_licensed_for_choreography:
            return self._spot_dance.list_all_dances()
        else:
            return False, "Spot is not licensed for choreography", []

    def get_docking_state(self, **kwargs):
        """Get docking state of robot."""
        state = self._docking_client.get_docking_state(**kwargs)
        return state<|MERGE_RESOLUTION|>--- conflicted
+++ resolved
@@ -630,7 +630,6 @@
             self._estop_monitor,
         ]
 
-<<<<<<< HEAD
         if self._robot.has_arm():
             self._spot_arm = SpotArm(
                 self._robot,
@@ -643,9 +642,8 @@
             )
         else:
             self._spot_arm = None
-=======
+
         self._spot_images = SpotImages(self._robot, self._logger, self._image_client)
->>>>>>> 0fbbd9d1
 
         self._spot_docking = SpotDocking(
             self._robot,
