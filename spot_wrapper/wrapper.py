from dataclasses import dataclass
import functools
import logging
import math
import os
import time
import traceback
import typing

import bosdyn.client.auth
from bosdyn.api import arm_command_pb2
from bosdyn.api import geometry_pb2
from bosdyn.api import lease_pb2
from bosdyn.api import point_cloud_pb2
from bosdyn.api import manipulation_api_pb2
from bosdyn.api import robot_command_pb2
from bosdyn.api.spot import robot_command_pb2 as spot_command_pb2
from bosdyn.api import robot_state_pb2
from bosdyn.api import synchronized_command_pb2
from bosdyn.api import trajectory_pb2
from bosdyn.api import world_object_pb2
from bosdyn.api import point_cloud_pb2
from bosdyn.api.graph_nav import graph_nav_pb2
from bosdyn.api.graph_nav import map_pb2
from bosdyn.api.graph_nav import nav_pb2
from bosdyn.client import frame_helpers
from bosdyn.client import math_helpers
from bosdyn.client import robot_command
from bosdyn.client.async_tasks import AsyncPeriodicQuery, AsyncTasks
from bosdyn.client.docking import DockingClient
from bosdyn.client.estop import (
    EstopClient,
    EstopEndpoint,
    EstopKeepAlive,
)
from bosdyn.client.frame_helpers import get_odom_tform_body
from bosdyn.client.graph_nav import GraphNavClient
from bosdyn.client.image import ImageClient
from bosdyn.client.lease import LeaseClient, LeaseKeepAlive
from bosdyn.client.manipulation_api_client import ManipulationApiClient
from bosdyn.client.payload_registration import PayloadNotAuthorizedError
from bosdyn.client.point_cloud import PointCloudClient, build_pc_request
from bosdyn.client.power import safe_power_off, PowerClient, power_on
from bosdyn.client.robot import UnregisteredServiceError, Robot
from bosdyn.client.robot_command import RobotCommandClient, RobotCommandBuilder
from bosdyn.client.robot_state import RobotStateClient
from bosdyn.client.spot_check import SpotCheckClient
from bosdyn.client.time_sync import TimeSyncEndpoint
from bosdyn.client.world_object import WorldObjectClient
from bosdyn.client.license import LicenseClient
from bosdyn.client import ResponseError, RpcError, create_standard_sdk

try:
    from bosdyn.choreography.client.choreography import (
        ChoreographyClient,
    )
    from .spot_dance import SpotDance

    HAVE_CHOREOGRAPHY = True
except ModuleNotFoundError:
    HAVE_CHOREOGRAPHY = False

from bosdyn.geometry import EulerZXY
from bosdyn.util import seconds_to_duration
from google.protobuf.duration_pb2 import Duration

SPOT_CLIENT_NAME = "ros_spot"
MAX_COMMAND_DURATION = 1e5
VELODYNE_SERVICE_NAME = "velodyne-point-cloud"

### Release
from . import graph_nav_util

### Debug
# import graph_nav_util

from bosdyn.api import basic_command_pb2
from google.protobuf.timestamp_pb2 import Timestamp

from .spot_arm import SpotArm
from .spot_check import SpotCheck
from .spot_docking import SpotDocking
from .spot_eap import SpotEAP
from .spot_images import SpotImages
from .spot_world_objects import SpotWorldObjects

from .wrapper_helpers import RobotCommandData, RobotState

"""Service name for getting pointcloud of VLP16 connected to Spot Core"""
point_cloud_sources = ["velodyne-point-cloud"]


def robotToLocalTime(timestamp: Timestamp, robot: Robot) -> Timestamp:
    """Takes a timestamp and an estimated skew and return seconds and nano seconds in local time

    Args:
        timestamp: google.protobuf.Timestamp
        robot: Robot handle to use to get the time skew
    Returns:
        google.protobuf.Timestamp
    """

    rtime = Timestamp()

    rtime.seconds = timestamp.seconds - robot.time_sync.endpoint.clock_skew.seconds
    rtime.nanos = timestamp.nanos - robot.time_sync.endpoint.clock_skew.nanos
    if rtime.nanos < 0:
        rtime.nanos = rtime.nanos + int(1e9)
        rtime.seconds = rtime.seconds - 1

    # Workaround for timestamps being incomplete
    if rtime.seconds < 0:
        rtime.seconds = 0
        rtime.nanos = 0

    return rtime


class MissingSpotArm(Exception):
    """Raised when the arm is not available on the robot"""

    def __init__(self, message="Spot arm not available"):
        # Call the base class constructor with the parameters it needs
        super().__init__(message)


class AsyncRobotState(AsyncPeriodicQuery):
    """Class to get robot state at regular intervals.  get_robot_state_async query sent to the robot at every tick.  Callback registered to defined callback function.

    Attributes:
        client: The Client to a service on the robot
        logger: Logger object
        rate: Rate (Hz) to trigger the query
        callback: Callback function to call when the results of the query are available
    """

    def __init__(self, client, logger, rate, callback):
        super(AsyncRobotState, self).__init__(
            "robot-state", client, logger, period_sec=1.0 / max(rate, 1.0)
        )
        self._callback = None
        if rate > 0.0:
            self._callback = callback

    def _start_query(self):
        if self._callback:
            callback_future = self._client.get_robot_state_async()
            callback_future.add_done_callback(self._callback)
            return callback_future


class AsyncMetrics(AsyncPeriodicQuery):
    """Class to get robot metrics at regular intervals.  get_robot_metrics_async query sent to the robot at every tick.  Callback registered to defined callback function.

    Attributes:
        client: The Client to a service on the robot
        logger: Logger object
        rate: Rate (Hz) to trigger the query
        callback: Callback function to call when the results of the query are available
    """

    def __init__(self, client, logger, rate, callback):
        super(AsyncMetrics, self).__init__(
            "robot-metrics", client, logger, period_sec=1.0 / max(rate, 1.0)
        )
        self._callback = None
        if rate > 0.0:
            self._callback = callback

    def _start_query(self):
        if self._callback:
            callback_future = self._client.get_robot_metrics_async()
            callback_future.add_done_callback(self._callback)
            return callback_future


class AsyncLease(AsyncPeriodicQuery):
    """Class to get lease state at regular intervals.  list_leases_async query sent to the robot at every tick.  Callback registered to defined callback function.

    Attributes:
        client: The Client to a service on the robot
        logger: Logger object
        rate: Rate (Hz) to trigger the query
        callback: Callback function to call when the results of the query are available
    """

    def __init__(self, client, logger, rate, callback):
        super(AsyncLease, self).__init__(
            "lease", client, logger, period_sec=1.0 / max(rate, 1.0)
        )
        self._callback = None
        if rate > 0.0:
            self._callback = callback

    def _start_query(self):
        if self._callback:
            callback_future = self._client.list_leases_async()
            callback_future.add_done_callback(self._callback)
            return callback_future


class AsyncIdle(AsyncPeriodicQuery):
    """
    Class to check if the robot is moving, and if not, command a stand with the set mobility parameters
    """

    def __init__(
        self,
        client: RobotCommandClient,
        logger: logging.Logger,
        rate: float,
        spot_wrapper,
    ) -> None:
        """
        Attributes:
            client: The Client to a service on the robot
            logger: Logger object
            rate: Rate (Hz) to trigger the query
            spot_wrapper: A handle to the wrapper library
        """
        super(AsyncIdle, self).__init__("idle", client, logger, period_sec=1.0 / rate)
        self._spot_wrapper: SpotWrapper = spot_wrapper

    def _start_query(self) -> None:
        if self._spot_wrapper.last_stand_command is not None:
            try:
                response = self._client.robot_command_feedback(
                    self._spot_wrapper.last_stand_command
                )
                status = (
                    response.feedback.synchronized_feedback.mobility_command_feedback.stand_feedback.status
                )
                self._spot_wrapper.is_sitting = False
                if status == basic_command_pb2.StandCommand.Feedback.STATUS_IS_STANDING:
                    self._spot_wrapper.is_standing = True
                    self._spot_wrapper.last_stand_command = None
                elif (
                    status == basic_command_pb2.StandCommand.Feedback.STATUS_IN_PROGRESS
                ):
                    self._spot_wrapper.is_standing = False
                else:
                    self._logger.warning("Stand command in unknown state")
                    self._spot_wrapper.is_standing = False
            except (ResponseError, RpcError) as e:
                self._logger.error("Error when getting robot command feedback: %s", e)
                self._spot_wrapper.last_stand_command = None

        if self._spot_wrapper.last_sit_command is not None:
            try:
                self._spot_wrapper.is_standing = False
                response = self._client.robot_command_feedback(
                    self._spot_wrapper.last_sit_command
                )
                if (
                    response.feedback.synchronized_feedback.mobility_command_feedback.sit_feedback.status
                    == basic_command_pb2.SitCommand.Feedback.STATUS_IS_SITTING
                ):
                    self._spot_wrapper.is_sitting = True
                    self._spot_wrapper.last_sit_command = None
                else:
                    self._spot_wrapper.is_sitting = False
            except (ResponseError, RpcError) as e:
                self._logger.error("Error when getting robot command feedback: %s", e)
                self._spot_wrapper.last_sit_command = None

        is_moving = False

        if self._spot_wrapper.last_velocity_command_time is not None:
            if time.time() < self._spot_wrapper.last_velocity_command_time:
                is_moving = True
            else:
                self._spot_wrapper.last_velocity_command_time = None

        if self._spot_wrapper.last_trajectory_command is not None:
            try:
                response = self._client.robot_command_feedback(
                    self._spot_wrapper.last_trajectory_command
                )
                status = (
                    response.feedback.synchronized_feedback.mobility_command_feedback.se2_trajectory_feedback.status
                )
                # STATUS_AT_GOAL always means that the robot reached the goal. If the trajectory command did not
                # request precise positioning, then STATUS_NEAR_GOAL also counts as reaching the goal
                if (
                    status
                    == basic_command_pb2.SE2TrajectoryCommand.Feedback.STATUS_AT_GOAL
                    or (
                        status
                        == basic_command_pb2.SE2TrajectoryCommand.Feedback.STATUS_NEAR_GOAL
                        and not self._spot_wrapper.last_trajectory_command_precise
                    )
                ):
                    self._spot_wrapper.at_goal = True
                    # Clear the command once at the goal
                    self._spot_wrapper.last_trajectory_command = None
                    self._spot_wrapper._trajectory_status_unknown = False
                elif (
                    status
                    == basic_command_pb2.SE2TrajectoryCommand.Feedback.STATUS_GOING_TO_GOAL
                ):
                    is_moving = True
                elif (
                    status
                    == basic_command_pb2.SE2TrajectoryCommand.Feedback.STATUS_NEAR_GOAL
                ):
                    is_moving = True
                    self._spot_wrapper.near_goal = True
                elif (
                    status
                    == basic_command_pb2.SE2TrajectoryCommand.Feedback.STATUS_UNKNOWN
                ):
                    self._spot_wrapper.trajectory_status_unknown = True
                    self._spot_wrapper.last_trajectory_command = None
                else:
                    self._logger.error(
                        "Received trajectory command status outside of expected range, value is {}".format(
                            status
                        )
                    )
                    self._spot_wrapper.last_trajectory_command = None
            except (ResponseError, RpcError) as e:
                self._logger.error("Error when getting robot command feedback: %s", e)
                self._spot_wrapper.last_trajectory_command = None

        self._spot_wrapper.is_moving = is_moving

        # We must check if any command currently has a non-None value for its id. If we don't do this, this stand
        # command can cause other commands to be interrupted before they get to start
        if (
            self._spot_wrapper.is_standing
            and self._spot_wrapper._continually_try_stand
            and not self._spot_wrapper.is_moving
            and self._spot_wrapper.last_trajectory_command is not None
            and self._spot_wrapper.last_stand_command is not None
            and self._spot_wrapper.last_velocity_command_time is not None
            and self._spot_wrapper.last_docking_command is not None
        ):
            self._spot_wrapper.stand(False)


class AsyncEStopMonitor(AsyncPeriodicQuery):
    """Class to check if the estop endpoint is still valid

    Attributes:
        client: The Client to a service on the robot
        logger: Logger object
        rate: Rate (Hz) to trigger the query
        spot_wrapper: A handle to the wrapper library
    """

    def __init__(self, client, logger, rate, spot_wrapper):
        super(AsyncEStopMonitor, self).__init__(
            "estop_alive", client, logger, period_sec=1.0 / rate
        )
        self._spot_wrapper = spot_wrapper

    def _start_query(self):
        if not self._spot_wrapper._estop_keepalive:
            self._logger.debug("No keepalive yet - the lease has not been claimed.")
            return

        last_estop_status = self._spot_wrapper._estop_keepalive.status_queue.queue[-1]
        if (
            last_estop_status[0]
            == self._spot_wrapper._estop_keepalive.KeepAliveStatus.ERROR
        ):
            self._logger.error(
                "Estop keepalive has an error: {}".format(last_estop_status[1])
            )
        elif (
            last_estop_status
            == self._spot_wrapper._estop_keepalive.KeepAliveStatus.DISABLED
        ):
            self._logger.error(
                "Estop keepalive is disabled: {}".format(last_estop_status[1])
            )
        else:
            # estop keepalive is ok
            pass


def try_claim(func=None, *, power_on=False):
    """
    Decorator which tries to acquire the lease before executing the wrapped function

    the _func=None and * args are required to allow this decorator to be used with or without arguments

    Args:
        func: Function that is being wrapped
        power_on: If true, power on after claiming the lease

    Returns:
        Decorator which will wrap the decorated function
    """
    # If this decorator is being used without the power_on arg, return it as if it was called with that arg specified
    if func is None:
        return functools.partial(try_claim, power_on=power_on)

    @functools.wraps(func)
    def wrapper_try_claim(self, *args, **kwargs):
        if self._get_lease_on_action:
            if power_on:
                # Power on is also wrapped by this decorator so if we request power on the lease will also be claimed
                response = self.power_on()
            else:
                response = self.claim()
            if not response[0]:
                return response
        return func(self, *args, **kwargs)

    return wrapper_try_claim


@dataclass()
class SpotWrapperConfiguration:
    """
    Convenience class to specify the configuration of the spot wrapper

    Attributes:
        username: Username for authentication with the robot
        password: Password for authentication with the robot
        hostname: ip address or hostname of the robot
        robot_name: Optional name of the robot
        start_estop: If true, the wrapper will be an estop endpoint
        estop_timeout: Timeout for the estop in seconds. The SDK will check in with the wrapper at a rate of
                       estop_timeout/3 and if there is no communication the robot will execute a gentle stop.
        rates: Dictionary of rates to apply when retrieving various data from the robot # TODO this should be an object to be unambiguous
        callbacks: Dictionary of callbacks which should be called when certain data is retrieved # TODO this should be an object to be unambiguous
        use_take_lease: Use take instead of acquire to get leases. This will forcefully take the lease from any
                        other lease owner.
        get_lease_on_action: If true, attempt to acquire a lease when performing an action which requires a
                             lease. Otherwise, the user must manually take the lease. This will also attempt to
                             power on the robot for commands which require it - stand, rollover, self-right.
        continually_try_stand: If the robot expects to be standing and is not, command a stand.  This can result
                               in strange behavior if you use the wrapper and tablet together.
        rgb_cameras: If the robot has only body-cameras with greyscale images, this must be set to false.
    """

    username: str
    password: str
    hostname: str
    robot_name: str
    start_estop: bool = True
    estop_timeout: float = 9.0
    rates: typing.Optional[typing.Dict[str, float]] = None
    callbacks: typing.Optional[typing.Dict[str, typing.Callable]] = None
    use_take_lease: bool = False
    get_lease_on_action: bool = False
    continually_try_stand: bool = True
    rgb_cameras: bool = True
    payload_credentials_file: str = None
    frame_prefix: str = field(init=False)

    def __post_init__(self) -> None:
        if self.robot_name is not None:
            self.frame_prefix = self.robot_name + "/"


class SpotWrapper:
    """
    Wraps interaction with the Boston Dynamics SDK.
    """

    def __init__(
        self, wrapper_config: SpotWrapperConfiguration, logger: logging.Logger
    ) -> None:
        self._logger = logger
        self._config = wrapper_config
        self._keep_alive = True
        self._lease_keepalive = None
        self._valid = True

        self._mobility_params = RobotCommandBuilder.mobility_params()
        self._state = RobotState()
        self._trajectory_status_unknown = False
        self._command_data = RobotCommandData()

<<<<<<< HEAD
        self._front_image_requests = []
        for source in front_image_sources:
            self._front_image_requests.append(
                build_image_request(source, image_format=image_pb2.Image.FORMAT_RAW)
            )

        self._side_image_requests = []
        for source in side_image_sources:
            self._side_image_requests.append(
                build_image_request(source, image_format=image_pb2.Image.FORMAT_RAW)
            )

        self._rear_image_requests = []
        for source in rear_image_sources:
            self._rear_image_requests.append(
                build_image_request(source, image_format=image_pb2.Image.FORMAT_RAW)
            )

        self._hand_image_requests = []
        for source in hand_image_sources:
            self._hand_image_requests.append(
                build_image_request(source, image_format=image_pb2.Image.FORMAT_RAW)
            )

        self._camera_image_requests = []
        for camera_source in CAMERA_IMAGE_SOURCES:
            self._camera_image_requests.append(
                build_image_request(
                    camera_source,
                    image_format=image_pb2.Image.FORMAT_JPEG,
                    pixel_format=image_pb2.Image.PIXEL_FORMAT_RGB_U8
                    if self._config.rgb_cameras
                    else image_pb2.Image.PIXEL_FORMAT_GREYSCALE_U8,
                    quality_percent=50,
                )
            )

        self._depth_image_requests = []
        for camera_source in DEPTH_IMAGE_SOURCES:
            self._depth_image_requests.append(
                build_image_request(
                    camera_source, pixel_format=image_pb2.Image.PIXEL_FORMAT_DEPTH_U16
                )
            )

        self._depth_registered_image_requests = []
        for camera_source in DEPTH_REGISTERED_IMAGE_SOURCES:
            self._depth_registered_image_requests.append(
                build_image_request(
                    camera_source, pixel_format=image_pb2.Image.PIXEL_FORMAT_DEPTH_U16
                )
            )
=======
        self._point_cloud_requests = []
        for source in point_cloud_sources:
            self._point_cloud_requests.append(build_pc_request(source))
>>>>>>> 1a04e5da

        try:
            self._sdk = create_standard_sdk(SPOT_CLIENT_NAME)
        except Exception as e:
            self._logger.error("Error creating SDK object: %s", e)
            self._valid = False
            return
        if HAVE_CHOREOGRAPHY:
            self._sdk.register_service_client(ChoreographyClient)
        self._logger.info("Initialising robot at {}".format(self._config.hostname))
        self._robot = self._sdk.create_robot(self._config.hostname)

        authenticated = False
        if self._config.payload_credentials_file:
            authenticated = self.authenticate_from_payload_credentials(
                self._robot, self._config.payload_credentials_file, self._logger
            )
        else:
            authenticated = self.authenticate(
                self._robot, self._config.username, self._config.password, self._logger
            )

        if not authenticated:
            self._valid = False
            return

        if not self._robot:
            self._logger.error("Failed to create robot object")
            self._valid = False
            return

        self._logger.info("Creating clients...")
        initialised = False
        while not initialised:
            try:
                self._robot_state_client = self._robot.ensure_client(
                    RobotStateClient.default_service_name
                )
                self._world_objects_client = self._robot.ensure_client(
                    WorldObjectClient.default_service_name
                )
                self._robot_command_client = self._robot.ensure_client(
                    RobotCommandClient.default_service_name
                )
                self._graph_nav_client = self._robot.ensure_client(
                    GraphNavClient.default_service_name
                )
                self._power_client = self._robot.ensure_client(
                    PowerClient.default_service_name
                )
                self._lease_client = self._robot.ensure_client(
                    LeaseClient.default_service_name
                )
                self._lease_wallet = self._lease_client.lease_wallet
                self._image_client = self._robot.ensure_client(
                    ImageClient.default_service_name
                )
                self._estop_client = self._robot.ensure_client(
                    EstopClient.default_service_name
                )
                self._docking_client = self._robot.ensure_client(
                    DockingClient.default_service_name
                )
                self._spot_check_client = self._robot.ensure_client(
                    SpotCheckClient.default_service_name
                )
                self._license_client = self._robot.ensure_client(
                    LicenseClient.default_service_name
                )

                if HAVE_CHOREOGRAPHY:
                    if self._license_client.get_feature_enabled(
                        [ChoreographyClient.license_name]
                    )[ChoreographyClient.license_name]:
                        self._is_licensed_for_choreography = True
                        self._choreography_client = self._robot.ensure_client(
                            ChoreographyClient.default_service_name
                        )
                    else:
                        self._logger.info("Robot is not licensed for choreography")
                        self._is_licensed_for_choreography = False
                        self._choreography_client = None
                else:
                    self._logger.info("Choreography is not available.")
                    self._choreography_client = None
                    self._is_licensed_for_choreography = False

                try:
                    self._point_cloud_client = self._robot.ensure_client(
                        VELODYNE_SERVICE_NAME
                    )
                except UnregisteredServiceError:
                    self._point_cloud_client = None
                    self._logger.info("No velodyne point cloud service is available.")

                if self._robot.has_arm():
                    self._manipulation_api_client = self._robot.ensure_client(
                        ManipulationApiClient.default_service_name
                    )
                else:
                    self._manipulation_api_client = None
                    self._logger.info("Manipulation API is not available.")

                initialised = True
            except Exception as e:
                sleep_secs = 15
                self._logger.warning(
                    "Unable to create client service: {}. This usually means the robot hasn't "
                    "finished booting yet. Will wait {} seconds and try again.".format(
                        e, sleep_secs
                    )
                )
                time.sleep(sleep_secs)

<<<<<<< HEAD
        # Add hand camera requests
        if self._robot.has_arm():
            self._camera_image_requests.append(
                build_image_request(
                    "hand_color_image",
                    image_format=image_pb2.Image.FORMAT_JPEG,
                    pixel_format=image_pb2.Image.PIXEL_FORMAT_RGB_U8,
                    quality_percent=50,
                )
            )
            self._depth_image_requests.append(
                build_image_request(
                    "hand_depth",
                    pixel_format=image_pb2.Image.PIXEL_FORMAT_DEPTH_U16,
                )
            )
            self._depth_registered_image_requests.append(
                build_image_request(
                    "hand_depth_in_hand_color_frame",
                    pixel_format=image_pb2.Image.PIXEL_FORMAT_DEPTH_U16,
                )
            )

        # Build image requests by camera
        self._image_requests_by_camera = {}
        for camera in IMAGE_SOURCES_BY_CAMERA:
            if camera == "hand" and not self._robot.has_arm():
                continue
            self._image_requests_by_camera[camera] = {}
            image_types = IMAGE_SOURCES_BY_CAMERA[camera]
            for image_type in image_types:
                if image_type.startswith("depth"):
                    image_format = image_pb2.Image.FORMAT_RAW
                    pixel_format = image_pb2.Image.PIXEL_FORMAT_DEPTH_U16
                else:
                    image_format = image_pb2.Image.FORMAT_JPEG
                    if camera == "hand" or self._config.rgb_cameras:
                        pixel_format = image_pb2.Image.PIXEL_FORMAT_RGB_U8
                    elif camera != "hand":
                        self._logger.info(
                            f"Switching {camera}:{image_type} to greyscale image format."
                        )
                        pixel_format = image_pb2.Image.PIXEL_FORMAT_GREYSCALE_U8

                source = IMAGE_SOURCES_BY_CAMERA[camera][image_type]
                self._image_requests_by_camera[camera][
                    image_type
                ] = build_image_request(
                    source,
                    image_format=image_format,
                    pixel_format=pixel_format,
                    quality_percent=75,
                )

=======
>>>>>>> 1a04e5da
        # Store the most recent knowledge of the state of the robot based on rpc calls.
        self._init_current_graph_nav_state()

        # Async Tasks
        self._async_task_list = []
        self._robot_state_task = AsyncRobotState(
            self._robot_state_client,
            self._logger,
            max(0.0, self._config.rates.get("robot_state", 0.0)),
            self._config.callbacks.get("robot_state", None),
        )
        self._robot_metrics_task = AsyncMetrics(
            self._robot_state_client,
            self._logger,
            max(0.0, self._config.rates.get("metrics", 0.0)),
            self._config.callbacks.get("metrics", None),
        )
        self._lease_task = AsyncLease(
            self._lease_client,
            self._logger,
            max(0.0, self._config.rates.get("lease", 0.0)),
            self._config.callbacks.get("lease", None),
        )
<<<<<<< HEAD
        self._front_image_task = AsyncImageService(
            self._image_client,
            self._logger,
            max(0.0, self._config.rates.get("front_image", 0.0)),
            self._config.callbacks.get("front_image", None),
            self._front_image_requests,
        )
        self._side_image_task = AsyncImageService(
            self._image_client,
            self._logger,
            max(0.0, self._config.rates.get("side_image", 0.0)),
            self._config.callbacks.get("side_image", None),
            self._side_image_requests,
        )
        self._rear_image_task = AsyncImageService(
            self._image_client,
            self._logger,
            max(0.0, self._config.rates.get("rear_image", 0.0)),
            self._config.callbacks.get("rear_image", None),
            self._rear_image_requests,
        )
        self._hand_image_task = AsyncImageService(
            self._image_client,
            self._logger,
            max(0.0, self._config.rates.get("hand_image", 0.0)),
            self._config.callbacks.get("hand_image", None),
            self._hand_image_requests,
        )

=======
>>>>>>> 1a04e5da
        self._idle_task = AsyncIdle(
            self._robot_command_client, self._logger, 10.0, self
        )
        self._estop_monitor = AsyncEStopMonitor(
            self._estop_client, self._logger, 20.0, self
        )

        self._estop_endpoint = None
        self._estop_keepalive = None

        robot_tasks = [
            self._robot_state_task,
            self._robot_metrics_task,
            self._lease_task,
            self._idle_task,
            self._estop_monitor,
        ]

        self._spot_check = SpotCheck(
            self._robot,
            self._logger,
            self._state,
            self._spot_check_client,
            self._robot_command_client,
            self._lease_client,
        )

        if self._robot.has_arm():
            self._spot_arm = SpotArm(
                self._robot,
                self._logger,
                self._state,
                self._robot_command_client,
                self._manipulation_api_client,
                self._robot_state_client,
                MAX_COMMAND_DURATION,
            )
        else:
            self._spot_arm = None

        self._spot_images = SpotImages(self._robot, self._logger, self._image_client)

        self._spot_docking = SpotDocking(
            self._robot,
            self._logger,
            self._state,
            self._command_data,
            self._docking_client,
            self._robot_command_client,
        )

        if self._point_cloud_client:
            self._spot_eap = SpotEAP(
                self._logger,
                self._point_cloud_client,
                point_cloud_sources,
                # If the parameter isn't given assume we don't want any clouds
                self._config.rates.get("point_cloud", 0.0),
                self._config.callbacks.get("lidar_points", None),
            )
            self._point_cloud_task = self._spot_eap.async_task
            robot_tasks.append(self._point_cloud_task)
        else:
            self._spot_eap = None

        self._spot_world_objects = SpotWorldObjects(
            self._logger,
            self._world_objects_client,
            self._config.rates.get("world_objects", 10),
            self._config.callbacks.get("world_objects", None),
        )
        self._world_objects_task = self._spot_world_objects.async_task
        robot_tasks.append(self._world_objects_task)

        self._async_tasks = AsyncTasks(robot_tasks)

        if self._is_licensed_for_choreography:
            self._spot_dance = SpotDance(
                self._robot, self._choreography_client, self._logger
            )

        self._robot_id = None
        self._lease = None

    @staticmethod
    def authenticate(
        robot: Robot, username: str, password: str, logger: logging.Logger
    ) -> bool:
        """
        Authenticate with a robot through the bosdyn API. A blocking function which will wait until authenticated (if
        the robot is still booting) or login fails

        Args:
            robot: Robot object which we are authenticating with
            username: Username to authenticate with
            password: Password for the given username
            logger: Logger with which to print messages

        Returns:
            boolean indicating whether authentication was successful
        """
        authenticated = False
        while not authenticated:
            try:
                logger.info("Trying to authenticate with robot...")
                robot.authenticate(username, password)
                robot.time_sync.wait_for_sync(10)
                logger.info("Successfully authenticated.")
                authenticated = True
            except RpcError as err:
                sleep_secs = 15
                logger.warn(
                    "Failed to communicate with robot: {}\nEnsure the robot is powered on and you can "
                    "ping {}. Robot may still be booting. Will retry in {} seconds".format(
                        err, robot.address, sleep_secs
                    )
                )
                time.sleep(sleep_secs)
            except bosdyn.client.auth.InvalidLoginError as err:
                logger.error("Failed to log in to robot: {}".format(err))
                raise err

        return authenticated

    @staticmethod
    def authenticate_from_payload_credentials(
        robot: Robot, payload_credentials_file: str, logger: logging.Logger
    ) -> bool:
        """
        Authenticate with a robot through the bosdyn API from payload credentials. A blocking function which will
        wait until authenticated (if the robot is still booting) or login fails

        Args:
            robot: Robot object which we are authenticating with
            payload_credentials_file: Path to the file to read payload credentials from
            logger: Logger with which to print messages

        Returns:

        """
        authenticated = False
        while not authenticated:
            try:
                logger.info(
                    "Trying to authenticate with robot from payload credentials..."
                )
                robot.authenticate_from_payload_credentials(
                    *bosdyn.client.util.read_payload_credentials(
                        payload_credentials_file
                    )
                )
                robot.time_sync.wait_for_sync(10)
                logger.info("Successfully authenticated.")
                authenticated = True
            except RpcError as err:
                sleep_secs = 15
                logger.warn(
                    "Failed to communicate with robot: {}\nEnsure the robot is powered on and you can "
                    "ping {}. Robot may still be booting. Will retry in {} seconds".format(
                        err, robot.address, sleep_secs
                    )
                )
                time.sleep(sleep_secs)
            except PayloadNotAuthorizedError as err:
                logger.error("Failed to authorize payload: {}".format(err))
                raise err

        return authenticated

    @property
    def robot_name(self) -> str:
        return self._config.robot_name

    @property
    def frame_prefix(self) -> str:
        return self._config.frame_prefix

    @property
    def spot_arm(self) -> SpotArm:
        """Return SpotArm instance"""
        if not self._robot.has_arm():
            raise MissingSpotArm()
        else:
            return self._spot_arm

    @property
    def spot_check(self) -> SpotCheck:
        """Return SpotCheck instance"""
        return self._spot_check

    @property
    def spot_eap_lidar(self) -> typing.Optional[SpotEAP]:
        """Return SpotEAP instance"""
        return self._spot_eap

    @property
    def logger(self) -> logging.Logger:
        """Return logger instance of the SpotWrapper"""
        return self._logger

    @property
    def is_valid(self) -> bool:
        """Return boolean indicating if the wrapper initialized successfully"""
        return self._valid

    @property
    def id(self) -> str:
        """Return robot's ID"""
        return self._robot_id

    @property
    def robot_state(self) -> robot_state_pb2.RobotState:
        """Return latest proto from the _robot_state_task"""
        return self._robot_state_task.proto

    @property
    def metrics(self) -> robot_state_pb2.RobotMetrics:
        """Return latest proto from the _robot_metrics_task"""
        return self._robot_metrics_task.proto

    @property
    def lease(self) -> typing.List[lease_pb2.LeaseResource]:
        """Return latest proto from the _lease_task"""
        return self._lease_task.proto

    @property
    def spot_images(self) -> SpotImages:
        """Return SpotImages instance"""
        return self._spot_images

    @property
    def spot_world_objects(self) -> SpotWorldObjects:
        """Return SpotWorldObjects instance"""
        return self._spot_world_objects

    @property
    def spot_docking(self) -> SpotDocking:
        """Return SpotDocking instance"""
        return self._spot_docking

    @property
    def world_objects(self) -> world_object_pb2.ListWorldObjectResponse:
        """Return most recent proto from _world_objects_task"""
        return self.spot_world_objects.async_task.proto

    @property
    def point_clouds(self) -> typing.List[point_cloud_pb2.PointCloudResponse]:
        """Return latest proto from the _point_cloud_task"""
        return self.spot_eap_lidar.async_task.proto

    @property
    def is_standing(self) -> bool:
        """Return boolean of standing state"""
        return self._state.is_standing

    @is_standing.setter
    def is_standing(self, state: bool) -> None:
        self._state.is_standing = state

    @property
    def is_sitting(self) -> bool:
        """Return boolean of standing state"""
        return self._state.is_sitting

    @is_sitting.setter
    def is_sitting(self, state: bool) -> None:
        self._state.is_sitting = state

    @property
    def is_moving(self) -> bool:
        """Return boolean of walking state"""
        return self._state.is_moving

    @is_moving.setter
    def is_moving(self, state: bool) -> None:
        self._state.is_moving = state

    @property
    def near_goal(self) -> bool:
        return self._state.near_goal

    @near_goal.setter
    def near_goal(self, state: bool) -> None:
        self._state.near_goal = state

    @property
    def at_goal(self) -> bool:
        return self._state.at_goal

    @at_goal.setter
    def at_goal(self, state: bool) -> None:
        self._state.at_goal = state

    @property
    def last_stand_command(self) -> typing.Optional[int]:
        return self._command_data.last_stand_command

    @last_stand_command.setter
    def last_stand_command(self, command_id: int) -> None:
        self._command_data.last_stand_command = command_id

    @property
    def last_sit_command(self) -> typing.Optional[int]:
        return self._command_data.last_sit_command

    @last_sit_command.setter
    def last_sit_command(self, command_id: int) -> None:
        self._command_data.last_sit_command = command_id

    @property
    def last_docking_command(self) -> typing.Optional[int]:
        return self._command_data.last_docking_command

    @last_docking_command.setter
    def last_docking_command(self, command_id: int) -> None:
        self._command_data.last_docking_command = command_id

    @property
    def last_trajectory_command(self) -> typing.Optional[int]:
        return self._command_data.last_trajectory_command

    @last_trajectory_command.setter
    def last_trajectory_command(self, command_id: int) -> None:
        self._command_data.last_trajectory_command = command_id

    @property
    def last_trajectory_command_precise(self) -> typing.Optional[bool]:
        return self._command_data.last_trajectory_command_precise

    @last_trajectory_command_precise.setter
    def last_trajectory_command_precise(self, was_precise: bool) -> None:
        self._command_data.last_trajectory_command_precise = was_precise

    @property
    def last_velocity_command_time(self) -> typing.Optional[float]:
        return self._command_data.last_velocity_command_time

    @last_velocity_command_time.setter
    def last_velocity_command_time(self, command_time: float) -> None:
        self._command_data.last_velocity_command_time = command_time

    def is_estopped(self, timeout: typing.Optional[float] = None) -> bool:
        return self._robot.is_estopped(timeout=timeout)

    def has_arm(self, timeout: typing.Optional[float] = None) -> bool:
        return self._robot.has_arm(timeout=timeout)

    @property
    def time_skew(self) -> Timestamp:
        """Return the time skew between local and spot time"""
        return self._robot.time_sync.endpoint.clock_skew

    def resetMobilityParams(self) -> None:
        """
        Resets the mobility parameters used for motion commands to the default values provided by the bosdyn api.
        Returns:
        """
        self._mobility_params = RobotCommandBuilder.mobility_params()

    def robotToLocalTime(self, timestamp: Timestamp) -> Timestamp:
        """Takes a timestamp and an estimated skew and return seconds and nano seconds in local time

        Args:
            timestamp: google.protobuf.Timestamp
        Returns:
            google.protobuf.Timestamp
        """
        return robotToLocalTime(timestamp, self._robot)

    def claim(self) -> typing.Tuple[bool, str]:
        """Get a lease for the robot, a handle on the estop endpoint, and the ID of the robot."""
        if self.lease is not None:
            for resource in self.lease:
                if (
                    resource.resource == "all-leases"
                    and SPOT_CLIENT_NAME in resource.lease_owner.client_name
                ):
                    return True, "We already claimed the lease"

        try:
            self._robot_id = self._robot.get_id()
            self.getLease()
            if self._config.start_estop and not self.check_is_powered_on():
                # If we are requested to start the estop, and the robot is not already powered on, then we reset the
                # estop. The robot already being powered on is relevant when the lease is being taken from someone
                # else who may already have the motor cut power authority - in this case we cannot take that
                # authority as the robot would have to sit down.
                self.resetEStop()
            return True, "Success"
        except (ResponseError, RpcError) as err:
            self._logger.error("Failed to initialize robot communication: %s", err)
            return False, str(err)
        except Exception as err:
            self._logger.error(traceback.format_exc())
            return False, str(err)

    def updateTasks(self) -> None:
        """Loop through all periodic tasks and update their data if needed."""
        try:
            self._async_tasks.update()
        except Exception as e:
            self._logger.error(f"Update tasks failed with error: {str(e)}")

    def resetEStop(self) -> None:
        """Get keepalive for eStop"""
        self._estop_endpoint = EstopEndpoint(
            self._estop_client, SPOT_CLIENT_NAME, self._config.estop_timeout
        )
        self._estop_endpoint.force_simple_setup()  # Set this endpoint as the robot's sole estop.
        self._estop_keepalive = EstopKeepAlive(self._estop_endpoint)

    def assertEStop(self, severe: bool = True) -> typing.Tuple[bool, str]:
        """Forces the robot into eStop state.

        Args:
            severe: Default True - If true, will cut motor power immediately.  If false, will try to settle the robot on the ground first
        """
        try:
            if severe:
                self._estop_keepalive.stop()
            else:
                self._estop_keepalive.settle_then_cut()

            return True, "Success"
        except Exception as e:
            return False, f"Exception while attempting to estop: {e}"

    def disengageEStop(self) -> typing.Tuple[bool, str]:
        """Disengages the E-Stop"""
        try:
            self._estop_keepalive.allow()
            return True, "Success"
        except Exception as e:
            return False, f"Exception while attempting to disengage estop {e}"

    def releaseEStop(self) -> None:
        """Stop eStop keepalive"""
        if self._estop_keepalive:
            self._estop_keepalive.stop()
            self._estop_keepalive = None
            self._estop_endpoint = None

    def getLease(self) -> None:
        """Get a lease for the robot and keep the lease alive automatically."""
        if self._config.use_take_lease:
            self._lease = self._lease_client.take()
        else:
            self._lease = self._lease_client.acquire()

        self._lease_keepalive = LeaseKeepAlive(self._lease_client)

    def releaseLease(self) -> None:
        """Return the lease on the body."""
        if self._lease:
            self._lease_client.return_lease(self._lease)
            self._lease = None

    def release(self) -> typing.Tuple[bool, str]:
        """Return the lease on the body and the eStop handle."""
        try:
            self.releaseLease()
            self.releaseEStop()
            return True, "Success"
        except Exception as e:
            return False, f"Exception while attempting to release the lease: {e}"

    def disconnect(self) -> None:
        """Release control of robot as gracefully as posssible."""
        if self._robot.time_sync:
            self._robot.time_sync.stop()
        self.releaseLease()
        self.releaseEStop()

    def _robot_command(
        self,
        command_proto: robot_command_pb2.RobotCommand,
        end_time_secs: typing.Optional[float] = None,
        timesync_endpoint: typing.Optional[TimeSyncEndpoint] = None,
    ) -> typing.Tuple[bool, str, typing.Optional[str]]:
        """Generic blocking function for sending commands to robots.

        Args:
            command_proto: robot_command_pb2 object to send to the robot.  Usually made with RobotCommandBuilder
            end_time_secs: (optional) Time-to-live for the command in seconds
            timesync_endpoint: (optional) Time sync endpoint

        Returns:
            Tuple of bool success, string message, and the command ID
        """
        try:
            command_id = self._robot_command_client.robot_command(
                lease=None,
                command=command_proto,
                end_time_secs=end_time_secs,
                timesync_endpoint=timesync_endpoint,
            )
            return True, "Success", command_id
        except Exception as e:
            self._logger.error(f"Unable to execute robot command: {e}")
            return False, str(e), None

    def _manipulation_request(
        self, request_proto, end_time_secs=None, timesync_endpoint=None
    ):
        """Generic function for sending requests to the manipulation api of a robot.

        Args:
            request_proto: manipulation_api_pb2 object to send to the robot.
        """
        try:
            command_id = self._manipulation_api_client.manipulation_api_command(
                manipulation_api_request=request_proto
            ).manipulation_cmd_id

            return True, "Success", command_id
        except Exception as e:
            self._logger.error(f"Unable to execute manipulation command: {e}")
            return False, str(e), None

    @try_claim
    def stop(self) -> typing.Tuple[bool, str]:
        """
        Stop any action the robot is currently doing.

        Returns:
            Tuple of bool success and a string message

        """
        response = self._robot_command(RobotCommandBuilder.stop_command())
        return response[0], response[1]

    @try_claim(power_on=True)
    def self_right(self) -> typing.Tuple[bool, str]:
        """
        Have the robot self-right.

        Returns:
            Tuple of bool success and a string message
        """
        response = self._robot_command(RobotCommandBuilder.selfright_command())
        return response[0], response[1]

    @try_claim(power_on=True)
    def sit(self) -> typing.Tuple[bool, str]:
        """
        Stop the robot's motion and sit down if able.

        Returns:
            Tuple of bool success and a string message

        """
        response = self._robot_command(RobotCommandBuilder.synchro_sit_command())
        self.last_sit_command = response[2]
        return response[0], response[1]

    @try_claim(power_on=True)
    def simple_stand(self, monitor_command: bool = True) -> typing.Tuple[bool, str]:
        """
        If the e-stop is enabled, and the motor power is enabled, stand the robot up.

        Returns:
            Tuple of bool success and a string message
        """
        response = self._robot_command(
            RobotCommandBuilder.synchro_stand_command(params=self._mobility_params)
        )
        if monitor_command:
            self.last_stand_command = response[2]
        return response[0], response[1]

    @try_claim(power_on=True)
    def stand(
        self,
        monitor_command: bool = True,
        body_height: float = 0,
        body_yaw: float = 0,
        body_pitch: float = 0,
        body_roll: float = 0,
    ) -> typing.Tuple[bool, str]:
        """
        If the e-stop is enabled, and the motor power is enabled, stand the robot up.
        Executes a stand command, but one where the robot will assume the pose specified by the given parameters.

        If no parameters are given this behaves just as a normal stand command

        Args:
            monitor_command: Track the state of the command in the async idle, which sets is_standing
            body_height: Offset of the body relative to normal stand height, in metres
            body_yaw: Yaw of the body in radians
            body_pitch: Pitch of the body in radians
            body_roll: Roll of the body in radians

        Returns:
            Tuple of bool success and a string message

        """
        if any([body_height, body_yaw, body_pitch, body_roll]):
            # If any of the orientation parameters are nonzero use them to pose the body
            body_orientation = EulerZXY(yaw=body_yaw, pitch=body_pitch, roll=body_roll)
            response = self._robot_command(
                RobotCommandBuilder.synchro_stand_command(
                    body_height=body_height, footprint_R_body=body_orientation
                )
            )
        else:
            # Otherwise just use the mobility params
            response = self._robot_command(
                RobotCommandBuilder.synchro_stand_command(params=self._mobility_params)
            )

        if monitor_command:
            self.last_stand_command = response[2]
        return response[0], response[1]

    @try_claim(power_on=True)
    def battery_change_pose(self, dir_hint: int = 1) -> typing.Tuple[bool, str]:
        """
        Put the robot into the battery change pose

        Args:
            dir_hint: 1 rolls to the right side of the robot, 2 to the left

        Returns:
            Tuple of bool success and a string message
        """
        if self.is_sitting:
            response = self._robot_command(
                RobotCommandBuilder.battery_change_pose_command(dir_hint)
            )
            return response[0], response[1]
        return False, "Call sit before trying to roll over"

    @try_claim
    def safe_power_off(self) -> typing.Tuple[bool, str]:
        """
        Stop the robot's motion and sit if possible.  Once sitting, disable motor power.

        Returns:
            Tuple of bool success and a string message
        """
        response = self._robot_command(RobotCommandBuilder.safe_power_off_command())
        return response[0], response[1]

    def clear_behavior_fault(
        self, fault_id: int
    ) -> typing.Tuple[bool, str, typing.Optional[bool]]:
        """
        Clear the behavior fault defined by the given id.

        Returns:
            Tuple of bool success, string message, and bool indicating whether the status was cleared
        """
        try:
            rid = self._robot_command_client.clear_behavior_fault(
                behavior_fault_id=fault_id, lease=None
            )
            return True, "Success", rid
        except Exception as e:
            return False, f"Exception while clearing behavior fault: {e}", None

    @try_claim
    def power_on(self) -> typing.Tuple[bool, str]:
        """
        Enable the motor power if e-stop is enabled.

        Returns:
            Tuple of bool success and a string message
        """
        # Don't bother trying to power on if we are already powered on
        if not self.check_is_powered_on():
            # If we are requested to start the estop, we have to acquire it when powering on.
            if self._config.start_estop:
                self.resetEStop()
            try:
                self._logger.info("Powering on")
                self._robot.power_on()
            except Exception as e:
                return False, f"Exception while powering on: {e}"

            return True, "Success"

        return True, "Was already powered on"

    def set_mobility_params(
        self, mobility_params: spot_command_pb2.MobilityParams
    ) -> None:
        """Set Params for mobility and movement

        Args:
            mobility_params: spot.MobilityParams, params for spot mobility commands.
        """
        self._mobility_params = mobility_params

    def get_mobility_params(self) -> spot_command_pb2.MobilityParams:
        """Get mobility params"""
        return self._mobility_params

    @try_claim
    def velocity_cmd(
        self, v_x: float, v_y: float, v_rot: float, cmd_duration: float = 0.125
    ) -> typing.Tuple[bool, str]:
        """

        Send a velocity motion command to the robot.

        Args:
            v_x: Velocity in the X direction in meters
            v_y: Velocity in the Y direction in meters
            v_rot: Angular velocity around the Z axis in radians
            cmd_duration: (optional) Time-to-live for the command in seconds.  Default is 125ms (assuming 10Hz command rate).

        Returns:
            Tuple of bool success and a string message
        """
        end_time = time.time() + cmd_duration
        response = self._robot_command(
            RobotCommandBuilder.synchro_velocity_command(
                v_x=v_x, v_y=v_y, v_rot=v_rot, params=self._mobility_params
            ),
            end_time_secs=end_time,
            timesync_endpoint=self._robot.time_sync.endpoint,
        )
        self.last_velocity_command_time = end_time
        return response[0], response[1]

    @try_claim
    def trajectory_cmd(
        self,
        goal_x: float,
        goal_y: float,
        goal_heading: float,
        cmd_duration: float,
        frame_name: str = "odom",
        precise_position: bool = False,
        mobility_params: spot_command_pb2.MobilityParams = None,
    ) -> typing.Tuple[bool, str]:
        """Send a trajectory motion command to the robot.

        Args:
            goal_x: Position X coordinate in meters
            goal_y: Position Y coordinate in meters
            goal_heading: Pose heading in radians
            cmd_duration: Time-to-live for the command in seconds.
            frame_name: frame_name to be used to calc the target position. 'odom' or 'vision'
            precise_position: if set to false, the status STATUS_NEAR_GOAL and STATUS_AT_GOAL will be equivalent. If
            true, the robot must complete its final positioning before it will be considered to have successfully
            reached the goal.
            mobility_params: Mobility parameters to send along with this command

        Returns:
            (bool, str) tuple indicating whether the command was successfully sent, and a message
        """
        if mobility_params is None:
            mobility_params = self._mobility_params
        self._trajectory_status_unknown = False
        self.at_goal = False
        self.near_goal = False
        self.last_trajectory_command_precise = precise_position
        self._logger.info("got command duration of {}".format(cmd_duration))
        end_time = time.time() + cmd_duration
        if frame_name == "vision":
            vision_tform_body = frame_helpers.get_vision_tform_body(
                self._robot_state_client.get_robot_state().kinematic_state.transforms_snapshot
            )
            body_tform_goal = math_helpers.SE3Pose(
                x=goal_x, y=goal_y, z=0, rot=math_helpers.Quat.from_yaw(goal_heading)
            )
            vision_tform_goal = vision_tform_body * body_tform_goal
            response = self._robot_command(
                RobotCommandBuilder.synchro_se2_trajectory_point_command(
                    goal_x=vision_tform_goal.x,
                    goal_y=vision_tform_goal.y,
                    goal_heading=vision_tform_goal.rot.to_yaw(),
                    frame_name=frame_helpers.VISION_FRAME_NAME,
                    params=mobility_params,
                ),
                end_time_secs=end_time,
            )
        elif frame_name == "odom":
            odom_tform_body = frame_helpers.get_odom_tform_body(
                self._robot_state_client.get_robot_state().kinematic_state.transforms_snapshot
            )
            body_tform_goal = math_helpers.SE3Pose(
                x=goal_x, y=goal_y, z=0, rot=math_helpers.Quat.from_yaw(goal_heading)
            )
            odom_tform_goal = odom_tform_body * body_tform_goal
            response = self._robot_command(
                RobotCommandBuilder.synchro_se2_trajectory_point_command(
                    goal_x=odom_tform_goal.x,
                    goal_y=odom_tform_goal.y,
                    goal_heading=odom_tform_goal.rot.to_yaw(),
                    frame_name=frame_helpers.ODOM_FRAME_NAME,
                    params=mobility_params,
                ),
                end_time_secs=end_time,
            )
        else:
            raise ValueError("frame_name must be 'vision' or 'odom'")
        if response[0]:
            self.last_trajectory_command = response[2]
        return response[0], response[1]

    def robot_command(
        self, robot_command: robot_command_pb2.RobotCommand
    ) -> typing.Tuple[bool, str]:
        end_time = time.time() + MAX_COMMAND_DURATION
        return self._robot_command(
            robot_command,
            end_time_secs=end_time,
            timesync_endpoint=self._robot.time_sync.endpoint,
        )

    def manipulation_command(self, request):
        end_time = time.time() + MAX_COMMAND_DURATION
        return self._manipulation_request(
            request,
            end_time_secs=end_time,
            timesync_endpoint=self._robot.time_sync.endpoint,
        )

    def get_robot_command_feedback(
        self, cmd_id: int
    ) -> robot_command_pb2.RobotCommandFeedbackResponse:
        return self._robot_command_client.robot_command_feedback(cmd_id)

    def get_manipulation_command_feedback(self, cmd_id):
        feedback_request = manipulation_api_pb2.ManipulationApiFeedbackRequest(
            manipulation_cmd_id=cmd_id
        )

        return self._manipulation_api_client.manipulation_api_feedback_command(
            manipulation_api_feedback_request=feedback_request
        )

    def list_graph(self, upload_path=None):
        """List waypoint ids of garph_nav
        Args:
          upload_path : Path to the root directory of the map.
        """
        ids, eds = self._list_graph_waypoint_and_edge_ids()
        # skip waypoint_ for v2.2.1, skip waypiont for < v2.2
        return [
            v
            for k, v in sorted(
                ids.items(), key=lambda id: int(id[0].replace("waypoint_", ""))
            )
        ]

    def clear_graph(self) -> typing.Tuple[bool, str]:
        """Clear the state of the map on the robot, removing all waypoints and edges in the RAM of the robot.

        Returns: (bool, str) tuple indicating whether the command was successfully sent, and a message
        """
        try:
            self._clear_graph()
            return True, "Success"
        except Exception as e:
            return (
                False,
                f"Got an error while clearing a graph and snanshots in a robot: {e}",
            )

    def upload_graph(self, upload_path: str) -> typing.Tuple[bool, str]:
        """Upload the specified graph and snapshots from local to a robot.

        While this method, if there are snapshots already in the robot, they will be loaded from the robot's disk without uploading.
        Graph and snapshots to be uploaded should be placed like

        Directory specified with upload_path arg
          |
          +-- graph
          |
          +-- waypoint_snapshots/
          |     |
          |     +-- waypont snapshot files
          |
          +-- edge_snapshots/
                |
                +-- edge snapshot files

        Args:
            upload_path (str): Path to the directory of the map.

        Returns: (bool, str) tuple indicating whether the command was successfully sent, and a message
        """
        try:
            self._upload_graph_and_snapshots(upload_path)
            return True, "Success"
        except Exception as e:
            return (
                False,
                f"Got an error while uploading a graph and snapshots to a robot: {e}",
            )

    def download_graph(self, download_path: str) -> typing.Tuple[bool, str]:
        """Download current graph and snapshots in the robot to the specified directory.

        Args:
            download_path (str): Directory where graph and snapshots are downloaded from robot.

        Returns: (bool, str) tuple indicating whether the command was successfully sent, and a message
        """
        try:
            success, message = self._download_graph_and_snapshots(
                download_path=download_path
            )
            return success, message
        except Exception as e:
            return (
                False,
                f"Got an error during downloading graph and snapshots from the robot: {e}",
            )

    @try_claim
    def navigate_to(
        self,
        upload_path,
        navigate_to,
        initial_localization_fiducial=True,
        initial_localization_waypoint=None,
    ):
        """navigate with graph nav.

        Args:
           upload_path : Path to the root directory of the map.
           navigate_to : Waypont id string for where to goal
           initial_localization_fiducial : Tells the initializer whether to use fiducials
           initial_localization_waypoint : Waypoint id string of current robot position (optional)
        """
        # Filepath for uploading a saved graph's and snapshots too.
        if upload_path[-1] == "/":
            upload_filepath = upload_path[:-1]
        else:
            upload_filepath = upload_path

        # Boolean indicating the robot's power state.
        power_state = self._robot_state_client.get_robot_state().power_state
        self._started_powered_on = power_state.motor_power_state == power_state.STATE_ON
        self._powered_on = self._started_powered_on

        # FIX ME somehow,,,, if the robot is stand, need to sit the robot before starting garph nav
        if self.is_standing and not self.is_moving:
            self.sit()

        # TODO verify estop  / claim / power_on
        self._clear_graph()
        self._upload_graph_and_snapshots(upload_filepath)
        if initial_localization_fiducial:
            self._set_initial_localization_fiducial()
        if initial_localization_waypoint:
            self._set_initial_localization_waypoint([initial_localization_waypoint])
        self._list_graph_waypoint_and_edge_ids()
        self._get_localization_state()
        resp = self._navigate_to([navigate_to])

        return resp

    def _init_current_graph_nav_state(self):
        # Store the most recent knowledge of the state of the robot based on rpc calls.
        self._current_graph = None
        self._current_edges = dict()  # maps to_waypoint to list(from_waypoint)
        self._current_waypoint_snapshots = dict()  # maps id to waypoint snapshot
        self._current_edge_snapshots = dict()  # maps id to edge snapshot
        self._current_annotation_name_to_wp_id = dict()
        self._current_anchored_world_objects = (
            dict()
        )  # maps object id to a (wo, waypoint, fiducial)
        self._current_anchors = dict()  # maps anchor id to anchor

    ## copy from spot-sdk/python/examples/graph_nav_command_line/graph_nav_command_line.py
    def _get_localization_state(self, *args):
        """Get the current localization and state of the robot."""
        state = self._graph_nav_client.get_localization_state()
        self._logger.info("Got localization: \n%s" % str(state.localization))
        odom_tform_body = get_odom_tform_body(
            state.robot_kinematics.transforms_snapshot
        )
        self._logger.info(
            "Got robot state in kinematic odometry frame: \n%s" % str(odom_tform_body)
        )

    def _set_initial_localization_fiducial(self, *args):
        """Trigger localization when near a fiducial."""
        robot_state = self._robot_state_client.get_robot_state()
        current_odom_tform_body = get_odom_tform_body(
            robot_state.kinematic_state.transforms_snapshot
        ).to_proto()
        # Create an empty instance for initial localization since we are asking it to localize
        # based on the nearest fiducial.
        localization = nav_pb2.Localization()
        self._graph_nav_client.set_localization(
            initial_guess_localization=localization,
            ko_tform_body=current_odom_tform_body,
        )

    def _set_initial_localization_waypoint(self, *args):
        """Trigger localization to a waypoint."""
        # Take the first argument as the localization waypoint.
        if len(args) < 1:
            # If no waypoint id is given as input, then return without initializing.
            self._logger.error("No waypoint specified to initialize to.")
            return
        destination_waypoint = graph_nav_util.find_unique_waypoint_id(
            args[0][0],
            self._current_graph,
            self._current_annotation_name_to_wp_id,
            self._logger,
        )
        if not destination_waypoint:
            # Failed to find the unique waypoint id.
            return

        robot_state = self._robot_state_client.get_robot_state()
        current_odom_tform_body = get_odom_tform_body(
            robot_state.kinematic_state.transforms_snapshot
        ).to_proto()
        # Create an initial localization to the specified waypoint as the identity.
        localization = nav_pb2.Localization()
        localization.waypoint_id = destination_waypoint
        localization.waypoint_tform_body.rotation.w = 1.0
        self._graph_nav_client.set_localization(
            initial_guess_localization=localization,
            # It's hard to get the pose perfect, search +/-20 deg and +/-20cm (0.2m).
            max_distance=0.2,
            max_yaw=20.0 * math.pi / 180.0,
            fiducial_init=graph_nav_pb2.SetLocalizationRequest.FIDUCIAL_INIT_NO_FIDUCIAL,
            ko_tform_body=current_odom_tform_body,
        )

    def _list_graph_waypoint_and_edge_ids(self, *args):
        """List the waypoint ids and edge ids of the graph currently on the robot."""

        # Download current graph
        graph = self._graph_nav_client.download_graph()
        if graph is None:
            self._logger.error("Empty graph.")
            return
        self._current_graph = graph

        localization_id = (
            self._graph_nav_client.get_localization_state().localization.waypoint_id
        )

        # Update and print waypoints and edges
        (
            self._current_annotation_name_to_wp_id,
            self._current_edges,
        ) = graph_nav_util.update_waypoints_and_edges(
            graph, localization_id, self._logger
        )
        return self._current_annotation_name_to_wp_id, self._current_edges

    def _upload_graph_and_snapshots(self, upload_filepath):
        """Upload the graph and snapshots to the robot."""
        self._logger.info("Loading the graph from disk into local storage...")
        with open(os.path.join(upload_filepath, "graph"), "rb") as graph_file:
            # Load the graph from disk.
            data = graph_file.read()
            self._current_graph = map_pb2.Graph()
            self._current_graph.ParseFromString(data)
            self._logger.info(
                "Loaded graph has {} waypoints and {} edges".format(
                    len(self._current_graph.waypoints), len(self._current_graph.edges)
                )
            )
        for waypoint in self._current_graph.waypoints:
            # Load the waypoint snapshots from disk.
            if len(waypoint.snapshot_id) == 0:
                continue
            waypoint_filepath = os.path.join(
                upload_filepath, "waypoint_snapshots", waypoint.snapshot_id
            )
            if not os.path.exists(waypoint_filepath):
                continue
            with open(waypoint_filepath, "rb") as snapshot_file:
                waypoint_snapshot = map_pb2.WaypointSnapshot()
                waypoint_snapshot.ParseFromString(snapshot_file.read())
                self._current_waypoint_snapshots[
                    waypoint_snapshot.id
                ] = waypoint_snapshot

                for fiducial in waypoint_snapshot.objects:
                    if not fiducial.HasField("apriltag_properties"):
                        continue

                    str_id = str(fiducial.apriltag_properties.tag_id)
                    if (
                        str_id in self._current_anchored_world_objects
                        and len(self._current_anchored_world_objects[str_id]) == 1
                    ):
                        # Replace the placeholder tuple with a tuple of (wo, waypoint, fiducial).
                        anchored_wo = self._current_anchored_world_objects[str_id][0]
                        self._current_anchored_world_objects[str_id] = (
                            anchored_wo,
                            waypoint,
                            fiducial,
                        )

        for edge in self._current_graph.edges:
            # Load the edge snapshots from disk.
            if len(edge.snapshot_id) == 0:
                continue
            edge_filepath = os.path.join(
                upload_filepath, "edge_snapshots", edge.snapshot_id
            )
            if not os.path.exists(edge_filepath):
                continue
            with open(edge_filepath, "rb") as snapshot_file:
                edge_snapshot = map_pb2.EdgeSnapshot()
                edge_snapshot.ParseFromString(snapshot_file.read())
                self._current_edge_snapshots[edge_snapshot.id] = edge_snapshot
        for anchor in self._current_graph.anchoring.anchors:
            self._current_anchors[anchor.id] = anchor
        # Upload the graph to the robot.
        self._logger.info("Uploading the graph and snapshots to the robot...")
        if self._lease is None:
            self.getLease()
        self._graph_nav_client.upload_graph(
            lease=self._lease.lease_proto, graph=self._current_graph
        )
        # Upload the snapshots to the robot.
        for waypoint_snapshot in self._current_waypoint_snapshots.values():
            self._graph_nav_client.upload_waypoint_snapshot(waypoint_snapshot)
            self._logger.info("Uploaded {}".format(waypoint_snapshot.id))
        for edge_snapshot in self._current_edge_snapshots.values():
            self._graph_nav_client.upload_edge_snapshot(edge_snapshot)
            self._logger.info("Uploaded {}".format(edge_snapshot.id))

        # The upload is complete! Check that the robot is localized to the graph,
        # and it if is not, prompt the user to localize the robot before attempting
        # any navigation commands.
        localization_state = self._graph_nav_client.get_localization_state()
        if not localization_state.localization.waypoint_id:
            # The robot is not localized to the newly uploaded graph.
            self._logger.info(
                "Upload complete! The robot is currently not localized to the map; "
                "please localize the robot"
            )

    def _write_bytes_while_download(self, filepath: str, data: bytes):
        """Write data to a file.

        Args:
            filepath (str) : Path of file where data will be written.
            data (bytes) : Bytes of data"""
        directory = os.path.dirname(filepath)
        os.makedirs(directory, exist_ok=True)
        with open(filepath, "wb+") as f:
            f.write(data)
            f.close()

    def _download_graph_and_snapshots(
        self, download_path: str
    ) -> typing.Tuple[bool, str]:
        """Download the graph and snapshots from the robot.

        Args:
            download_path (str): Directory where graph and snapshots are downloaded from robot.

        Returns:
            success (bool): success flag
            message (str): message"""
        graph = self._graph_nav_client.download_graph()
        if graph is None:
            return False, "Failed to download the graph."
        graph_bytes = graph.SerializeToString()
        self._write_bytes_while_download(
            os.path.join(download_path, "graph"), graph_bytes
        )
        # Download the waypoint and edge snapshots.
        for waypoint in graph.waypoints:
            try:
                waypoint_snapshot = self._graph_nav_client.download_waypoint_snapshot(
                    waypoint.snapshot_id
                )
            except Exception:
                self.logger.warn(
                    "Failed to download waypoint snapshot: %s", waypoint.snapshot_id
                )
                continue
            self._write_bytes_while_download(
                os.path.join(download_path, "waypoint_snapshots", waypoint.snapshot_id),
                waypoint_snapshot.SerializeToString(),
            )
        for edge in graph.edges:
            try:
                edge_snapshot = self._graph_nav_client.download_edge_snapshot(
                    edge.snapshot_id
                )
            except Exception:
                self.logger.warn(
                    "Failed to download edge snapshot: %s", edge.snapshot_id
                )
                continue
            self._write_bytes_while_download(
                os.path.join(download_path, "edge_snapshots", edge.snapshot_id),
                edge_snapshot.SerializeToString(),
            )
        return True, "Success"

    @try_claim
    def _navigate_to(self, *args):
        """Navigate to a specific waypoint."""
        # Take the first argument as the destination waypoint.
        if len(args) < 1:
            # If no waypoint id is given as input, then return without requesting navigation.
            self._logger.info("No waypoint provided as a destination for navigate to.")
            return

        self._lease = self._lease_wallet.get_lease()
        destination_waypoint = graph_nav_util.find_unique_waypoint_id(
            args[0][0],
            self._current_graph,
            self._current_annotation_name_to_wp_id,
            self._logger,
        )
        if not destination_waypoint:
            # Failed to find the appropriate unique waypoint id for the navigation command.
            return
        if not self.toggle_power(should_power_on=True):
            self._logger.info(
                "Failed to power on the robot, and cannot complete navigate to request."
            )
            return

        # Stop the lease keepalive and create a new sublease for graph nav.
        self._lease = self._lease_wallet.advance()
        sublease = self._lease.create_sublease()
        self._lease_keepalive.shutdown()

        # Navigate to the destination waypoint.
        is_finished = False
        nav_to_cmd_id = -1
        while not is_finished:
            # Issue the navigation command about twice a second such that it is easy to terminate the
            # navigation command (with estop or killing the program).
            nav_to_cmd_id = self._graph_nav_client.navigate_to(
                destination_waypoint, 1.0, leases=[sublease.lease_proto]
            )
            time.sleep(0.5)  # Sleep for half a second to allow for command execution.
            # Poll the robot for feedback to determine if the navigation command is complete. Then sit
            # the robot down once it is finished.
            is_finished = self._check_success(nav_to_cmd_id)

        self._lease = self._lease_wallet.advance()
        self._lease_keepalive = LeaseKeepAlive(self._lease_client)

        # Update the lease and power off the robot if appropriate.
        if self._powered_on and not self._started_powered_on:
            # Sit the robot down + power off after the navigation command is complete.
            self.toggle_power(should_power_on=False)

        status = self._graph_nav_client.navigation_feedback(nav_to_cmd_id)
        if (
            status.status
            == graph_nav_pb2.NavigationFeedbackResponse.STATUS_REACHED_GOAL
        ):
            return True, "Successfully completed the navigation commands!"
        elif status.status == graph_nav_pb2.NavigationFeedbackResponse.STATUS_LOST:
            return (
                False,
                "Robot got lost when navigating the route, the robot will now sit down.",
            )
        elif status.status == graph_nav_pb2.NavigationFeedbackResponse.STATUS_STUCK:
            return (
                False,
                "Robot got stuck when navigating the route, the robot will now sit down.",
            )
        elif (
            status.status
            == graph_nav_pb2.NavigationFeedbackResponse.STATUS_ROBOT_IMPAIRED
        ):
            return False, "Robot is impaired."
        else:
            return False, "Navigation command is not complete yet."

    @try_claim
    def _navigate_route(self, *args):
        """Navigate through a specific route of waypoints."""
        if len(args) < 1:
            # If no waypoint ids are given as input, then return without requesting navigation.
            self._logger.error("No waypoints provided for navigate route.")
            return
        waypoint_ids = args[0]
        for i in range(len(waypoint_ids)):
            waypoint_ids[i] = graph_nav_util.find_unique_waypoint_id(
                waypoint_ids[i],
                self._current_graph,
                self._current_annotation_name_to_wp_id,
                self._logger,
            )
            if not waypoint_ids[i]:
                # Failed to find the unique waypoint id.
                return

        edge_ids_list = []
        all_edges_found = True
        # Attempt to find edges in the current graph that match the ordered waypoint pairs.
        # These are necessary to create a valid route.
        for i in range(len(waypoint_ids) - 1):
            start_wp = waypoint_ids[i]
            end_wp = waypoint_ids[i + 1]
            edge_id = self._match_edge(self._current_edges, start_wp, end_wp)
            if edge_id is not None:
                edge_ids_list.append(edge_id)
            else:
                all_edges_found = False
                self._logger.error(
                    "Failed to find an edge between waypoints: ",
                    start_wp,
                    " and ",
                    end_wp,
                )
                self._logger.error(
                    "List the graph's waypoints and edges to ensure pairs of waypoints has an edge."
                )
                break

        self._lease = self._lease_wallet.get_lease()
        if all_edges_found:
            if not self.toggle_power(should_power_on=True):
                self._logger.error(
                    "Failed to power on the robot, and cannot complete navigate route request."
                )
                return

            # Stop the lease keepalive and create a new sublease for graph nav.
            self._lease = self._lease_wallet.advance()
            sublease = self._lease.create_sublease()
            self._lease_keepalive.shutdown()

            # Navigate a specific route.
            route = self._graph_nav_client.build_route(waypoint_ids, edge_ids_list)
            is_finished = False
            while not is_finished:
                # Issue the route command about twice a second such that it is easy to terminate the
                # navigation command (with estop or killing the program).
                nav_route_command_id = self._graph_nav_client.navigate_route(
                    route, cmd_duration=1.0, leases=[sublease.lease_proto]
                )
                time.sleep(
                    0.5
                )  # Sleep for half a second to allow for command execution.
                # Poll the robot for feedback to determine if the route is complete. Then sit
                # the robot down once it is finished.
                is_finished = self._check_success(nav_route_command_id)

            self._lease = self._lease_wallet.advance()
            self._lease_keepalive = LeaseKeepAlive(self._lease_client)

            # Update the lease and power off the robot if appropriate.
            if self._powered_on and not self._started_powered_on:
                # Sit the robot down + power off after the navigation command is complete.
                self.toggle_power(should_power_on=False)

    def _clear_graph(self, *args):
        """Clear the state of the map on the robot, removing all waypoints and edges in the RAM of the robot."""
        result = self._graph_nav_client.clear_graph(lease=self._lease.lease_proto)
        self._init_current_graph_nav_state()
        return result

    @try_claim
    def toggle_power(self, should_power_on):
        """Power the robot on/off dependent on the current power state."""
        is_powered_on = self.check_is_powered_on()
        if not is_powered_on and should_power_on:
            # Power on the robot up before navigating when it is in a powered-off state.
            power_on(self._power_client)
            motors_on = False
            while not motors_on:
                future = self._robot_state_client.get_robot_state_async()
                state_response = future.result(
                    timeout=10
                )  # 10 second timeout for waiting for the state response.
                if (
                    state_response.power_state.motor_power_state
                    == robot_state_pb2.PowerState.STATE_ON
                ):
                    motors_on = True
                else:
                    # Motors are not yet fully powered on.
                    time.sleep(0.25)
        elif is_powered_on and not should_power_on:
            # Safe power off (robot will sit then power down) when it is in a
            # powered-on state.
            safe_power_off(self._robot_command_client, self._robot_state_client)
        else:
            # Return the current power state without change.
            return is_powered_on
        # Update the locally stored power state.
        self.check_is_powered_on()
        return self._powered_on

    def check_is_powered_on(self) -> bool:
        """Determine if the robot is powered on or off."""
        power_state = self._robot_state_client.get_robot_state().power_state
        self._powered_on = power_state.motor_power_state == power_state.STATE_ON
        return self._powered_on

    def _check_success(self, command_id=-1):
        """Use a navigation command id to get feedback from the robot and sit when command succeeds."""
        if command_id == -1:
            # No command, so we have not status to check.
            return False
        status = self._graph_nav_client.navigation_feedback(command_id)
        if (
            status.status
            == graph_nav_pb2.NavigationFeedbackResponse.STATUS_REACHED_GOAL
        ):
            # Successfully completed the navigation commands!
            return True
        elif status.status == graph_nav_pb2.NavigationFeedbackResponse.STATUS_LOST:
            self._logger.error(
                "Robot got lost when navigating the route, the robot will now sit down."
            )
            return True
        elif status.status == graph_nav_pb2.NavigationFeedbackResponse.STATUS_STUCK:
            self._logger.error(
                "Robot got stuck when navigating the route, the robot will now sit down."
            )
            return True
        elif (
            status.status
            == graph_nav_pb2.NavigationFeedbackResponse.STATUS_ROBOT_IMPAIRED
        ):
            self._logger.error("Robot is impaired.")
            return True
        else:
            # Navigation command is not complete yet.
            return False

    def _match_edge(self, current_edges, waypoint1, waypoint2):
        """Find an edge in the graph that is between two waypoint ids."""
        # Return the correct edge id as soon as it's found.
        for edge_to_id in current_edges:
            for edge_from_id in current_edges[edge_to_id]:
                if (waypoint1 == edge_to_id) and (waypoint2 == edge_from_id):
                    # This edge matches the pair of waypoints! Add it the edge list and continue.
                    return map_pb2.Edge.Id(
                        from_waypoint=waypoint2, to_waypoint=waypoint1
                    )
                elif (waypoint2 == edge_to_id) and (waypoint1 == edge_from_id):
                    # This edge matches the pair of waypoints! Add it the edge list and continue.
                    return map_pb2.Edge.Id(
                        from_waypoint=waypoint1, to_waypoint=waypoint2
                    )
        return None

    @try_claim
    def execute_dance(self, data):
        if self._is_licensed_for_choreography:
            return self._spot_dance.execute_dance(data)
        else:
            return False, "Spot is not licensed for choreography"

    def upload_animation(
        self, animation_name: str, animation_file_content: str
    ) -> typing.Tuple[bool, str]:
        if self._is_licensed_for_choreography:
            return self._spot_dance.upload_animation(
                animation_name, animation_file_content
            )
        else:
            return False, "Spot is not licensed for choreography"

    def list_all_moves(self) -> typing.Tuple[bool, str, typing.List[str]]:
        if self._is_licensed_for_choreography:
            return self._spot_dance.list_all_moves()
        else:
            return False, "Spot is not licensed for choreography", []

    def list_all_dances(self) -> typing.Tuple[bool, str, typing.List[str]]:
        if self._is_licensed_for_choreography:
            return self._spot_dance.list_all_dances()
        else:
            return False, "Spot is not licensed for choreography", []

    def get_docking_state(self, **kwargs):
        """Get docking state of robot."""
        state = self._docking_client.get_docking_state(**kwargs)
        return state<|MERGE_RESOLUTION|>--- conflicted
+++ resolved
@@ -475,64 +475,9 @@
         self._trajectory_status_unknown = False
         self._command_data = RobotCommandData()
 
-<<<<<<< HEAD
-        self._front_image_requests = []
-        for source in front_image_sources:
-            self._front_image_requests.append(
-                build_image_request(source, image_format=image_pb2.Image.FORMAT_RAW)
-            )
-
-        self._side_image_requests = []
-        for source in side_image_sources:
-            self._side_image_requests.append(
-                build_image_request(source, image_format=image_pb2.Image.FORMAT_RAW)
-            )
-
-        self._rear_image_requests = []
-        for source in rear_image_sources:
-            self._rear_image_requests.append(
-                build_image_request(source, image_format=image_pb2.Image.FORMAT_RAW)
-            )
-
-        self._hand_image_requests = []
-        for source in hand_image_sources:
-            self._hand_image_requests.append(
-                build_image_request(source, image_format=image_pb2.Image.FORMAT_RAW)
-            )
-
-        self._camera_image_requests = []
-        for camera_source in CAMERA_IMAGE_SOURCES:
-            self._camera_image_requests.append(
-                build_image_request(
-                    camera_source,
-                    image_format=image_pb2.Image.FORMAT_JPEG,
-                    pixel_format=image_pb2.Image.PIXEL_FORMAT_RGB_U8
-                    if self._config.rgb_cameras
-                    else image_pb2.Image.PIXEL_FORMAT_GREYSCALE_U8,
-                    quality_percent=50,
-                )
-            )
-
-        self._depth_image_requests = []
-        for camera_source in DEPTH_IMAGE_SOURCES:
-            self._depth_image_requests.append(
-                build_image_request(
-                    camera_source, pixel_format=image_pb2.Image.PIXEL_FORMAT_DEPTH_U16
-                )
-            )
-
-        self._depth_registered_image_requests = []
-        for camera_source in DEPTH_REGISTERED_IMAGE_SOURCES:
-            self._depth_registered_image_requests.append(
-                build_image_request(
-                    camera_source, pixel_format=image_pb2.Image.PIXEL_FORMAT_DEPTH_U16
-                )
-            )
-=======
         self._point_cloud_requests = []
         for source in point_cloud_sources:
             self._point_cloud_requests.append(build_pc_request(source))
->>>>>>> 1a04e5da
 
         try:
             self._sdk = create_standard_sdk(SPOT_CLIENT_NAME)
@@ -647,63 +592,6 @@
                 )
                 time.sleep(sleep_secs)
 
-<<<<<<< HEAD
-        # Add hand camera requests
-        if self._robot.has_arm():
-            self._camera_image_requests.append(
-                build_image_request(
-                    "hand_color_image",
-                    image_format=image_pb2.Image.FORMAT_JPEG,
-                    pixel_format=image_pb2.Image.PIXEL_FORMAT_RGB_U8,
-                    quality_percent=50,
-                )
-            )
-            self._depth_image_requests.append(
-                build_image_request(
-                    "hand_depth",
-                    pixel_format=image_pb2.Image.PIXEL_FORMAT_DEPTH_U16,
-                )
-            )
-            self._depth_registered_image_requests.append(
-                build_image_request(
-                    "hand_depth_in_hand_color_frame",
-                    pixel_format=image_pb2.Image.PIXEL_FORMAT_DEPTH_U16,
-                )
-            )
-
-        # Build image requests by camera
-        self._image_requests_by_camera = {}
-        for camera in IMAGE_SOURCES_BY_CAMERA:
-            if camera == "hand" and not self._robot.has_arm():
-                continue
-            self._image_requests_by_camera[camera] = {}
-            image_types = IMAGE_SOURCES_BY_CAMERA[camera]
-            for image_type in image_types:
-                if image_type.startswith("depth"):
-                    image_format = image_pb2.Image.FORMAT_RAW
-                    pixel_format = image_pb2.Image.PIXEL_FORMAT_DEPTH_U16
-                else:
-                    image_format = image_pb2.Image.FORMAT_JPEG
-                    if camera == "hand" or self._config.rgb_cameras:
-                        pixel_format = image_pb2.Image.PIXEL_FORMAT_RGB_U8
-                    elif camera != "hand":
-                        self._logger.info(
-                            f"Switching {camera}:{image_type} to greyscale image format."
-                        )
-                        pixel_format = image_pb2.Image.PIXEL_FORMAT_GREYSCALE_U8
-
-                source = IMAGE_SOURCES_BY_CAMERA[camera][image_type]
-                self._image_requests_by_camera[camera][
-                    image_type
-                ] = build_image_request(
-                    source,
-                    image_format=image_format,
-                    pixel_format=pixel_format,
-                    quality_percent=75,
-                )
-
-=======
->>>>>>> 1a04e5da
         # Store the most recent knowledge of the state of the robot based on rpc calls.
         self._init_current_graph_nav_state()
 
@@ -727,38 +615,6 @@
             max(0.0, self._config.rates.get("lease", 0.0)),
             self._config.callbacks.get("lease", None),
         )
-<<<<<<< HEAD
-        self._front_image_task = AsyncImageService(
-            self._image_client,
-            self._logger,
-            max(0.0, self._config.rates.get("front_image", 0.0)),
-            self._config.callbacks.get("front_image", None),
-            self._front_image_requests,
-        )
-        self._side_image_task = AsyncImageService(
-            self._image_client,
-            self._logger,
-            max(0.0, self._config.rates.get("side_image", 0.0)),
-            self._config.callbacks.get("side_image", None),
-            self._side_image_requests,
-        )
-        self._rear_image_task = AsyncImageService(
-            self._image_client,
-            self._logger,
-            max(0.0, self._config.rates.get("rear_image", 0.0)),
-            self._config.callbacks.get("rear_image", None),
-            self._rear_image_requests,
-        )
-        self._hand_image_task = AsyncImageService(
-            self._image_client,
-            self._logger,
-            max(0.0, self._config.rates.get("hand_image", 0.0)),
-            self._config.callbacks.get("hand_image", None),
-            self._hand_image_requests,
-        )
-
-=======
->>>>>>> 1a04e5da
         self._idle_task = AsyncIdle(
             self._robot_command_client, self._logger, 10.0, self
         )
