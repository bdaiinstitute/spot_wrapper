--- conflicted
+++ resolved
@@ -83,11 +83,8 @@
 from bosdyn.api import basic_command_pb2
 from google.protobuf.timestamp_pb2 import Timestamp
 
-<<<<<<< HEAD
 from .spot_docking import SpotDocking
-=======
 from .spot_eap import SpotEAP
->>>>>>> 29257aa0
 from .spot_world_objects import SpotWorldObjects
 
 
@@ -2742,38 +2739,6 @@
         return None
 
     @try_claim
-<<<<<<< HEAD
-=======
-    def dock(self, dock_id):
-        """Dock the robot to the docking station with fiducial ID [dock_id]."""
-        try:
-            # Make sure we're powered on and standing
-            self._robot.power_on()
-            self.stand()
-            # Dock the robot
-            self.last_docking_command = dock_id
-            blocking_dock_robot(self._robot, dock_id)
-            self.last_docking_command = None
-            # Necessary to reset this as docking often causes the last stand command to go into an unknown state
-            self.last_stand_command = None
-            return True, "Success"
-        except Exception as e:
-            return False, f"Exception while trying to dock: {e}"
-
-    @try_claim
-    def undock(self, timeout=20):
-        """Power motors on and undock the robot from the station."""
-        try:
-            # Maker sure we're powered on
-            self._robot.power_on()
-            # Undock the robot
-            blocking_undock(self._robot, timeout)
-            return True, "Success"
-        except Exception as e:
-            return False, f"Exception while trying to undock: {e}"
-
-    @try_claim
->>>>>>> 29257aa0
     def execute_dance(self, data):
         if self._is_licensed_for_choreography:
             return self._spot_dance.execute_dance(data)
