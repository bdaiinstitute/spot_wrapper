--- conflicted
+++ resolved
@@ -85,12 +85,7 @@
 from bosdyn.api import basic_command_pb2
 from google.protobuf.timestamp_pb2 import Timestamp
 
-<<<<<<< HEAD
 from .spot_check import SpotCheck
-from .spot_eap import SpotEAP
-from .spot_world_objects import SpotWorldObjects
-
-=======
 from .spot_docking import SpotDocking
 from .spot_eap import SpotEAP
 from .spot_world_objects import SpotWorldObjects
@@ -98,7 +93,6 @@
 from .wrapper_helpers import RobotCommandData, RobotState
 
 
->>>>>>> 0f77408f
 front_image_sources = [
     "frontleft_fisheye_image",
     "frontright_fisheye_image",
@@ -902,7 +896,6 @@
             self._estop_monitor,
         ]
 
-<<<<<<< HEAD
         self._spot_check = SpotCheck(
             self._robot,
             self._logger,
@@ -910,7 +903,8 @@
             self._spot_check_client,
             self._robot_command_client,
             self._lease_client,
-=======
+        )
+
         self._spot_docking = SpotDocking(
             self._robot,
             self._logger,
@@ -918,7 +912,6 @@
             self._command_data,
             self._docking_client,
             self._robot_command_client,
->>>>>>> 0f77408f
         )
 
         if self._point_cloud_client:
