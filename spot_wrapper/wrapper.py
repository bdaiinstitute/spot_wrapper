import functools
import logging
import math
import os
import time
import traceback
import typing
from enum import Enum
from collections import namedtuple
from dataclasses import dataclass, field
import threading

import bosdyn.client.auth
from bosdyn.api import arm_command_pb2
from bosdyn.api import geometry_pb2
from bosdyn.api import image_pb2
from bosdyn.api import lease_pb2
from bosdyn.api import point_cloud_pb2
from bosdyn.api import manipulation_api_pb2
from bosdyn.api import robot_command_pb2
from bosdyn.api.spot import robot_command_pb2 as spot_command_pb2
from bosdyn.api import robot_state_pb2
from bosdyn.api import synchronized_command_pb2
from bosdyn.api import trajectory_pb2
from bosdyn.api import world_object_pb2
from bosdyn.api import point_cloud_pb2
from bosdyn.api.graph_nav import graph_nav_pb2
from bosdyn.api.graph_nav import map_pb2
from bosdyn.api.graph_nav import nav_pb2
from bosdyn.client import create_standard_sdk, ResponseError, RpcError
from bosdyn.client import frame_helpers
from bosdyn.client import math_helpers
from bosdyn.client import robot_command
from bosdyn.client.async_tasks import AsyncPeriodicQuery, AsyncTasks
from bosdyn.client.docking import DockingClient, blocking_dock_robot, blocking_undock
from bosdyn.client.estop import (
    EstopClient,
    EstopEndpoint,
    EstopKeepAlive,
    MotorsOnError,
)
from bosdyn.client.frame_helpers import get_odom_tform_body
from bosdyn.client.graph_nav import GraphNavClient
from bosdyn.client.image import (
    ImageClient,
    build_image_request,
    UnsupportedPixelFormatRequestedError,
)
from bosdyn.client.lease import LeaseClient, LeaseKeepAlive
from bosdyn.client.manipulation_api_client import ManipulationApiClient
from bosdyn.client.power import safe_power_off, PowerClient, power_on
from bosdyn.client.robot import UnregisteredServiceError, Robot
from bosdyn.client.robot_command import RobotCommandClient, RobotCommandBuilder
from bosdyn.client.robot_state import RobotStateClient
from bosdyn.client.time_sync import TimeSyncEndpoint
from bosdyn.client.world_object import WorldObjectClient
from bosdyn.client.exceptions import UnauthenticatedError
from bosdyn.client.license import LicenseClient
from bosdyn.client import ResponseError, RpcError, create_standard_sdk

try:
    from bosdyn.choreography.client.choreography import (
        ChoreographyClient,
    )
    from .spot_dance import SpotDance

    HAVE_CHOREOGRAPHY = True
except ModuleNotFoundError:
    HAVE_CHOREOGRAPHY = False

from bosdyn.geometry import EulerZXY
from bosdyn.util import seconds_to_duration
from google.protobuf.duration_pb2 import Duration

SPOT_CLIENT_NAME = "ros_spot"
MAX_COMMAND_DURATION = 1e5

### Release
from . import graph_nav_util

### Debug
# import graph_nav_util

from bosdyn.api import basic_command_pb2
from google.protobuf.timestamp_pb2 import Timestamp

from .spot_eap import SpotEAP
from .spot_world_objects import SpotWorldObjects


front_image_sources = [
    "frontleft_fisheye_image",
    "frontright_fisheye_image",
    "frontleft_depth",
    "frontright_depth",
]
"""List of image sources for front image periodic query"""
side_image_sources = [
    "left_fisheye_image",
    "right_fisheye_image",
    "left_depth",
    "right_depth",
]
"""List of image sources for side image periodic query"""
rear_image_sources = ["back_fisheye_image", "back_depth"]
"""List of image sources for rear image periodic query"""
VELODYNE_SERVICE_NAME = "velodyne-point-cloud"
"""Service name for getting pointcloud of VLP16 connected to Spot Core"""
point_cloud_sources = ["velodyne-point-cloud"]
"""List of point cloud sources"""
hand_image_sources = [
    "hand_image",
    "hand_depth",
    "hand_color_image",
    "hand_depth_in_hand_color_frame",
]
"""List of image sources for hand image periodic query"""


# TODO: Missing Hand images
CAMERA_IMAGE_SOURCES = [
    "frontleft_fisheye_image",
    "frontright_fisheye_image",
    "left_fisheye_image",
    "right_fisheye_image",
    "back_fisheye_image",
]
DEPTH_IMAGE_SOURCES = [
    "frontleft_depth",
    "frontright_depth",
    "left_depth",
    "right_depth",
    "back_depth",
]
DEPTH_REGISTERED_IMAGE_SOURCES = [
    "frontleft_depth_in_visual_frame",
    "frontright_depth_in_visual_frame",
    "right_depth_in_visual_frame",
    "left_depth_in_visual_frame",
    "back_depth_in_visual_frame",
]
ImageBundle = namedtuple(
    "ImageBundle", ["frontleft", "frontright", "left", "right", "back"]
)
ImageWithHandBundle = namedtuple(
    "ImageBundle", ["frontleft", "frontright", "left", "right", "back", "hand"]
)

IMAGE_SOURCES_BY_CAMERA = {
    "frontleft": {
        "visual": "frontleft_fisheye_image",
        "depth": "frontleft_depth",
        "depth_registered": "frontleft_depth_in_visual_frame",
    },
    "frontright": {
        "visual": "frontright_fisheye_image",
        "depth": "frontright_depth",
        "depth_registered": "frontright_depth_in_visual_frame",
    },
    "left": {
        "visual": "left_fisheye_image",
        "depth": "left_depth",
        "depth_registered": "left_depth_in_visual_frame",
    },
    "right": {
        "visual": "right_fisheye_image",
        "depth": "right_depth",
        "depth_registered": "right_depth_in_visual_frame",
    },
    "back": {
        "visual": "back_fisheye_image",
        "depth": "back_depth",
        "depth_registered": "back_depth_in_visual_frame",
    },
    "hand": {
        "visual": "hand_color_image",
        "depth": "hand_depth",
        "depth_registered": "hand_depth_in_hand_color_frame",
    },
}

IMAGE_TYPES = {"visual", "depth", "depth_registered"}


@dataclass(frozen=True, eq=True)
class CameraSource:
    camera_name: str
    image_types: typing.List[str]


@dataclass(frozen=True)
class ImageEntry:
    camera_name: str
    image_type: str
    image_response: image_pb2.ImageResponse


def robotToLocalTime(timestamp: Timestamp, robot: Robot) -> Timestamp:
    """Takes a timestamp and an estimated skew and return seconds and nano seconds in local time

    Args:
        timestamp: google.protobuf.Timestamp
        robot: Robot handle to use to get the time skew
    Returns:
        google.protobuf.Timestamp
    """

    rtime = Timestamp()

    rtime.seconds = timestamp.seconds - robot.time_sync.endpoint.clock_skew.seconds
    rtime.nanos = timestamp.nanos - robot.time_sync.endpoint.clock_skew.nanos
    if rtime.nanos < 0:
        rtime.nanos = rtime.nanos + int(1e9)
        rtime.seconds = rtime.seconds - 1

    # Workaround for timestamps being incomplete
    if rtime.seconds < 0:
        rtime.seconds = 0
        rtime.nanos = 0

    return rtime


class AsyncRobotState(AsyncPeriodicQuery):
    """Class to get robot state at regular intervals.  get_robot_state_async query sent to the robot at every tick.  Callback registered to defined callback function.

    Attributes:
        client: The Client to a service on the robot
        logger: Logger object
        rate: Rate (Hz) to trigger the query
        callback: Callback function to call when the results of the query are available
    """

    def __init__(self, client, logger, rate, callback):
        super(AsyncRobotState, self).__init__(
            "robot-state", client, logger, period_sec=1.0 / max(rate, 1.0)
        )
        self._callback = None
        if rate > 0.0:
            self._callback = callback

    def _start_query(self):
        if self._callback:
            callback_future = self._client.get_robot_state_async()
            callback_future.add_done_callback(self._callback)
            return callback_future


class AsyncMetrics(AsyncPeriodicQuery):
    """Class to get robot metrics at regular intervals.  get_robot_metrics_async query sent to the robot at every tick.  Callback registered to defined callback function.

    Attributes:
        client: The Client to a service on the robot
        logger: Logger object
        rate: Rate (Hz) to trigger the query
        callback: Callback function to call when the results of the query are available
    """

    def __init__(self, client, logger, rate, callback):
        super(AsyncMetrics, self).__init__(
            "robot-metrics", client, logger, period_sec=1.0 / max(rate, 1.0)
        )
        self._callback = None
        if rate > 0.0:
            self._callback = callback

    def _start_query(self):
        if self._callback:
            callback_future = self._client.get_robot_metrics_async()
            callback_future.add_done_callback(self._callback)
            return callback_future


class AsyncLease(AsyncPeriodicQuery):
    """Class to get lease state at regular intervals.  list_leases_async query sent to the robot at every tick.  Callback registered to defined callback function.

    Attributes:
        client: The Client to a service on the robot
        logger: Logger object
        rate: Rate (Hz) to trigger the query
        callback: Callback function to call when the results of the query are available
    """

    def __init__(self, client, logger, rate, callback):
        super(AsyncLease, self).__init__(
            "lease", client, logger, period_sec=1.0 / max(rate, 1.0)
        )
        self._callback = None
        if rate > 0.0:
            self._callback = callback

    def _start_query(self):
        if self._callback:
            callback_future = self._client.list_leases_async()
            callback_future.add_done_callback(self._callback)
            return callback_future


class AsyncImageService(AsyncPeriodicQuery):
    """Class to get images at regular intervals.  get_image_from_sources_async query sent to the robot at every tick.  Callback registered to defined callback function.

    Attributes:
        client: The Client to a service on the robot
        logger: Logger object
        rate: Rate (Hz) to trigger the query
        callback: Callback function to call when the results of the query are available
    """

    def __init__(self, client, logger, rate, callback, image_requests):
        super(AsyncImageService, self).__init__(
            "robot_image_service", client, logger, period_sec=1.0 / max(rate, 1.0)
        )
        self._callback = None
        if rate > 0.0:
            self._callback = callback
        self._image_requests = image_requests

    def _start_query(self):
        if self._callback:
            callback_future = self._client.get_image_async(self._image_requests)
            callback_future.add_done_callback(self._callback)
            return callback_future


class AsyncIdle(AsyncPeriodicQuery):
    """
    Class to check if the robot is moving, and if not, command a stand with the set mobility parameters
    """

    def __init__(
        self,
        client: RobotCommandClient,
        logger: logging.Logger,
        rate: float,
        spot_wrapper,
    ) -> None:
        """
        Attributes:
            client: The Client to a service on the robot
            logger: Logger object
            rate: Rate (Hz) to trigger the query
            spot_wrapper: A handle to the wrapper library
        """
        super(AsyncIdle, self).__init__("idle", client, logger, period_sec=1.0 / rate)
        self._spot_wrapper: SpotWrapper = spot_wrapper

    def _start_query(self) -> None:
        if self._spot_wrapper.last_stand_command is not None:
            try:
                response = self._client.robot_command_feedback(
                    self._spot_wrapper.last_stand_command
                )
                status = (
                    response.feedback.synchronized_feedback.mobility_command_feedback.stand_feedback.status
                )
                self._spot_wrapper.is_sitting = False
                if status == basic_command_pb2.StandCommand.Feedback.STATUS_IS_STANDING:
                    self._spot_wrapper.is_standing = True
                    self._spot_wrapper.last_stand_command = None
                elif (
                    status == basic_command_pb2.StandCommand.Feedback.STATUS_IN_PROGRESS
                ):
                    self._spot_wrapper.is_standing = False
                else:
                    self._logger.warning("Stand command in unknown state")
                    self._spot_wrapper.is_standing = False
            except (ResponseError, RpcError) as e:
                self._logger.error("Error when getting robot command feedback: %s", e)
                self._spot_wrapper.last_stand_command = None

        if self._spot_wrapper.last_sit_command is not None:
            try:
                self._spot_wrapper.is_standing = False
                response = self._client.robot_command_feedback(
                    self._spot_wrapper.last_sit_command
                )
                if (
                    response.feedback.synchronized_feedback.mobility_command_feedback.sit_feedback.status
                    == basic_command_pb2.SitCommand.Feedback.STATUS_IS_SITTING
                ):
                    self._spot_wrapper.is_sitting = True
                    self._spot_wrapper.last_sit_command = None
                else:
                    self._spot_wrapper.is_sitting = False
            except (ResponseError, RpcError) as e:
                self._logger.error("Error when getting robot command feedback: %s", e)
                self._spot_wrapper.last_sit_command = None

        is_moving = False

        if self._spot_wrapper.last_velocity_command_time is not None:
            if time.time() < self._spot_wrapper.last_velocity_command_time:
                is_moving = True
            else:
                self._spot_wrapper.last_velocity_command_time = None

        if self._spot_wrapper.last_trajectory_command is not None:
            try:
                response = self._client.robot_command_feedback(
                    self._spot_wrapper.last_trajectory_command
                )
                status = (
                    response.feedback.synchronized_feedback.mobility_command_feedback.se2_trajectory_feedback.status
                )
                # STATUS_AT_GOAL always means that the robot reached the goal. If the trajectory command did not
                # request precise positioning, then STATUS_NEAR_GOAL also counts as reaching the goal
                if (
                    status
                    == basic_command_pb2.SE2TrajectoryCommand.Feedback.STATUS_AT_GOAL
                    or (
                        status
                        == basic_command_pb2.SE2TrajectoryCommand.Feedback.STATUS_NEAR_GOAL
                        and not self._spot_wrapper.last_trajectory_command_precise
                    )
                ):
                    self._spot_wrapper.at_goal = True
                    # Clear the command once at the goal
                    self._spot_wrapper.last_trajectory_command = None
                    self._spot_wrapper._trajectory_status_unknown = False
                elif (
                    status
                    == basic_command_pb2.SE2TrajectoryCommand.Feedback.STATUS_GOING_TO_GOAL
                ):
                    is_moving = True
                elif (
                    status
                    == basic_command_pb2.SE2TrajectoryCommand.Feedback.STATUS_NEAR_GOAL
                ):
                    is_moving = True
                    self._spot_wrapper.near_goal = True
                elif (
                    status
                    == basic_command_pb2.SE2TrajectoryCommand.Feedback.STATUS_UNKNOWN
                ):
                    self._spot_wrapper.trajectory_status_unknown = True
                    self._spot_wrapper.last_trajectory_command = None
                else:
                    self._logger.error(
                        "Received trajectory command status outside of expected range, value is {}".format(
                            status
                        )
                    )
                    self._spot_wrapper.last_trajectory_command = None
            except (ResponseError, RpcError) as e:
                self._logger.error("Error when getting robot command feedback: %s", e)
                self._spot_wrapper.last_trajectory_command = None

        self._spot_wrapper.is_moving = is_moving

        # We must check if any command currently has a non-None value for its id. If we don't do this, this stand
        # command can cause other commands to be interrupted before they get to start
        if (
            self._spot_wrapper.is_standing
            and self._spot_wrapper._continually_try_stand
            and not self._spot_wrapper.is_moving
            and self._spot_wrapper.last_trajectory_command is not None
            and self._spot_wrapper.last_stand_command is not None
            and self._spot_wrapper.last_velocity_command_time is not None
            and self._spot_wrapper.last_docking_command is not None
        ):
            self._spot_wrapper.stand(False)


class AsyncEStopMonitor(AsyncPeriodicQuery):
    """Class to check if the estop endpoint is still valid

    Attributes:
        client: The Client to a service on the robot
        logger: Logger object
        rate: Rate (Hz) to trigger the query
        spot_wrapper: A handle to the wrapper library
    """

    def __init__(self, client, logger, rate, spot_wrapper):
        super(AsyncEStopMonitor, self).__init__(
            "estop_alive", client, logger, period_sec=1.0 / rate
        )
        self._spot_wrapper = spot_wrapper

    def _start_query(self):
        if not self._spot_wrapper._estop_keepalive:
            self._logger.debug("No keepalive yet - the lease has not been claimed.")
            return

        last_estop_status = self._spot_wrapper._estop_keepalive.status_queue.queue[-1]
        if (
            last_estop_status[0]
            == self._spot_wrapper._estop_keepalive.KeepAliveStatus.ERROR
        ):
            self._logger.error(
                "Estop keepalive has an error: {}".format(last_estop_status[1])
            )
        elif (
            last_estop_status
            == self._spot_wrapper._estop_keepalive.KeepAliveStatus.DISABLED
        ):
            self._logger.error(
                "Estop keepalive is disabled: {}".format(last_estop_status[1])
            )
        else:
            # estop keepalive is ok
            pass


def try_claim(func=None, *, power_on=False):
    """
    Decorator which tries to acquire the lease before executing the wrapped function

    the _func=None and * args are required to allow this decorator to be used with or without arguments

    Args:
        func: Function that is being wrapped
        power_on: If true, power on after claiming the lease

    Returns:
        Decorator which will wrap the decorated function
    """
    # If this decorator is being used without the power_on arg, return it as if it was called with that arg specified
    if func is None:
        return functools.partial(try_claim, power_on=power_on)

    @functools.wraps(func)
    def wrapper_try_claim(self, *args, **kwargs):
        if self._get_lease_on_action:
            if power_on:
                # Power on is also wrapped by this decorator so if we request power on the lease will also be claimed
                response = self.power_on()
            else:
                response = self.claim()
            if not response[0]:
                return response
        return func(self, *args, **kwargs)

    return wrapper_try_claim


@dataclass()
class RobotState:
    """
    Dataclass which stores information about the robot's state. The values in it may be changed by methods
    """

    is_sitting: bool = True
    is_standing: bool = False
    is_moving: bool = False
    at_goal: bool = False
    near_goal: bool = False


@dataclass()
class RobotCommandData:
    """
    Store data about the commands the wrapper sends to the SDK. Running a command returns an integer value
    representing that command's ID. These values are used to monitor the progress of the command and modify attributes
    of RobotState accordingly. The values should be reset to none when the command completes.
    """

    last_stand_command: typing.Optional[int] = None
    last_sit_command: typing.Optional[int] = None
    last_docking_command: typing.Optional[int] = None
    last_trajectory_command: typing.Optional[int] = None
    # Was the last trajectory command requested to be precise
    last_trajectory_command_precise: typing.Optional[bool] = None
    last_velocity_command_time: typing.Optional[float] = None


class SpotWrapper:
    """Generic wrapper class to encompass release 1.1.4 API features as well as maintaining leases automatically"""

    def __init__(
        self,
        username: str,
        password: str,
        hostname: str,
        robot_name: str,
        logger: logging.Logger,
        start_estop: bool = True,
        estop_timeout: float = 9.0,
        rates: typing.Optional[typing.Dict[str, float]] = None,
        callbacks: typing.Optional[typing.Dict[str, typing.Callable]] = None,
        use_take_lease: bool = False,
        get_lease_on_action: bool = False,
        continually_try_stand: bool = True,
        rgb_cameras: bool = True,
    ) -> None:
        """
        Args:
            username: Username for authentication with the robot
            password: Password for authentication with the robot
            hostname: ip address or hostname of the robot
            robot_name: Optional name of the robot
            start_estop: If true, the wrapper will be an estop endpoint
            estop_timeout: Timeout for the estop in seconds. The SDK will check in with the wrapper at a rate of
                           estop_timeout/3 and if there is no communication the robot will execute a gentle stop.
            rates: Dictionary of rates to apply when retrieving various data from the robot # TODO this should be an object to be unambiguous
            callbacks: Dictionary of callbacks which should be called when certain data is retrieved # TODO this should be an object to be unambiguous
            use_take_lease: Use take instead of acquire to get leases. This will forcefully take the lease from any
                            other lease owner.
            get_lease_on_action: If true, attempt to acquire a lease when performing an action which requires a
                                 lease. Otherwise, the user must manually take the lease. This will also attempt to
                                 power on the robot for commands which require it - stand, rollover, self-right.
            continually_try_stand: If the robot expects to be standing and is not, command a stand.  This can result
                                   in strange behavior if you use the wrapper and tablet together.
            rgb_cameras: If the robot has only body-cameras with greyscale images, this must be set to false.
        """
        self._lock = threading.Lock()
        self._username = username
        self._password = password
        self._hostname = hostname
        self._robot_name = robot_name
        self._rates = rates or {}
        self._callbacks = callbacks or {}
        self._use_take_lease = use_take_lease
        self._get_lease_on_action = get_lease_on_action
        self._continually_try_stand = continually_try_stand
        self._rgb_cameras = rgb_cameras
        self._frame_prefix = ""
        if robot_name is not None:
            self._frame_prefix = robot_name + "/"
        self._logger = logger
        self._estop_timeout = estop_timeout
        self._start_estop = start_estop
        self._keep_alive = True
        self._lease_keepalive = None
        self._valid = True

        self._mobility_params = RobotCommandBuilder.mobility_params()
        self._state = RobotState()
        self._trajectory_status_unknown = False
<<<<<<< HEAD
        self._last_robot_command_feedback = False
        self._last_stand_command = None
        self._last_sit_command = None
        self._last_trajectory_command = None
        self._last_trajectory_command_precise = None
        self._last_velocity_command_time = None
        self._last_docking_command = None
        self._navigate_to_dynamic_feedback = ""
        self._x = 1.5
        self._y = 0.2
        self._max_yaw = 6.4
        self._max_distance = 1
=======
        self._command_data = RobotCommandData()

>>>>>>> b6af6b0a
        self._front_image_requests = []
        for source in front_image_sources:
            self._front_image_requests.append(
                build_image_request(source, image_format=image_pb2.Image.FORMAT_RAW)
            )

        self._side_image_requests = []
        for source in side_image_sources:
            self._side_image_requests.append(
                build_image_request(source, image_format=image_pb2.Image.FORMAT_RAW)
            )

        self._rear_image_requests = []
        for source in rear_image_sources:
            self._rear_image_requests.append(
                build_image_request(source, image_format=image_pb2.Image.FORMAT_RAW)
            )

        self._hand_image_requests = []
        for source in hand_image_sources:
            self._hand_image_requests.append(
                build_image_request(source, image_format=image_pb2.Image.FORMAT_RAW)
            )

        self._camera_image_requests = []
        for camera_source in CAMERA_IMAGE_SOURCES:
            self._camera_image_requests.append(
                build_image_request(
                    camera_source,
                    image_format=image_pb2.Image.FORMAT_JPEG,
                    pixel_format=image_pb2.Image.PIXEL_FORMAT_RGB_U8
                    if self._rgb_cameras
                    else image_pb2.Image.PIXEL_FORMAT_GREYSCALE_U8,
                    quality_percent=50,
                )
            )

        self._depth_image_requests = []
        for camera_source in DEPTH_IMAGE_SOURCES:
            self._depth_image_requests.append(
                build_image_request(
                    camera_source, pixel_format=image_pb2.Image.PIXEL_FORMAT_DEPTH_U16
                )
            )

        self._depth_registered_image_requests = []
        for camera_source in DEPTH_REGISTERED_IMAGE_SOURCES:
            self._depth_registered_image_requests.append(
                build_image_request(
                    camera_source, pixel_format=image_pb2.Image.PIXEL_FORMAT_DEPTH_U16
                )
            )

        try:
            self._sdk = create_standard_sdk(SPOT_CLIENT_NAME)
        except Exception as e:
            self._logger.error("Error creating SDK object: %s", e)
            self._valid = False
            return
        if HAVE_CHOREOGRAPHY:
            self._sdk.register_service_client(ChoreographyClient)
        self._logger.info("Initialising robot at {}".format(self._hostname))
        self._robot = self._sdk.create_robot(self._hostname)

        authenticated = self.authenticate(
            self._robot, self._username, self._password, self._logger
        )
        if not authenticated:
            self._valid = False
            return

        if not self._robot:
            self._logger.error("Failed to create robot object")
            self._valid = False
            return

        self._logger.info("Creating clients...")
        initialised = False
        while not initialised:
            try:
                self._robot_state_client = self._robot.ensure_client(
                    RobotStateClient.default_service_name
                )
                self._world_objects_client = self._robot.ensure_client(
                    WorldObjectClient.default_service_name
                )
                self._robot_command_client = self._robot.ensure_client(
                    RobotCommandClient.default_service_name
                )
                self._graph_nav_client = self._robot.ensure_client(
                    GraphNavClient.default_service_name
                )
                self._power_client = self._robot.ensure_client(
                    PowerClient.default_service_name
                )
                self._lease_client = self._robot.ensure_client(
                    LeaseClient.default_service_name
                )
                self._lease_wallet = self._lease_client.lease_wallet
                self._image_client = self._robot.ensure_client(
                    ImageClient.default_service_name
                )
                self._estop_client = self._robot.ensure_client(
                    EstopClient.default_service_name
                )
                self._docking_client = self._robot.ensure_client(
                    DockingClient.default_service_name
                )
                self._license_client = self._robot.ensure_client(
                    LicenseClient.default_service_name
                )

                if HAVE_CHOREOGRAPHY:
                    if self._license_client.get_feature_enabled(
                        [ChoreographyClient.license_name]
                    )[ChoreographyClient.license_name]:
                        self._is_licensed_for_choreography = True
                        self._choreography_client = self._robot.ensure_client(
                            ChoreographyClient.default_service_name
                        )
                    else:
                        self._logger.info("Robot is not licensed for choreography")
                        self._is_licensed_for_choreography = False
                        self._choreography_client = None
                else:
                    self._logger.info("Choreography is not available.")
                    self._choreography_client = None
                    self._is_licensed_for_choreography = False

                try:
                    self._point_cloud_client = self._robot.ensure_client(
                        VELODYNE_SERVICE_NAME
                    )
                except UnregisteredServiceError:
                    self._point_cloud_client = None
                    self._logger.info("No velodyne point cloud service is available.")

                if self._robot.has_arm():
                    self._manipulation_api_client = self._robot.ensure_client(
                        ManipulationApiClient.default_service_name
                    )
                else:
                    self._manipulation_api_client = None
                    self._logger.info("Manipulation API is not available.")

                initialised = True
            except Exception as e:
                sleep_secs = 15
                self._logger.warning(
                    "Unable to create client service: {}. This usually means the robot hasn't "
                    "finished booting yet. Will wait {} seconds and try again.".format(
                        e, sleep_secs
                    )
                )
                time.sleep(sleep_secs)

        # Add hand camera requests
        if self._robot.has_arm():
            self._camera_image_requests.append(
                build_image_request(
                    "hand_color_image",
                    image_format=image_pb2.Image.FORMAT_JPEG,
                    pixel_format=image_pb2.Image.PIXEL_FORMAT_RGB_U8,
                    quality_percent=50,
                )
            )
            self._depth_image_requests.append(
                build_image_request(
                    "hand_depth",
                    pixel_format=image_pb2.Image.PIXEL_FORMAT_DEPTH_U16,
                )
            )
            self._depth_registered_image_requests.append(
                build_image_request(
                    "hand_depth_in_hand_color_frame",
                    pixel_format=image_pb2.Image.PIXEL_FORMAT_DEPTH_U16,
                )
            )

        # Build image requests by camera
        self._image_requests_by_camera = {}
        for camera in IMAGE_SOURCES_BY_CAMERA:
            if camera == "hand" and not self._robot.has_arm():
                continue
            self._image_requests_by_camera[camera] = {}
            image_types = IMAGE_SOURCES_BY_CAMERA[camera]
            for image_type in image_types:
                if image_type.startswith("depth"):
                    image_format = image_pb2.Image.FORMAT_RAW
                    pixel_format = image_pb2.Image.PIXEL_FORMAT_DEPTH_U16
                else:
                    image_format = image_pb2.Image.FORMAT_JPEG
                    if camera == "hand" or self._rgb_cameras:
                        pixel_format = image_pb2.Image.PIXEL_FORMAT_RGB_U8
                    elif camera != "hand":
                        self._logger.info(
                            f"Switching {camera}:{image_type} to greyscale image format."
                        )
                        pixel_format = image_pb2.Image.PIXEL_FORMAT_GREYSCALE_U8

                source = IMAGE_SOURCES_BY_CAMERA[camera][image_type]
                self._image_requests_by_camera[camera][
                    image_type
                ] = build_image_request(
                    source,
                    image_format=image_format,
                    pixel_format=pixel_format,
                    quality_percent=75,
                )

        # Store the most recent knowledge of the state of the robot based on rpc calls.
        self._init_current_graph_nav_state()

        # Async Tasks
        self._async_task_list = []
        self._robot_state_task = AsyncRobotState(
            self._robot_state_client,
            self._logger,
            max(0.0, self._rates.get("robot_state", 0.0)),
            self._callbacks.get("robot_state", None),
        )
        self._robot_metrics_task = AsyncMetrics(
            self._robot_state_client,
            self._logger,
            max(0.0, self._rates.get("metrics", 0.0)),
            self._callbacks.get("metrics", None),
        )
        self._lease_task = AsyncLease(
            self._lease_client,
            self._logger,
            max(0.0, self._rates.get("lease", 0.0)),
            self._callbacks.get("lease", None),
        )
        self._front_image_task = AsyncImageService(
            self._image_client,
            self._logger,
            max(0.0, self._rates.get("front_image", 0.0)),
            self._callbacks.get("front_image", None),
            self._front_image_requests,
        )
        self._side_image_task = AsyncImageService(
            self._image_client,
            self._logger,
            max(0.0, self._rates.get("side_image", 0.0)),
            self._callbacks.get("side_image", None),
            self._side_image_requests,
        )
        self._rear_image_task = AsyncImageService(
            self._image_client,
            self._logger,
            max(0.0, self._rates.get("rear_image", 0.0)),
            self._callbacks.get("rear_image", None),
            self._rear_image_requests,
        )
        self._hand_image_task = AsyncImageService(
            self._image_client,
            self._logger,
            max(0.0, self._rates.get("hand_image", 0.0)),
            self._callbacks.get("hand_image", None),
            self._hand_image_requests,
        )

        self._idle_task = AsyncIdle(
            self._robot_command_client, self._logger, 10.0, self
        )
        self._estop_monitor = AsyncEStopMonitor(
            self._estop_client, self._logger, 20.0, self
        )

        self._estop_endpoint = None
        self._estop_keepalive = None

        robot_tasks = [
            self._robot_state_task,
            self._robot_metrics_task,
            self._lease_task,
            self._front_image_task,
            self._idle_task,
            self._estop_monitor,
        ]

        if self._point_cloud_client:
            self._spot_eap = SpotEAP(
                self._logger,
                self._point_cloud_client,
                point_cloud_sources,
                # If the parameter isn't given assume we don't want any clouds
                self._rates.get("point_cloud", 0.0),
                self._callbacks.get("lidar_points", None),
            )
            self._point_cloud_task = self._spot_eap.async_task
            robot_tasks.append(self._point_cloud_task)
        else:
            self._spot_eap = None

        self._spot_world_objects = SpotWorldObjects(
            self._logger,
            self._world_objects_client,
            self._rates.get("world_objects", 10),
            self._callbacks.get("world_objects", None),
        )
        self._world_objects_task = self._spot_world_objects.async_task
        robot_tasks.append(self._world_objects_task)

        self._async_tasks = AsyncTasks(robot_tasks)

        self.camera_task_name_to_task_mapping = {
            "hand_image": self._hand_image_task,
            "side_image": self._side_image_task,
            "rear_image": self._rear_image_task,
            "front_image": self._front_image_task,
        }

        if self._is_licensed_for_choreography:
            self._spot_dance = SpotDance(
                self._robot, self._choreography_client, self._logger
            )

        self._robot_id = None
        self._lease = None

    @staticmethod
    def authenticate(
        robot: Robot, username: str, password: str, logger: logging.Logger
    ) -> bool:
        """
        Authenticate with a robot through the bosdyn API. A blocking function which will wait until authenticated (if
        the robot is still booting) or login fails

        Args:
            robot: Robot object which we are authenticating with
            username: Username to authenticate with
            password: Password for the given username
            logger: Logger with which to print messages

        Returns:
            boolean indicating whether authentication was successful
        """
        authenticated = False
        while not authenticated:
            try:
                logger.info("Trying to authenticate with robot...")
                robot.authenticate(username, password)
                robot.time_sync.wait_for_sync(10)
                logger.info("Successfully authenticated.")
                authenticated = True
            except RpcError as err:
                sleep_secs = 15
                logger.warn(
                    "Failed to communicate with robot: {}\nEnsure the robot is powered on and you can "
                    "ping {}. Robot may still be booting. Will retry in {} seconds".format(
                        err, robot.address, sleep_secs
                    )
                )
                time.sleep(sleep_secs)
            except bosdyn.client.auth.InvalidLoginError as err:
                logger.error("Failed to log in to robot: {}".format(err))
                raise err

        return authenticated

    @property
    def robot_name(self) -> str:
        return self._robot_name

    @property
    def frame_prefix(self) -> str:
        return self._frame_prefix

    @property
    def spot_eap_lidar(self) -> typing.Optional[SpotEAP]:
        """Return SpotEAP instance"""
        return self._spot_eap

    @property
    def logger(self) -> logging.Logger:
        """Return logger instance of the SpotWrapper"""
        return self._logger

    @property
    def is_valid(self) -> bool:
        """Return boolean indicating if the wrapper initialized successfully"""
        return self._valid

    @property
    def id(self) -> str:
        """Return robot's ID"""
        return self._robot_id

    @property
    def robot_state(self) -> robot_state_pb2.RobotState:
        """Return latest proto from the _robot_state_task"""
        return self._robot_state_task.proto

    @property
    def metrics(self) -> robot_state_pb2.RobotMetrics:
        """Return latest proto from the _robot_metrics_task"""
        return self._robot_metrics_task.proto

    @property
    def lease(self) -> typing.List[lease_pb2.LeaseResource]:
        """Return latest proto from the _lease_task"""
        return self._lease_task.proto

    @property
    def spot_world_objects(self) -> SpotWorldObjects:
        """Return SpotWorldObjects instance"""
        return self._spot_world_objects

    @property
    def world_objects(self) -> world_object_pb2.ListWorldObjectResponse:
        """Return most recent proto from _world_objects_task"""
        return self.spot_world_objects.async_task.proto

    @property
    def front_images(self):
        """Return latest proto from the _front_image_task"""
        return self._front_image_task.proto

    @property
    def side_images(self):
        """Return latest proto from the _side_image_task"""
        return self._side_image_task.proto

    @property
    def rear_images(self):
        """Return latest proto from the _rear_image_task"""
        return self._rear_image_task.proto

    @property
    def hand_images(self):
        """Return latest proto from the _hand_image_task"""
        return self._hand_image_task.proto

    @property
    def point_clouds(self) -> typing.List[point_cloud_pb2.PointCloudResponse]:
        """Return latest proto from the _point_cloud_task"""
        return self.spot_eap_lidar.async_task.proto

    @property
    def is_standing(self) -> bool:
        """Return boolean of standing state"""
        return self._state.is_standing

    @is_standing.setter
    def is_standing(self, state: bool) -> None:
        self._state.is_standing = state

    @property
    def is_sitting(self) -> bool:
        """Return boolean of standing state"""
        return self._state.is_sitting

    @is_sitting.setter
    def is_sitting(self, state: bool) -> None:
        self._state.is_sitting = state

    @property
    def is_moving(self) -> bool:
        """Return boolean of walking state"""
        return self._state.is_moving

    @is_moving.setter
    def is_moving(self, state: bool) -> None:
        self._state.is_moving = state

    @property
    def near_goal(self) -> bool:
        return self._state.near_goal

    @near_goal.setter
    def near_goal(self, state: bool) -> None:
        self._state.near_goal = state

    @property
    def at_goal(self) -> bool:
        return self._state.at_goal

    @at_goal.setter
    def at_goal(self, state: bool) -> None:
        self._state.at_goal = state

    @property
    def last_stand_command(self) -> typing.Optional[int]:
        return self._command_data.last_stand_command

    @last_stand_command.setter
    def last_stand_command(self, command_id: int) -> None:
        self._command_data.last_stand_command = command_id

    @property
    def last_sit_command(self) -> typing.Optional[int]:
        return self._command_data.last_sit_command

    @last_sit_command.setter
    def last_sit_command(self, command_id: int) -> None:
        self._command_data.last_sit_command = command_id

    @property
    def last_docking_command(self) -> typing.Optional[int]:
        return self._command_data.last_docking_command

    @last_docking_command.setter
    def last_docking_command(self, command_id: int) -> None:
        self._command_data.last_docking_command = command_id

    @property
    def last_trajectory_command(self) -> typing.Optional[int]:
        return self._command_data.last_trajectory_command

    @last_trajectory_command.setter
    def last_trajectory_command(self, command_id: int) -> None:
        self._command_data.last_trajectory_command = command_id

    @property
    def last_trajectory_command_precise(self) -> typing.Optional[bool]:
        return self._command_data.last_trajectory_command_precise

    @last_trajectory_command_precise.setter
    def last_trajectory_command_precise(self, was_precise: bool) -> None:
        self._command_data.last_trajectory_command_precise = was_precise

    @property
    def last_velocity_command_time(self) -> typing.Optional[float]:
        return self._command_data.last_velocity_command_time

    @last_velocity_command_time.setter
    def last_velocity_command_time(self, command_time: float) -> None:
        self._command_data.last_velocity_command_time = command_time

    def is_estopped(self, timeout: typing.Optional[float] = None) -> bool:
        return self._robot.is_estopped(timeout=timeout)

    def has_arm(self, timeout: typing.Optional[float] = None) -> bool:
        return self._robot.has_arm(timeout=timeout)

    @property
    def time_skew(self) -> Timestamp:
        """Return the time skew between local and spot time"""
        return self._robot.time_sync.endpoint.clock_skew

    def resetMobilityParams(self) -> None:
        """
        Resets the mobility parameters used for motion commands to the default values provided by the bosdyn api.
        Returns:
        """
        self._mobility_params = RobotCommandBuilder.mobility_params()

    def robotToLocalTime(self, timestamp: Timestamp) -> Timestamp:
        """Takes a timestamp and an estimated skew and return seconds and nano seconds in local time

        Args:
            timestamp: google.protobuf.Timestamp
        Returns:
            google.protobuf.Timestamp
        """
        return robotToLocalTime(timestamp, self._robot)

    def claim(self) -> typing.Tuple[bool, str]:
        """Get a lease for the robot, a handle on the estop endpoint, and the ID of the robot."""
        if self.lease is not None:
            for resource in self.lease:
                if (
                    resource.resource == "all-leases"
                    and SPOT_CLIENT_NAME in resource.lease_owner.client_name
                ):
                    return True, "We already claimed the lease"

        try:
            self._robot_id = self._robot.get_id()
            self.getLease()
            if self._start_estop and not self.check_is_powered_on():
                # If we are requested to start the estop, and the robot is not already powered on, then we reset the
                # estop. The robot already being powered on is relevant when the lease is being taken from someone
                # else who may already have the motor cut power authority - in this case we cannot take that
                # authority as the robot would have to sit down.
                self.resetEStop()
            return True, "Success"
        except (ResponseError, RpcError) as err:
            self._logger.error("Failed to initialize robot communication: %s", err)
            return False, str(err)
        except Exception as err:
            self._logger.error(traceback.format_exc())
            return False, str(err)

    def updateTasks(self) -> None:
        """Loop through all periodic tasks and update their data if needed."""
        try:
            self._async_tasks.update()
        except Exception as e:
            self._logger.error(f"Update tasks failed with error: {str(e)}")

    def resetEStop(self) -> None:
        """Get keepalive for eStop"""
        self._estop_endpoint = EstopEndpoint(
            self._estop_client, SPOT_CLIENT_NAME, self._estop_timeout
        )
        self._estop_endpoint.force_simple_setup()  # Set this endpoint as the robot's sole estop.
        self._estop_keepalive = EstopKeepAlive(self._estop_endpoint)

    def assertEStop(self, severe: bool = True) -> typing.Tuple[bool, str]:
        """Forces the robot into eStop state.

        Args:
            severe: Default True - If true, will cut motor power immediately.  If false, will try to settle the robot on the ground first
        """
        try:
            if severe:
                self._estop_keepalive.stop()
            else:
                self._estop_keepalive.settle_then_cut()

            return True, "Success"
        except Exception as e:
            return False, f"Exception while attempting to estop: {e}"

    def disengageEStop(self) -> typing.Tuple[bool, str]:
        """Disengages the E-Stop"""
        try:
            self._estop_keepalive.allow()
            return True, "Success"
        except Exception as e:
            return False, f"Exception while attempting to disengage estop {e}"

    def releaseEStop(self) -> None:
        """Stop eStop keepalive"""
        if self._estop_keepalive:
            self._estop_keepalive.stop()
            self._estop_keepalive = None
            self._estop_endpoint = None

    def getLease(self) -> None:
        """Get a lease for the robot and keep the lease alive automatically."""
        if self._use_take_lease:
            self._lease = self._lease_client.take()
        else:
            self._lease = self._lease_client.acquire()

        self._lease_keepalive = LeaseKeepAlive(self._lease_client)

    def releaseLease(self) -> None:
        """Return the lease on the body."""
        if self._lease:
            self._lease_client.return_lease(self._lease)
            self._lease = None

    def release(self) -> typing.Tuple[bool, str]:
        """Return the lease on the body and the eStop handle."""
        try:
            self.releaseLease()
            self.releaseEStop()
            return True, "Success"
        except Exception as e:
            return False, f"Exception while attempting to release the lease: {e}"

    def disconnect(self) -> None:
        """Release control of robot as gracefully as posssible."""
        if self._robot.time_sync:
            self._robot.time_sync.stop()
        self.releaseLease()
        self.releaseEStop()

    def _robot_command(
        self,
        command_proto: robot_command_pb2.RobotCommand,
        end_time_secs: typing.Optional[float] = None,
        timesync_endpoint: typing.Optional[TimeSyncEndpoint] = None,
    ) -> typing.Tuple[bool, str, typing.Optional[str]]:
        """Generic blocking function for sending commands to robots.

        Args:
            command_proto: robot_command_pb2 object to send to the robot.  Usually made with RobotCommandBuilder
            end_time_secs: (optional) Time-to-live for the command in seconds
            timesync_endpoint: (optional) Time sync endpoint

        Returns:
            Tuple of bool success, string message, and the command ID
        """
        try:
            command_id = self._robot_command_client.robot_command(
                lease=None,
                command=command_proto,
                end_time_secs=end_time_secs,
                timesync_endpoint=timesync_endpoint,
            )
            return True, "Success", command_id
        except Exception as e:
            self._logger.error(f"Unable to execute robot command: {e}")
            return False, str(e), None

    def _manipulation_request(
        self, request_proto, end_time_secs=None, timesync_endpoint=None
    ):
        """Generic function for sending requests to the manipulation api of a robot.

        Args:
            request_proto: manipulation_api_pb2 object to send to the robot.
        """
        try:
            command_id = self._manipulation_api_client.manipulation_api_command(
                manipulation_api_request=request_proto
            ).manipulation_cmd_id

            return True, "Success", command_id
        except Exception as e:
            self._logger.error(f"Unable to execute manipulation command: {e}")
            return False, str(e), None

    @try_claim
    def stop(self) -> typing.Tuple[bool, str]:
        """
        Stop any action the robot is currently doing.

        Returns:
            Tuple of bool success and a string message

        """
        response = self._robot_command(RobotCommandBuilder.stop_command())
        return response[0], response[1]

    @try_claim(power_on=True)
    def self_right(self) -> typing.Tuple[bool, str]:
        """
        Have the robot self-right.

        Returns:
            Tuple of bool success and a string message
        """
        response = self._robot_command(RobotCommandBuilder.selfright_command())
        return response[0], response[1]

    @try_claim(power_on=True)
    def sit(self) -> typing.Tuple[bool, str]:
        """
        Stop the robot's motion and sit down if able.

        Returns:
            Tuple of bool success and a string message

        """
        response = self._robot_command(RobotCommandBuilder.synchro_sit_command())
        self.last_sit_command = response[2]
        return response[0], response[1]

    @try_claim(power_on=True)
    def simple_stand(self, monitor_command: bool = True) -> typing.Tuple[bool, str]:
        """
        If the e-stop is enabled, and the motor power is enabled, stand the robot up.

        Returns:
            Tuple of bool success and a string message
        """
        response = self._robot_command(
            RobotCommandBuilder.synchro_stand_command(params=self._mobility_params)
        )
        if monitor_command:
            self.last_stand_command = response[2]
        return response[0], response[1]

    @try_claim(power_on=True)
    def stand(
        self,
        monitor_command: bool = True,
        body_height: float = 0,
        body_yaw: float = 0,
        body_pitch: float = 0,
        body_roll: float = 0,
    ) -> typing.Tuple[bool, str]:
        """
        If the e-stop is enabled, and the motor power is enabled, stand the robot up.
        Executes a stand command, but one where the robot will assume the pose specified by the given parameters.

        If no parameters are given this behaves just as a normal stand command

        Args:
            monitor_command: Track the state of the command in the async idle, which sets is_standing
            body_height: Offset of the body relative to normal stand height, in metres
            body_yaw: Yaw of the body in radians
            body_pitch: Pitch of the body in radians
            body_roll: Roll of the body in radians

        Returns:
            Tuple of bool success and a string message

        """
        if any([body_height, body_yaw, body_pitch, body_roll]):
            # If any of the orientation parameters are nonzero use them to pose the body
            body_orientation = EulerZXY(yaw=body_yaw, pitch=body_pitch, roll=body_roll)
            response = self._robot_command(
                RobotCommandBuilder.synchro_stand_command(
                    body_height=body_height, footprint_R_body=body_orientation
                )
            )
        else:
            # Otherwise just use the mobility params
            response = self._robot_command(
                RobotCommandBuilder.synchro_stand_command(params=self._mobility_params)
            )

        if monitor_command:
            self.last_stand_command = response[2]
        return response[0], response[1]

    @try_claim(power_on=True)
    def battery_change_pose(self, dir_hint: int = 1) -> typing.Tuple[bool, str]:
        """
        Put the robot into the battery change pose

        Args:
            dir_hint: 1 rolls to the right side of the robot, 2 to the left

        Returns:
            Tuple of bool success and a string message
        """
        if self.is_sitting:
            response = self._robot_command(
                RobotCommandBuilder.battery_change_pose_command(dir_hint)
            )
            return response[0], response[1]
        return False, "Call sit before trying to roll over"

    @try_claim
    def safe_power_off(self) -> typing.Tuple[bool, str]:
        """
        Stop the robot's motion and sit if possible.  Once sitting, disable motor power.

        Returns:
            Tuple of bool success and a string message
        """
        response = self._robot_command(RobotCommandBuilder.safe_power_off_command())
        return response[0], response[1]

    def clear_behavior_fault(
        self, fault_id: int
    ) -> typing.Tuple[bool, str, typing.Optional[bool]]:
        """
        Clear the behavior fault defined by the given id.

        Returns:
            Tuple of bool success, string message, and bool indicating whether the status was cleared
        """
        try:
            rid = self._robot_command_client.clear_behavior_fault(
                behavior_fault_id=fault_id, lease=None
            )
            return True, "Success", rid
        except Exception as e:
            return False, f"Exception while clearing behavior fault: {e}", None

    @try_claim
    def power_on(self) -> typing.Tuple[bool, str]:
        """
        Enable the motor power if e-stop is enabled.

        Returns:
            Tuple of bool success and a string message
        """
        # Don't bother trying to power on if we are already powered on
        if not self.check_is_powered_on():
            # If we are requested to start the estop, we have to acquire it when powering on.
            if self._start_estop:
                self.resetEStop()
            try:
                self._logger.info("Powering on")
                self._robot.power_on()
            except Exception as e:
                return False, f"Exception while powering on: {e}"

            return True, "Success"

        return True, "Was already powered on"

    def set_mobility_params(
        self, mobility_params: spot_command_pb2.MobilityParams
    ) -> None:
        """Set Params for mobility and movement

        Args:
            mobility_params: spot.MobilityParams, params for spot mobility commands.
        """
        self._mobility_params = mobility_params

    def get_mobility_params(self) -> spot_command_pb2.MobilityParams:
        """Get mobility params"""
        return self._mobility_params

    @try_claim
    def velocity_cmd(
        self, v_x: float, v_y: float, v_rot: float, cmd_duration: float = 0.125
    ) -> typing.Tuple[bool, str]:
        """

        Send a velocity motion command to the robot.

        Args:
            v_x: Velocity in the X direction in meters
            v_y: Velocity in the Y direction in meters
            v_rot: Angular velocity around the Z axis in radians
            cmd_duration: (optional) Time-to-live for the command in seconds.  Default is 125ms (assuming 10Hz command rate).

        Returns:
            Tuple of bool success and a string message
        """
        end_time = time.time() + cmd_duration
        response = self._robot_command(
            RobotCommandBuilder.synchro_velocity_command(
                v_x=v_x, v_y=v_y, v_rot=v_rot, params=self._mobility_params
            ),
            end_time_secs=end_time,
            timesync_endpoint=self._robot.time_sync.endpoint,
        )
        self.last_velocity_command_time = end_time
        return response[0], response[1]

    @try_claim
    def trajectory_cmd(
        self,
        goal_x: float,
        goal_y: float,
        goal_heading: float,
        cmd_duration: float,
        frame_name: str = "odom",
        precise_position: bool = False,
        mobility_params: spot_command_pb2.MobilityParams = None,
    ) -> typing.Tuple[bool, str]:
        """Send a trajectory motion command to the robot.

        Args:
            goal_x: Position X coordinate in meters
            goal_y: Position Y coordinate in meters
            goal_heading: Pose heading in radians
            cmd_duration: Time-to-live for the command in seconds.
            frame_name: frame_name to be used to calc the target position. 'odom' or 'vision'
            precise_position: if set to false, the status STATUS_NEAR_GOAL and STATUS_AT_GOAL will be equivalent. If
            true, the robot must complete its final positioning before it will be considered to have successfully
            reached the goal.
            mobility_params: Mobility parameters to send along with this command

        Returns:
            (bool, str) tuple indicating whether the command was successfully sent, and a message
        """
        if mobility_params is None:
            mobility_params = self._mobility_params
        self._trajectory_status_unknown = False
        self.at_goal = False
        self.near_goal = False
        self.last_trajectory_command_precise = precise_position
        self._logger.info("got command duration of {}".format(cmd_duration))
        end_time = time.time() + cmd_duration
        if frame_name == "vision":
            vision_tform_body = frame_helpers.get_vision_tform_body(
                self._robot_state_client.get_robot_state().kinematic_state.transforms_snapshot
            )
            body_tform_goal = math_helpers.SE3Pose(
                x=goal_x, y=goal_y, z=0, rot=math_helpers.Quat.from_yaw(goal_heading)
            )
            vision_tform_goal = vision_tform_body * body_tform_goal
            response = self._robot_command(
                RobotCommandBuilder.synchro_se2_trajectory_point_command(
                    goal_x=vision_tform_goal.x,
                    goal_y=vision_tform_goal.y,
                    goal_heading=vision_tform_goal.rot.to_yaw(),
                    frame_name=frame_helpers.VISION_FRAME_NAME,
                    params=mobility_params,
                ),
                end_time_secs=end_time,
            )
        elif frame_name == "odom":
            odom_tform_body = frame_helpers.get_odom_tform_body(
                self._robot_state_client.get_robot_state().kinematic_state.transforms_snapshot
            )
            body_tform_goal = math_helpers.SE3Pose(
                x=goal_x, y=goal_y, z=0, rot=math_helpers.Quat.from_yaw(goal_heading)
            )
            odom_tform_goal = odom_tform_body * body_tform_goal
            response = self._robot_command(
                RobotCommandBuilder.synchro_se2_trajectory_point_command(
                    goal_x=odom_tform_goal.x,
                    goal_y=odom_tform_goal.y,
                    goal_heading=odom_tform_goal.rot.to_yaw(),
                    frame_name=frame_helpers.ODOM_FRAME_NAME,
                    params=mobility_params,
                ),
                end_time_secs=end_time,
            )
        else:
            raise ValueError("frame_name must be 'vision' or 'odom'")
        if response[0]:
            self.last_trajectory_command = response[2]
        return response[0], response[1]

    def robot_command(
        self, robot_command: robot_command_pb2.RobotCommand
    ) -> typing.Tuple[bool, str]:
        end_time = time.time() + MAX_COMMAND_DURATION
        return self._robot_command(
            robot_command,
            end_time_secs=end_time,
            timesync_endpoint=self._robot.time_sync.endpoint,
        )

    def manipulation_command(self, request):
        end_time = time.time() + MAX_COMMAND_DURATION
        return self._manipulation_request(
            request,
            end_time_secs=end_time,
            timesync_endpoint=self._robot.time_sync.endpoint,
        )

    def get_robot_command_feedback(
        self, cmd_id: int
    ) -> robot_command_pb2.RobotCommandFeedbackResponse:
        return self._robot_command_client.robot_command_feedback(cmd_id)

    def get_manipulation_command_feedback(self, cmd_id):
        feedback_request = manipulation_api_pb2.ManipulationApiFeedbackRequest(
            manipulation_cmd_id=cmd_id
        )

        return self._manipulation_api_client.manipulation_api_feedback_command(
            manipulation_api_feedback_request=feedback_request
        )

    def list_graph(self, upload_path=None):
        """List waypoint ids of garph_nav
        Args:
          upload_path : Path to the root directory of the map.
        """
        ids, eds = self._list_graph_waypoint_and_edge_ids()
        # skip waypoint_ for v2.2.1, skip waypiont for < v2.2
        return [
            v
            for k, v in sorted(
                ids.items(), key=lambda id: int(id[0].replace("waypoint_", ""))
            )
        ]

    def clear_graph(self) -> typing.Tuple[bool, str]:
        """Clear the state of the map on the robot, removing all waypoints and edges in the RAM of the robot.

        Returns: (bool, str) tuple indicating whether the command was successfully sent, and a message
        """
        try:
            self._clear_graph()
            return True, "Success"
        except Exception as e:
            return (
                False,
                f"Got an error while clearing a graph and snanshots in a robot: {e}",
            )

    def upload_graph(self, upload_path: str) -> typing.Tuple[bool, str]:
        """Upload the specified graph and snapshots from local to a robot.

        While this method, if there are snapshots already in the robot, they will be loaded from the robot's disk without uploading.
        Graph and snapshots to be uploaded should be placed like

        Directory specified with upload_path arg
          |
          +-- graph
          |
          +-- waypoint_snapshots/
          |     |
          |     +-- waypont snapshot files
          |
          +-- edge_snapshots/
                |
                +-- edge snapshot files

        Args:
            upload_path (str): Path to the directory of the map.

        Returns: (bool, str) tuple indicating whether the command was successfully sent, and a message
        """
        try:
            self._upload_graph_and_snapshots(upload_path)
            return True, "Success"
        except Exception as e:
            return (
                False,
                f"Got an error while uploading a graph and snapshots to a robot: {e}",
            )

    def download_graph(self, download_path: str) -> typing.Tuple[bool, str]:
        """Download current graph and snapshots in the robot to the specified directory.

        Args:
            download_path (str): Directory where graph and snapshots are downloaded from robot.

        Returns: (bool, str) tuple indicating whether the command was successfully sent, and a message
        """
        try:
            success, message = self._download_graph_and_snapshots(
                download_path=download_path
            )
            return success, message
        except Exception as e:
            return (
                False,
                f"Got an error during downloading graph and snapshots from the robot: {e}",
            )

    @try_claim
    def navigate_to(
        self,
        upload_path,
        navigate_to,
        initial_localization_fiducial=True,
        initial_localization_waypoint=None,
    ):
        """navigate with graph nav.

        Args:
           upload_path : Path to the root directory of the map.
           navigate_to : Waypont id string for where to goal
           initial_localization_fiducial : Tells the initializer whether to use fiducials
           initial_localization_waypoint : Waypoint id string of current robot position (optional)
        """
        
        # Filepath for uploading a saved graph's and snapshots too.
        if upload_path[-1] == "/":
            upload_filepath = upload_path[:-1]
        else:
            upload_filepath = upload_path

        # Boolean indicating the robot's power state.
        power_state = self._robot_state_client.get_robot_state().power_state
        self._started_powered_on = power_state.motor_power_state == power_state.STATE_ON
        self._powered_on = self._started_powered_on
        self._logger.error(f"mobility params {self._mobility_params}")

        # FIX ME somehow,,,, if the robot is stand, need to sit the robot before starting garph nav
        if self.is_standing and not self.is_moving:
            self.sit()

        # TODO verify estop  / claim / power_on
        self._clear_graph()
        self._upload_graph_and_snapshots(upload_filepath)
        if initial_localization_fiducial:
            self._set_initial_localization_fiducial()
        if initial_localization_waypoint:
            self._set_initial_localization_waypoint([initial_localization_waypoint])
        self._list_graph_waypoint_and_edge_ids()
        self._get_localization_state()
        resp = self._navigate_to([navigate_to])

        return resp
    
    @try_claim
    def navigate_to_dynamic(
        self,
        navigate_to
    ):
        """navigate with graph nav.

        Args:
           upload_path : Path to the root directory of the map.
           navigate_to : Waypont id string for where to goal
           initial_localization_fiducial : Tells the initializer whether to use fiducials
           initial_localization_waypoint : Waypoint id string of current robot position (optional)
        """
        self._logger.error(f"mobility params {self._mobility_params}")
        self._get_localization_state()
        resp = self._navigate_to_dynamic([navigate_to])

        return resp

    # Arm ############################################
    @try_claim
    def ensure_arm_power_and_stand(self):
        if not self._robot.has_arm():
            return False, "Spot with an arm is required for this service"

        try:
            if not self.check_is_powered_on():
                self._logger.info("Spot is powering on within the timeout of 20 secs")
                self._robot.power_on(timeout_sec=20)
            assert self._robot.is_powered_on(), "Spot failed to power on"
            self._logger.info("Spot is powered on")
        except Exception as e:
            return (
                False,
                f"Exception occured while Spot or its arm were trying to power on: {e}",
            )

        if not self.is_standing:
            robot_command.blocking_stand(
                command_client=self._robot_command_client, timeout_sec=10.0
            )
            self._logger.info("Spot is standing")
        else:
            self._logger.info("Spot is already standing")

        return True, "Spot has an arm, is powered on, and standing"

    @try_claim
    def arm_stow(self):
        try:
            success, msg = self.ensure_arm_power_and_stand()
            if not success:
                self._logger.info(msg)
                return False, msg
            else:
                # Stow Arm
                stow = RobotCommandBuilder.arm_stow_command()

                # Command issue with RobotCommandClient
                self._robot_command_client.robot_command(stow)
                self._logger.info("Command stow issued")
                time.sleep(2.0)

        except Exception as e:
            return False, f"Exception occured while trying to stow: {e}"

        return True, "Stow arm success"

    @try_claim
    def arm_unstow(self):
        try:
            success, msg = self.ensure_arm_power_and_stand()
            if not success:
                self._logger.info(msg)
                return False, msg
            else:
                # Unstow Arm
                unstow = RobotCommandBuilder.arm_ready_command()

                # Command issue with RobotCommandClient
                self._robot_command_client.robot_command(unstow)
                self._logger.info("Command unstow issued")
                time.sleep(2.0)

        except Exception as e:
            return False, f"Exception occured while trying to unstow: {e}"

        return True, "Unstow arm success"

    @try_claim
    def arm_carry(self):
        try:
            success, msg = self.ensure_arm_power_and_stand()
            if not success:
                self._logger.info(msg)
                return False, msg
            else:
                # Get Arm in carry mode
                carry = RobotCommandBuilder.arm_carry_command()

                # Command issue with RobotCommandClient
                self._robot_command_client.robot_command(carry)
                self._logger.info("Command carry issued")
                time.sleep(2.0)

        except Exception as e:
            return False, f"Exception occured while carry mode was issued: {e}"

        return True, "Carry mode success"

    def make_arm_trajectory_command(self, arm_joint_trajectory):
        """Helper function to create a RobotCommand from an ArmJointTrajectory.
        Copy from 'spot-sdk/python/examples/arm_joint_move/arm_joint_move.py'"""

        joint_move_command = arm_command_pb2.ArmJointMoveCommand.Request(
            trajectory=arm_joint_trajectory
        )
        arm_command = arm_command_pb2.ArmCommand.Request(
            arm_joint_move_command=joint_move_command
        )
        sync_arm = synchronized_command_pb2.SynchronizedCommand.Request(
            arm_command=arm_command
        )
        arm_sync_robot_cmd = robot_command_pb2.RobotCommand(
            synchronized_command=sync_arm
        )
        return RobotCommandBuilder.build_synchro_command(arm_sync_robot_cmd)

    @try_claim
    def arm_joint_move(self, joint_targets):
        # All perspectives are given when looking at the robot from behind after the unstow service is called
        # Joint1: 0.0 arm points to the front. positive: turn left, negative: turn right)
        # RANGE: -3.14 -> 3.14
        # Joint2: 0.0 arm points to the front. positive: move down, negative move up
        # RANGE: 0.4 -> -3.13 (
        # Joint3: 0.0 arm straight. moves the arm down
        # RANGE: 0.0 -> 3.1415
        # Joint4: 0.0 middle position. negative: moves ccw, positive moves cw
        # RANGE: -2.79253 -> 2.79253
        # # Joint5: 0.0 gripper points to the front. positive moves the gripper down
        # RANGE: -1.8326 -> 1.8326
        # Joint6: 0.0 Gripper is not rolled, positive is ccw
        # RANGE: -2.87 -> 2.87
        # Values after unstow are: [0.0, -0.9, 1.8, 0.0, -0.9, 0.0]
        if abs(joint_targets[0]) > 3.14:
            msg = "Joint 1 has to be between -3.14 and 3.14"
            self._logger.warning(msg)
            return False, msg
        elif joint_targets[1] > 0.4 or joint_targets[1] < -3.13:
            msg = "Joint 2 has to be between -3.13 and 0.4"
            self._logger.warning(msg)
            return False, msg
        elif joint_targets[2] > 3.14 or joint_targets[2] < 0.0:
            msg = "Joint 3 has to be between 0.0 and 3.14"
            self._logger.warning(msg)
            return False, msg
        elif abs(joint_targets[3]) > 2.79253:
            msg = "Joint 4 has to be between -2.79253 and 2.79253"
            self._logger.warning(msg)
            return False, msg
        elif abs(joint_targets[4]) > 1.8326:
            msg = "Joint 5 has to be between -1.8326 and 1.8326"
            self._logger.warning(msg)
            return False, msg
        elif abs(joint_targets[5]) > 2.87:
            msg = "Joint 6 has to be between -2.87 and 2.87"
            self._logger.warning(msg)
            return False, msg
        try:
            success, msg = self.ensure_arm_power_and_stand()
            if not success:
                self._logger.info(msg)
                return False, msg
            else:
                trajectory_point = (
                    RobotCommandBuilder.create_arm_joint_trajectory_point(
                        joint_targets[0],
                        joint_targets[1],
                        joint_targets[2],
                        joint_targets[3],
                        joint_targets[4],
                        joint_targets[5],
                    )
                )
                arm_joint_trajectory = arm_command_pb2.ArmJointTrajectory(
                    points=[trajectory_point]
                )
                arm_command = self.make_arm_trajectory_command(arm_joint_trajectory)

                # Send the request
                cmd_id = self._robot_command_client.robot_command(arm_command)

                # Query for feedback to determine how long it will take
                feedback_resp = self._robot_command_client.robot_command_feedback(
                    cmd_id
                )
                joint_move_feedback = (
                    feedback_resp.feedback.synchronized_feedback.arm_command_feedback.arm_joint_move_feedback
                )
                time_to_goal: Duration = joint_move_feedback.time_to_goal
                time_to_goal_in_seconds: float = (
                    time_to_goal.seconds + time_to_goal.nanos / 1e9
                )
                time.sleep(time_to_goal_in_seconds)
                return True, "Spot Arm moved successfully"

        except Exception as e:
            return False, f"Exception occured during arm movement: {e}"

    @try_claim
    def force_trajectory(self, data):
        try:
            success, msg = self.ensure_arm_power_and_stand()
            if not success:
                self._logger.info(msg)
                return False, msg
            else:

                def create_wrench_from_msg(forces, torques):
                    force = geometry_pb2.Vec3(x=forces[0], y=forces[1], z=forces[2])
                    torque = geometry_pb2.Vec3(x=torques[0], y=torques[1], z=torques[2])
                    return geometry_pb2.Wrench(force=force, torque=torque)

                # Duration in seconds.
                traj_duration = data.duration

                # first point on trajectory
                wrench0 = create_wrench_from_msg(data.forces_pt0, data.torques_pt0)
                t0 = seconds_to_duration(0)
                traj_point0 = trajectory_pb2.WrenchTrajectoryPoint(
                    wrench=wrench0, time_since_reference=t0
                )

                # Second point on the trajectory
                wrench1 = create_wrench_from_msg(data.forces_pt1, data.torques_pt1)
                t1 = seconds_to_duration(traj_duration)
                traj_point1 = trajectory_pb2.WrenchTrajectoryPoint(
                    wrench=wrench1, time_since_reference=t1
                )

                # Build the trajectory
                trajectory = trajectory_pb2.WrenchTrajectory(
                    points=[traj_point0, traj_point1]
                )

                # Build the trajectory request, putting all axes into force mode
                arm_cartesian_command = arm_command_pb2.ArmCartesianCommand.Request(
                    root_frame_name=data.frame,
                    wrench_trajectory_in_task=trajectory,
                    x_axis=arm_command_pb2.ArmCartesianCommand.Request.AXIS_MODE_FORCE,
                    y_axis=arm_command_pb2.ArmCartesianCommand.Request.AXIS_MODE_FORCE,
                    z_axis=arm_command_pb2.ArmCartesianCommand.Request.AXIS_MODE_FORCE,
                    rx_axis=arm_command_pb2.ArmCartesianCommand.Request.AXIS_MODE_FORCE,
                    ry_axis=arm_command_pb2.ArmCartesianCommand.Request.AXIS_MODE_FORCE,
                    rz_axis=arm_command_pb2.ArmCartesianCommand.Request.AXIS_MODE_FORCE,
                )
                arm_command = arm_command_pb2.ArmCommand.Request(
                    arm_cartesian_command=arm_cartesian_command
                )
                synchronized_command = (
                    synchronized_command_pb2.SynchronizedCommand.Request(
                        arm_command=arm_command
                    )
                )
                robot_command = robot_command_pb2.RobotCommand(
                    synchronized_command=synchronized_command
                )

                # Send the request
                self._robot_command_client.robot_command(robot_command)
                self._logger.info("Force trajectory command sent")

                time.sleep(traj_duration + 1.0)

        except Exception as e:
            return False, f"Exception occured during arm movement: {e}"

        return True, "Moved arm successfully"

    @try_claim
    def gripper_open(self):
        try:
            success, msg = self.ensure_arm_power_and_stand()
            if not success:
                self._logger.info(msg)
                return False, msg
            else:
                # Open gripper
                command = RobotCommandBuilder.claw_gripper_open_command()

                # Command issue with RobotCommandClient
                self._robot_command_client.robot_command(command)
                self._logger.info("Command gripper open sent")
                time.sleep(2.0)

        except Exception as e:
            return False, f"Exception occured while gripper was moving: {e}"

        return True, "Open gripper success"

    @try_claim
    def gripper_close(self):
        try:
            success, msg = self.ensure_arm_power_and_stand()
            if not success:
                self._logger.info(msg)
                return False, msg
            else:
                # Close gripper
                command = RobotCommandBuilder.claw_gripper_close_command()

                # Command issue with RobotCommandClient
                self._robot_command_client.robot_command(command)
                self._logger.info("Command gripper close sent")
                time.sleep(2.0)

        except Exception as e:
            return False, f"Exception occured while gripper was moving: {e}"

        return True, "Closed gripper successfully"

    @try_claim
    def gripper_angle_open(self, gripper_ang):
        # takes an angle between 0 (closed) and 90 (fully opened) and opens the
        # gripper at this angle
        if gripper_ang > 90 or gripper_ang < 0:
            return False, "Gripper angle must be between 0 and 90"
        try:
            success, msg = self.ensure_arm_power_and_stand()
            if not success:
                self._logger.info(msg)
                return False, msg
            else:
                # The open angle command does not take degrees but the limits
                # defined in the urdf, that is why we have to interpolate
                closed = 0.349066
                opened = -1.396263
                angle = gripper_ang / 90.0 * (opened - closed) + closed
                command = RobotCommandBuilder.claw_gripper_open_angle_command(angle)

                # Command issue with RobotCommandClient
                self._robot_command_client.robot_command(command)
                self._logger.info("Command gripper open angle sent")
                time.sleep(2.0)

        except Exception as e:
            return False, f"Exception occured while gripper was moving: {e}"

        return True, "Opened gripper successfully"

    @try_claim
    def hand_pose(self, data):
        try:
            success, msg = self.ensure_arm_power_and_stand()
            if not success:
                self._logger.info(msg)
                return False, msg
            else:
                pose_point = data.pose_point
                # Move the arm to a spot in front of the robot given a pose for the gripper.
                # Build a position to move the arm to (in meters, relative to the body frame origin.)
                position = geometry_pb2.Vec3(
                    x=pose_point.position.x,
                    y=pose_point.position.y,
                    z=pose_point.position.z,
                )

                # # Rotation as a quaternion.
                rotation = geometry_pb2.Quaternion(
                    w=pose_point.orientation.w,
                    x=pose_point.orientation.x,
                    y=pose_point.orientation.y,
                    z=pose_point.orientation.z,
                )

                seconds = data.duration
                duration = seconds_to_duration(seconds)

                # Build the SE(3) pose of the desired hand position in the moving body frame.
                hand_pose = geometry_pb2.SE3Pose(position=position, rotation=rotation)
                hand_pose_traj_point = trajectory_pb2.SE3TrajectoryPoint(
                    pose=hand_pose, time_since_reference=duration
                )
                hand_trajectory = trajectory_pb2.SE3Trajectory(
                    points=[hand_pose_traj_point]
                )

                arm_cartesian_command = arm_command_pb2.ArmCartesianCommand.Request(
                    root_frame_name=data.frame,
                    pose_trajectory_in_task=hand_trajectory,
                    force_remain_near_current_joint_configuration=True,
                )
                arm_command = arm_command_pb2.ArmCommand.Request(
                    arm_cartesian_command=arm_cartesian_command
                )
                synchronized_command = (
                    synchronized_command_pb2.SynchronizedCommand.Request(
                        arm_command=arm_command
                    )
                )

                robot_command = robot_command_pb2.RobotCommand(
                    synchronized_command=synchronized_command
                )

                command = RobotCommandBuilder.build_synchro_command(robot_command)

                # Send the request
                self._robot_command_client.robot_command(robot_command)
                self._logger.info("Moving arm to position.")

                time.sleep(2.0)

        except Exception as e:
            return (
                False,
                f"An error occured while trying to move arm \n Exception: {e}",
            )

        return True, "Moved arm successfully"

    @try_claim
    def grasp_3d(self, frame, object_rt_frame):
        try:
            frm = str(frame)
            pos = geometry_pb2.Vec3(
                x=object_rt_frame[0], y=object_rt_frame[1], z=object_rt_frame[2]
            )

            grasp = manipulation_api_pb2.PickObject(frame_name=frm, object_rt_frame=pos)

            # Ask the robot to pick up the object
            grasp_request = manipulation_api_pb2.ManipulationApiRequest(
                pick_object=grasp
            )
            # Send the request
            cmd_response = self._manipulation_api_client.manipulation_api_command(
                manipulation_api_request=grasp_request
            )

            # Get feedback from the robot
            while True:
                feedback_request = manipulation_api_pb2.ManipulationApiFeedbackRequest(
                    manipulation_cmd_id=cmd_response.manipulation_cmd_id
                )

                # Send the request
                response = (
                    self._manipulation_api_client.manipulation_api_feedback_command(
                        manipulation_api_feedback_request=feedback_request
                    )
                )

                print(
                    "Current state: ",
                    manipulation_api_pb2.ManipulationFeedbackState.Name(
                        response.current_state
                    ),
                )

                if (
                    response.current_state
                    == manipulation_api_pb2.MANIP_STATE_GRASP_SUCCEEDED
                    or response.current_state
                    == manipulation_api_pb2.MANIP_STATE_GRASP_FAILED
                ):
                    break

                time.sleep(0.25)

            self._robot.logger.info("Finished grasp.")

        except Exception as e:
            return False, f"An error occured while trying to grasp from pose: {e}"

        return True, "Grasped successfully"

    ###################################################################

    def _init_current_graph_nav_state(self):
        # Store the most recent knowledge of the state of the robot based on rpc calls.
        self._current_graph = None
        self._current_edges = dict()  # maps to_waypoint to list(from_waypoint)
        self._current_waypoint_snapshots = dict()  # maps id to waypoint snapshot
        self._current_edge_snapshots = dict()  # maps id to edge snapshot
        self._current_annotation_name_to_wp_id = dict()
        self._current_anchored_world_objects = (
            dict()
        )  # maps object id to a (wo, waypoint, fiducial)
        self._current_anchors = dict()  # maps anchor id to anchor

    ## copy from spot-sdk/python/examples/graph_nav_command_line/graph_nav_command_line.py
    def _get_localization_state(self, *args):
        """Get the current localization and state of the robot."""
        state = self._graph_nav_client.get_localization_state()
        self._logger.info("Got localization: \n%s" % str(state.localization))
        odom_tform_body = get_odom_tform_body(
            state.robot_kinematics.transforms_snapshot
        )
        self._logger.info(
            "Got robot state in kinematic odometry frame: \n%s" % str(odom_tform_body)
        )

    def _set_initial_localization_fiducial(self, *args):
        """Trigger localization when near a fiducial."""
        robot_state = self._robot_state_client.get_robot_state()
        current_odom_tform_body = get_odom_tform_body(
            robot_state.kinematic_state.transforms_snapshot
        ).to_proto()
        # Create an empty instance for initial localization since we are asking it to localize
        # based on the nearest fiducial.
        localization = nav_pb2.Localization()
        self._graph_nav_client.set_localization(
            initial_guess_localization=localization,
            ko_tform_body=current_odom_tform_body,
        )

    def _set_initial_localization_waypoint(self, *args):
        """Trigger localization to a waypoint."""
        # Take the first argument as the localization waypoint.
        if len(args) < 1:
            # If no waypoint id is given as input, then return without initializing.
            self._logger.error("No waypoint specified to initialize to.")
            return
        destination_waypoint = graph_nav_util.find_unique_waypoint_id(
            args[0][0],
            self._current_graph,
            self._current_annotation_name_to_wp_id,
            self._logger,
        )
        if not destination_waypoint:
            # Failed to find the unique waypoint id.
            return

        robot_state = self._robot_state_client.get_robot_state()
        current_odom_tform_body = get_odom_tform_body(
            robot_state.kinematic_state.transforms_snapshot
        ).to_proto()
        # Create an initial localization to the specified waypoint as the identity.
        localization = nav_pb2.Localization()
        localization.waypoint_id = destination_waypoint
        localization.waypoint_tform_body.rotation.w = 1.0
        self._graph_nav_client.set_localization(
            initial_guess_localization=localization,
            # It's hard to get the pose perfect, search +/-20 deg and +/-20cm (0.2m).
            max_distance=0.2,
            max_yaw=20.0 * math.pi / 180.0,
            fiducial_init=graph_nav_pb2.SetLocalizationRequest.FIDUCIAL_INIT_NO_FIDUCIAL,
            ko_tform_body=current_odom_tform_body,
        )

    def _list_graph_waypoint_and_edge_ids(self, *args):
        """List the waypoint ids and edge ids of the graph currently on the robot."""

        # Download current graph
        graph = self._graph_nav_client.download_graph()
        if graph is None:
            self._logger.error("Empty graph.")
            return
        self._current_graph = graph

        localization_id = (
            self._graph_nav_client.get_localization_state().localization.waypoint_id
        )

        # Update and print waypoints and edges
        (
            self._current_annotation_name_to_wp_id,
            self._current_edges,
        ) = graph_nav_util.update_waypoints_and_edges(
            graph, localization_id, self._logger
        )
        return self._current_annotation_name_to_wp_id, self._current_edges

    def _upload_graph_and_snapshots(self, upload_filepath):
        """Upload the graph and snapshots to the robot."""
        self._logger.info("Loading the graph from disk into local storage...")
        with open(os.path.join(upload_filepath, "graph"), "rb") as graph_file:
            # Load the graph from disk.
            data = graph_file.read()
            self._current_graph = map_pb2.Graph()
            self._current_graph.ParseFromString(data)
            self._logger.info(
                "Loaded graph has {} waypoints and {} edges".format(
                    len(self._current_graph.waypoints), len(self._current_graph.edges)
                )
            )
        for waypoint in self._current_graph.waypoints:
            # Load the waypoint snapshots from disk.
            if len(waypoint.snapshot_id) == 0:
                continue
            waypoint_filepath = os.path.join(
                upload_filepath, "waypoint_snapshots", waypoint.snapshot_id
            )
            if not os.path.exists(waypoint_filepath):
                continue
            with open(waypoint_filepath, "rb") as snapshot_file:
                waypoint_snapshot = map_pb2.WaypointSnapshot()
                waypoint_snapshot.ParseFromString(snapshot_file.read())
                self._current_waypoint_snapshots[
                    waypoint_snapshot.id
                ] = waypoint_snapshot

                for fiducial in waypoint_snapshot.objects:
                    if not fiducial.HasField("apriltag_properties"):
                        continue

                    str_id = str(fiducial.apriltag_properties.tag_id)
                    if (
                        str_id in self._current_anchored_world_objects
                        and len(self._current_anchored_world_objects[str_id]) == 1
                    ):
                        # Replace the placeholder tuple with a tuple of (wo, waypoint, fiducial).
                        anchored_wo = self._current_anchored_world_objects[str_id][0]
                        self._current_anchored_world_objects[str_id] = (
                            anchored_wo,
                            waypoint,
                            fiducial,
                        )

        for edge in self._current_graph.edges:
            # Load the edge snapshots from disk.
            if len(edge.snapshot_id) == 0:
                continue
            edge_filepath = os.path.join(
                upload_filepath, "edge_snapshots", edge.snapshot_id
            )
            if not os.path.exists(edge_filepath):
                continue
            with open(edge_filepath, "rb") as snapshot_file:
                edge_snapshot = map_pb2.EdgeSnapshot()
                edge_snapshot.ParseFromString(snapshot_file.read())
                self._current_edge_snapshots[edge_snapshot.id] = edge_snapshot
        for anchor in self._current_graph.anchoring.anchors:
            self._current_anchors[anchor.id] = anchor
        # Upload the graph to the robot.
        self._logger.info("Uploading the graph and snapshots to the robot...")
        if self._lease is None:
            self.getLease()
        self._graph_nav_client.upload_graph(
            lease=self._lease.lease_proto, graph=self._current_graph
        )
        # Upload the snapshots to the robot.
        for waypoint_snapshot in self._current_waypoint_snapshots.values():
            self._graph_nav_client.upload_waypoint_snapshot(waypoint_snapshot)
            self._logger.info("Uploaded {}".format(waypoint_snapshot.id))
        for edge_snapshot in self._current_edge_snapshots.values():
            self._graph_nav_client.upload_edge_snapshot(edge_snapshot)
            self._logger.info("Uploaded {}".format(edge_snapshot.id))

        # The upload is complete! Check that the robot is localized to the graph,
        # and it if is not, prompt the user to localize the robot before attempting
        # any navigation commands.
        localization_state = self._graph_nav_client.get_localization_state()
        if not localization_state.localization.waypoint_id:
            # The robot is not localized to the newly uploaded graph.
            self._logger.info(
                "Upload complete! The robot is currently not localized to the map; "
                "please localize the robot"
            )

    def _write_bytes_while_download(self, filepath: str, data: bytes):
        """Write data to a file.

        Args:
            filepath (str) : Path of file where data will be written.
            data (bytes) : Bytes of data"""
        directory = os.path.dirname(filepath)
        os.makedirs(directory, exist_ok=True)
        with open(filepath, "wb+") as f:
            f.write(data)
            f.close()

    def _download_graph_and_snapshots(
        self, download_path: str
    ) -> typing.Tuple[bool, str]:
        """Download the graph and snapshots from the robot.

        Args:
            download_path (str): Directory where graph and snapshots are downloaded from robot.

        Returns:
            success (bool): success flag
            message (str): message"""
        graph = self._graph_nav_client.download_graph()
        if graph is None:
            return False, "Failed to download the graph."
        graph_bytes = graph.SerializeToString()
        self._write_bytes_while_download(
            os.path.join(download_path, "graph"), graph_bytes
        )
        # Download the waypoint and edge snapshots.
        for waypoint in graph.waypoints:
            try:
                waypoint_snapshot = self._graph_nav_client.download_waypoint_snapshot(
                    waypoint.snapshot_id
                )
            except Exception:
                self.logger.warn(
                    "Failed to download waypoint snapshot: %s", waypoint.snapshot_id
                )
                continue
            self._write_bytes_while_download(
                os.path.join(download_path, "waypoint_snapshots", waypoint.snapshot_id),
                waypoint_snapshot.SerializeToString(),
            )
        for edge in graph.edges:
            try:
                edge_snapshot = self._graph_nav_client.download_edge_snapshot(
                    edge.snapshot_id
                )
            except Exception:
                self.logger.warn(
                    "Failed to download edge snapshot: %s", edge.snapshot_id
                )
                continue
            self._write_bytes_while_download(
                os.path.join(download_path, "edge_snapshots", edge.snapshot_id),
                edge_snapshot.SerializeToString(),
            )
        return True, "Success"

    @try_claim
    def _navigate_to(self, *args):
        """Navigate to a specific waypoint."""
        # Take the first argument as the destination waypoint.
        if len(args) < 1:
            # If no waypoint id is given as input, then return without requesting navigation.
            self._logger.info("No waypoint provided as a destination for navigate to.")
            return
        self._lease = self._lease_wallet.get_lease()
        destination_waypoint = graph_nav_util.find_unique_waypoint_id(
            args[0][0],
            self._current_graph,
            self._current_annotation_name_to_wp_id,
            self._logger,
        )
        if not destination_waypoint:
            # Failed to find the appropriate unique waypoint id for the navigation command.
            return
        if not self.toggle_power(should_power_on=True):
            self._logger.info(
                "Failed to power on the robot, and cannot complete navigate to request."
            )
            return

        # Stop the lease keepalive and create a new sublease for graph nav.
        #TODO: figure out what the subleases are for
        self._lease = self._lease_wallet.advance()
        sublease = self._lease.create_sublease()
        self._lease_keepalive.shutdown()

        # Navigate to the destination waypoint.
        is_finished = False
        nav_to_cmd_id = -1
        while not is_finished:
            # Issue the navigation command about twice a second such that it is easy to terminate the
            # navigation command (with estop or killing the program).
            nav_to_cmd_id = self._graph_nav_client.navigate_to(
                destination_waypoint, 1.0, leases=[sublease.lease_proto]
            )
            time.sleep(0.5)  # Sleep for half a second to allow for command execution.
            # Poll the robot for feedback to determine if the navigation command is complete. Then sit
            # the robot down once it is finished.
            is_finished = self._check_success(nav_to_cmd_id)

        self._lease = self._lease_wallet.advance()
        self._lease_keepalive = LeaseKeepAlive(self._lease_client)

        # Update the lease and power off the robot if appropriate.
        if self._powered_on and not self._started_powered_on:
            # Sit the robot down + power off after the navigation command is complete.
            self.toggle_power(should_power_on=False)

        status = self._graph_nav_client.navigation_feedback(nav_to_cmd_id)
        if (
            status.status
            == graph_nav_pb2.NavigationFeedbackResponse.STATUS_REACHED_GOAL
        ):
            return True, "Successfully completed the navigation commands!"
        elif status.status == graph_nav_pb2.NavigationFeedbackResponse.STATUS_LOST:
            return (
                False,
                "Robot got lost when navigating the route, the robot will now sit down.",
            )
        elif status.status == graph_nav_pb2.NavigationFeedbackResponse.STATUS_STUCK:
            return (
                False,
                "Robot got stuck when navigating the route, the robot will now sit down.",
            )
        elif (
            status.status
            == graph_nav_pb2.NavigationFeedbackResponse.STATUS_ROBOT_IMPAIRED
        ):
            return False, "Robot is impaired."
        else:
            return False, "Navigation command is not complete yet."
        

    @try_claim
    def _navigate_to_dynamic(self, *args):
        """Navigate to a specific waypoint."""
        # Take the first argument as the destination waypoint.
        if len(args) < 1:
            # If no waypoint id is given as input, then return without requesting navigation.
            self._logger.info("No waypoint provided as a destination for navigate to.")
            return
        self._lease = self._lease_wallet.get_lease()
        #update the feedback variable
        self._logger.error(f"entered navigate to dynamic with waypoint {args[0][0]}")
        destination_waypoint = graph_nav_util.find_unique_waypoint_id(
            args[0][0],
            self._current_graph,
            self._current_annotation_name_to_wp_id,
            self._logger,
        )
        self._logger.error(f"got destination waypoint {destination_waypoint}")
        #TODO - fix this error handling
        if not destination_waypoint:
            # Failed to find the appropriate unique waypoint id for the navigation command.
            return
        if not self.toggle_power(should_power_on=True):
            self._logger.info(
                "Failed to power on the robot, and cannot complete navigate to request."
            )
            return

        # Stop the lease keepalive and create a new sublease for graph nav.
        self._lease = self._lease_wallet.advance()
        sublease = self._lease.create_sublease()
        self._lease_keepalive.shutdown()

        velocity_max = geometry_pb2.SE2Velocity(linear = geometry_pb2.Vec2(x = self._x, y = self._y))
        velocity_min = geometry_pb2.SE2Velocity(linear = geometry_pb2.Vec2(x = 0, y = 0))
        velocity_params = geometry_pb2.SE2VelocityLimit(max_vel = velocity_max, min_vel = velocity_min)


        # Navigate to the destination waypoint.
        is_finished = False
        nav_to_cmd_id = -1
        #blocked_behaviour = graph_nav_pb2.RouteFollowingParams(route_blocked_behavior = graph_nav_pb2.RouteFollowingParams.RouteBlockedBehavior.ROUTE_BLOCKED_FAIL)
        self._blocked_behaviour = 2 #complain if blocked
        travel_params = self._graph_nav_client.generate_travel_params(self._max_distance, self._max_yaw, velocity_params)
        self._last_waypoint_where_stuck = None
        #TODO: make sure calls to getloclaizationstate dont add too much latency
        while not is_finished:
            self._logger.error(f"blocked behaviour is {self._blocked_behaviour}")
            if self._blocked_behaviour == 1 and self._graph_nav_client.get_localization_state().localization.waypoint_id != self._last_waypoint_where_stuck:
                self._blocked_behaviour = 2
            # Issue the navigation command about twice a second such that it is easy to terminate the
            # navigation command (with estop or killing the program).
            self._logger.info("calling graphnav for a second")
            nav_to_cmd_id = self._graph_nav_client.navigate_to(
                destination_waypoint, 1.0,  leases=[sublease.lease_proto]
                ,travel_params = travel_params
                , route_blocked_behavior= self._blocked_behaviour
            )
            self._logger.info("function returned")
            time.sleep(0.5)  # Sleep for half a second to allow for command execution.
            # Poll the robot for feedback to determine if the navigation command is complete. Then sit
            # the robot down once it is finished.
            is_finished = self._check_success(nav_to_cmd_id)
            if is_finished and self._graph_nav_client.navigation_feedback(nav_to_cmd_id).status \
            == graph_nav_pb2.NavigationFeedbackResponse.STATUS_STUCK:
                self._lock.acquire()
                self._navigate_to_dynamic_feedback = "STATUS_STUCK"
                self._lock.release()
                self._blocked_behaviour = 1 #try to reroute
                self._last_waypoint_where_stuck = self._graph_nav_client.get_localization_state().localization.waypoint_id
                is_finished = False
                time.sleep(4)
        #TODO: add code so that if it is stuck at the same waypoint two times we should return
        #TODO: add code so that if velocity is set to zero the request should get cancelled and return



        self._logger.error("HHHHHHHHHHHHHHHHHH")

        self._lease = self._lease_wallet.advance()
        self._lease_keepalive = LeaseKeepAlive(self._lease_client)


        status = self._graph_nav_client.navigation_feedback(nav_to_cmd_id)
        if (
            status.status
            == graph_nav_pb2.NavigationFeedbackResponse.STATUS_REACHED_GOAL
        ):
            return True, "Successfully completed the navigation commands!"
        elif status.status == graph_nav_pb2.NavigationFeedbackResponse.STATUS_LOST:
            return (
                False,
                "Robot got lost when navigating the route, the robot will now sit down.",
            )
        elif status.status == graph_nav_pb2.NavigationFeedbackResponse.STATUS_STUCK:
            return (
                False,
                "Robot got stuck when navigating the route, the robot will now sit down.",
            )
        elif (
            status.status
            == graph_nav_pb2.NavigationFeedbackResponse.STATUS_ROBOT_IMPAIRED
        ):
            return False, "Robot is impaired."
        else:
            return False, "Navigation command is not complete yet."

    @try_claim
    def _navigate_route(self, *args):
        """Navigate through a specific route of waypoints."""
        if len(args) < 1:
            # If no waypoint ids are given as input, then return without requesting navigation.
            self._logger.error("No waypoints provided for navigate route.")
            return
        waypoint_ids = args[0]
        for i in range(len(waypoint_ids)):
            waypoint_ids[i] = graph_nav_util.find_unique_waypoint_id(
                waypoint_ids[i],
                self._current_graph,
                self._current_annotation_name_to_wp_id,
                self._logger,
            )
            if not waypoint_ids[i]:
                # Failed to find the unique waypoint id.
                return

        edge_ids_list = []
        all_edges_found = True
        # Attempt to find edges in the current graph that match the ordered waypoint pairs.
        # These are necessary to create a valid route.
        for i in range(len(waypoint_ids) - 1):
            start_wp = waypoint_ids[i]
            end_wp = waypoint_ids[i + 1]
            edge_id = self._match_edge(self._current_edges, start_wp, end_wp)
            if edge_id is not None:
                edge_ids_list.append(edge_id)
            else:
                all_edges_found = False
                self._logger.error(
                    "Failed to find an edge between waypoints: ",
                    start_wp,
                    " and ",
                    end_wp,
                )
                self._logger.error(
                    "List the graph's waypoints and edges to ensure pairs of waypoints has an edge."
                )
                break

        self._lease = self._lease_wallet.get_lease()
        if all_edges_found:
            if not self.toggle_power(should_power_on=True):
                self._logger.error(
                    "Failed to power on the robot, and cannot complete navigate route request."
                )
                return

            # Stop the lease keepalive and create a new sublease for graph nav.
            self._lease = self._lease_wallet.advance()
            sublease = self._lease.create_sublease()
            self._lease_keepalive.shutdown()

            # Navigate a specific route.
            route = self._graph_nav_client.build_route(waypoint_ids, edge_ids_list)
            is_finished = False
            while not is_finished:
                # Issue the route command about twice a second such that it is easy to terminate the
                # navigation command (with estop or killing the program).
                nav_route_command_id = self._graph_nav_client.navigate_route(
                    route, cmd_duration=1.0, leases=[sublease.lease_proto]
                )
                time.sleep(
                    0.5
                )  # Sleep for half a second to allow for command execution.
                # Poll the robot for feedback to determine if the route is complete. Then sit
                # the robot down once it is finished.
                is_finished = self._check_success(nav_route_command_id)

            self._lease = self._lease_wallet.advance()
            self._lease_keepalive = LeaseKeepAlive(self._lease_client)

            # Update the lease and power off the robot if appropriate.
            if self._powered_on and not self._started_powered_on:
                # Sit the robot down + power off after the navigation command is complete.
                self.toggle_power(should_power_on=False)

    def _clear_graph(self, *args):
        """Clear the state of the map on the robot, removing all waypoints and edges in the RAM of the robot."""
        result = self._graph_nav_client.clear_graph(lease=self._lease.lease_proto)
        self._init_current_graph_nav_state()
        return result

    @try_claim
    def toggle_power(self, should_power_on):
        """Power the robot on/off dependent on the current power state."""
        is_powered_on = self.check_is_powered_on()
        if not is_powered_on and should_power_on:
            # Power on the robot up before navigating when it is in a powered-off state.
            power_on(self._power_client)
            motors_on = False
            while not motors_on:
                future = self._robot_state_client.get_robot_state_async()
                state_response = future.result(
                    timeout=10
                )  # 10 second timeout for waiting for the state response.
                if (
                    state_response.power_state.motor_power_state
                    == robot_state_pb2.PowerState.STATE_ON
                ):
                    motors_on = True
                else:
                    # Motors are not yet fully powered on.
                    time.sleep(0.25)
        elif is_powered_on and not should_power_on:
            # Safe power off (robot will sit then power down) when it is in a
            # powered-on state.
            safe_power_off(self._robot_command_client, self._robot_state_client)
        else:
            # Return the current power state without change.
            return is_powered_on
        # Update the locally stored power state.
        self.check_is_powered_on()
        return self._powered_on

    def check_is_powered_on(self) -> bool:
        """Determine if the robot is powered on or off."""
        power_state = self._robot_state_client.get_robot_state().power_state
        self._powered_on = power_state.motor_power_state == power_state.STATE_ON
        return self._powered_on

    def _check_success(self, command_id=-1):
        """Use a navigation command id to get feedback from the robot and sit when command succeeds."""
        if command_id == -1:
            # No command, so we have not status to check.
            return False
        status = self._graph_nav_client.navigation_feedback(command_id)
        if (
            status.status
            == graph_nav_pb2.NavigationFeedbackResponse.STATUS_REACHED_GOAL
        ):
            # Successfully completed the navigation commands!
            return True
        elif status.status == graph_nav_pb2.NavigationFeedbackResponse.STATUS_LOST:
            self._logger.error(
                "Robot got lost when navigating the route, the robot will now sit down."
            )
            return True
        elif status.status == graph_nav_pb2.NavigationFeedbackResponse.STATUS_STUCK:
            self._logger.error(
                "Robot got stuck when navigating the route, the robot will now sit down."
            )
            return True
        elif (
            status.status
            == graph_nav_pb2.NavigationFeedbackResponse.STATUS_ROBOT_IMPAIRED
        ):
            self._logger.error("Robot is impaired.")
            return True
        else:
            # Navigation command is not complete yet.
            return False

    def _match_edge(self, current_edges, waypoint1, waypoint2):
        """Find an edge in the graph that is between two waypoint ids."""
        # Return the correct edge id as soon as it's found.
        for edge_to_id in current_edges:
            for edge_from_id in current_edges[edge_to_id]:
                if (waypoint1 == edge_to_id) and (waypoint2 == edge_from_id):
                    # This edge matches the pair of waypoints! Add it the edge list and continue.
                    return map_pb2.Edge.Id(
                        from_waypoint=waypoint2, to_waypoint=waypoint1
                    )
                elif (waypoint2 == edge_to_id) and (waypoint1 == edge_from_id):
                    # This edge matches the pair of waypoints! Add it the edge list and continue.
                    return map_pb2.Edge.Id(
                        from_waypoint=waypoint1, to_waypoint=waypoint2
                    )
        return None

    @try_claim
    def dock(self, dock_id):
        """Dock the robot to the docking station with fiducial ID [dock_id]."""
        try:
            # Make sure we're powered on and standing
            self._robot.power_on()
            self.stand()
            # Dock the robot
            self.last_docking_command = dock_id
            blocking_dock_robot(self._robot, dock_id)
            self.last_docking_command = None
            # Necessary to reset this as docking often causes the last stand command to go into an unknown state
            self.last_stand_command = None
            return True, "Success"
        except Exception as e:
            return False, f"Exception while trying to dock: {e}"

    @try_claim
    def undock(self, timeout=20):
        """Power motors on and undock the robot from the station."""
        try:
            # Maker sure we're powered on
            self._robot.power_on()
            # Undock the robot
            blocking_undock(self._robot, timeout)
            return True, "Success"
        except Exception as e:
            return False, f"Exception while trying to undock: {e}"

    @try_claim
    def execute_dance(self, data):
        if self._is_licensed_for_choreography:
            return self._spot_dance.execute_dance(data)
        else:
            return False, "Spot is not licensed for choreography"

    def upload_animation(
        self, animation_name: str, animation_file_content: str
    ) -> typing.Tuple[bool, str]:
        if self._is_licensed_for_choreography:
            return self._spot_dance.upload_animation(
                animation_name, animation_file_content
            )
        else:
            return False, "Spot is not licensed for choreography"

    def list_all_moves(self) -> typing.Tuple[bool, str, typing.List[str]]:
        if self._is_licensed_for_choreography:
            return self._spot_dance.list_all_moves()
        else:
            return False, "Spot is not licensed for choreography", []

    def list_all_dances(self) -> typing.Tuple[bool, str, typing.List[str]]:
        if self._is_licensed_for_choreography:
            return self._spot_dance.list_all_dances()
        else:
            return False, "Spot is not licensed for choreography", []

    def get_docking_state(self, **kwargs):
        """Get docking state of robot."""
        state = self._docking_client.get_docking_state(**kwargs)
        return state

    def update_image_tasks(self, image_name):
        """Adds an async tasks to retrieve images from the specified image source"""

        task_to_add = self.camera_task_name_to_task_mapping[image_name]

        if task_to_add == self._hand_image_task and not self._robot.has_arm():
            self._logger.warning(
                "Robot has no arm, therefore the arm image task can not be added"
            )
            return

        if task_to_add in self._async_tasks._tasks:
            self._logger.warning(
                f"Task {image_name} already in async task list, will not be added again"
            )
            return

        self._async_tasks.add_task(self.camera_task_name_to_task_mapping[image_name])

    def get_frontleft_rgb_image(self):
        try:
            return self._image_client.get_image(
                [
                    build_image_request(
                        "frontleft_fisheye_image",
                        pixel_format=image_pb2.Image.PIXEL_FORMAT_RGB_U8,
                        quality_percent=50,
                    )
                ]
            )[0]
        except UnsupportedPixelFormatRequestedError as e:
            return None

    def get_frontright_rgb_image(self):
        try:
            return self._image_client.get_image(
                [
                    build_image_request(
                        "frontright_fisheye_image",
                        pixel_format=image_pb2.Image.PIXEL_FORMAT_RGB_U8,
                        quality_percent=50,
                    )
                ]
            )[0]
        except UnsupportedPixelFormatRequestedError as e:
            return None

    def get_left_rgb_image(self):
        try:
            return self._image_client.get_image(
                [
                    build_image_request(
                        "left_fisheye_image",
                        pixel_format=image_pb2.Image.PIXEL_FORMAT_RGB_U8,
                        quality_percent=50,
                    )
                ]
            )[0]
        except UnsupportedPixelFormatRequestedError as e:
            return None

    def get_right_rgb_image(self):
        try:
            return self._image_client.get_image(
                [
                    build_image_request(
                        "right_fisheye_image",
                        pixel_format=image_pb2.Image.PIXEL_FORMAT_RGB_U8,
                        quality_percent=50,
                    )
                ]
            )[0]
        except UnsupportedPixelFormatRequestedError as e:
            return None

    def get_back_rgb_image(self):
        try:
            return self._image_client.get_image(
                [
                    build_image_request(
                        "back_fisheye_image",
                        pixel_format=image_pb2.Image.PIXEL_FORMAT_RGB_U8,
                        quality_percent=50,
                    )
                ]
            )[0]
        except UnsupportedPixelFormatRequestedError as e:
            return None

    def get_hand_rgb_image(self):
        if not self.has_arm():
            return None
        try:
            return self._image_client.get_image(
                [
                    build_image_request(
                        "hand_color_image",
                        pixel_format=image_pb2.Image.PIXEL_FORMAT_RGB_U8,
                        quality_percent=50,
                    )
                ]
            )[0]
        except UnsupportedPixelFormatRequestedError as e:
            return None

    def get_images(
        self, image_requests: typing.List[image_pb2.ImageRequest]
    ) -> typing.Optional[typing.Union[ImageBundle, ImageWithHandBundle]]:
        try:
            image_responses = self._image_client.get_image(image_requests)
        except UnsupportedPixelFormatRequestedError as e:
            return None
        if self.has_arm():
            return ImageWithHandBundle(
                frontleft=image_responses[0],
                frontright=image_responses[1],
                left=image_responses[2],
                right=image_responses[3],
                back=image_responses[4],
                hand=image_responses[5],
            )
        else:
            return ImageBundle(
                frontleft=image_responses[0],
                frontright=image_responses[1],
                left=image_responses[2],
                right=image_responses[3],
                back=image_responses[4],
            )

    def get_camera_images(
        self,
    ) -> typing.Optional[typing.Union[ImageBundle, ImageWithHandBundle]]:
        return self.get_images(self._camera_image_requests)

    def get_depth_images(
        self,
    ) -> typing.Optional[typing.Union[ImageBundle, ImageWithHandBundle]]:
        return self.get_images(self._depth_image_requests)

    def get_depth_registered_images(
        self,
    ) -> typing.Optional[typing.Union[ImageBundle, ImageWithHandBundle]]:
        return self.get_images(self._depth_registered_image_requests)

    def get_images_by_cameras(
        self, camera_sources: typing.List[CameraSource]
    ) -> typing.List[ImageEntry]:
        """Calls the GetImage RPC using the image client with requests
        corresponding to the given cameras.

        Args:
           camera_sources: a list of CameraSource objects. There are two
               possibilities for each item in this list. Either it is
               CameraSource(camera='front') or
               CameraSource(camera='front', image_types=['visual', 'depth_registered')

                - If the former is provided, the image requests will include all
                  image types for each specified camera.
                - If the latter is provided, the image requests will be
                  limited to the specified image types for each corresponding
                  camera.

              Note that duplicates of camera names are not allowed.

        Returns:
            a list, where each entry is (camera_name, image_type, image_response)
                e.g. ('frontleft', 'visual', image_response)
        """
        # Build image requests
        image_requests = []
        source_types = []
        cameras_specified = set()
        for item in camera_sources:
            if item.camera_name in cameras_specified:
                self._logger.error(
                    f"Duplicated camera source for camera {item.camera_name}"
                )
                return None
            image_types = item.image_types
            if image_types is None:
                image_types = IMAGE_TYPES
            for image_type in image_types:
                try:
                    image_requests.append(
                        self._image_requests_by_camera[item.camera_name][image_type]
                    )
                except KeyError:
                    self._logger.error(
                        f"Unexpected camera name '{item.camera_name}' or image type '{image_type}'"
                    )
                    return None
                source_types.append((item.camera_name, image_type))
            cameras_specified.add(item.camera_name)

        # Send image requests
        try:
            image_responses = self._image_client.get_image(image_requests)
        except UnsupportedPixelFormatRequestedError:
            self._logger.error(
                "UnsupportedPixelFormatRequestedError. "
                "Likely pixel_format is set wrong for some image request"
            )
            return None

        # Return
        result = []
        for i, (camera_name, image_type) in enumerate(source_types):
            result.append(
                ImageEntry(
                    camera_name=camera_name,
                    image_type=image_type,
                    image_response=image_responses[i],
                )
            )
        return result<|MERGE_RESOLUTION|>--- conflicted
+++ resolved
@@ -627,23 +627,13 @@
         self._mobility_params = RobotCommandBuilder.mobility_params()
         self._state = RobotState()
         self._trajectory_status_unknown = False
-<<<<<<< HEAD
-        self._last_robot_command_feedback = False
-        self._last_stand_command = None
-        self._last_sit_command = None
-        self._last_trajectory_command = None
-        self._last_trajectory_command_precise = None
-        self._last_velocity_command_time = None
-        self._last_docking_command = None
-        self._navigate_to_dynamic_feedback = ""
+        self._command_data = RobotCommandData()
+
         self._x = 1.5
         self._y = 0.2
         self._max_yaw = 6.4
         self._max_distance = 1
-=======
-        self._command_data = RobotCommandData()
-
->>>>>>> b6af6b0a
+
         self._front_image_requests = []
         for source in front_image_sources:
             self._front_image_requests.append(
