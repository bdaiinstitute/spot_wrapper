--- conflicted
+++ resolved
@@ -986,16 +986,12 @@
         return self._frame_prefix
 
     @property
-<<<<<<< HEAD
     def spot_eap_lidar(self) -> SpotEAP:
         """Return SpotEAP instance"""
         return self._spot_eap
 
     @property
-    def logger(self):
-=======
     def logger(self) -> logging.Logger:
->>>>>>> b99cee32
         """Return logger instance of the SpotWrapper"""
         return self._logger
 
