--- conflicted
+++ resolved
@@ -788,12 +788,7 @@
             self._logger.error("Failed to initialize robot communication: %s", err)
             return False, str(err)
         except Exception as err:
-<<<<<<< HEAD
-            self._logger.error("Failed to claim lease: %s", err)
-            print(traceback.format_exc(), flush=True)
-=======
             self._logger.error(traceback.format_exc(), flush=True)
->>>>>>> cf262e41
             return False, str(err)
 
     def updateTasks(self):
