import functools
import logging
import math
import os
import time
import traceback
import typing
from enum import Enum
from collections import namedtuple
from dataclasses import dataclass, field

import bosdyn.client.auth
from bosdyn.api import arm_command_pb2
from bosdyn.api import geometry_pb2
from bosdyn.api import image_pb2
from bosdyn.api import lease_pb2
from bosdyn.api import point_cloud_pb2
from bosdyn.api import manipulation_api_pb2
from bosdyn.api import robot_command_pb2
from bosdyn.api.spot import robot_command_pb2 as spot_command_pb2
from bosdyn.api import robot_state_pb2
from bosdyn.api import synchronized_command_pb2
from bosdyn.api import trajectory_pb2
from bosdyn.api import world_object_pb2
from bosdyn.api.graph_nav import graph_nav_pb2
from bosdyn.api.graph_nav import map_pb2
from bosdyn.api.graph_nav import nav_pb2
from bosdyn.client import create_standard_sdk, ResponseError, RpcError
from bosdyn.client import frame_helpers
from bosdyn.client import math_helpers
from bosdyn.client import robot_command
from bosdyn.client.async_tasks import AsyncPeriodicQuery, AsyncTasks
from bosdyn.client.docking import DockingClient, blocking_dock_robot, blocking_undock
from bosdyn.client.estop import (
    EstopClient,
    EstopEndpoint,
    EstopKeepAlive,
    MotorsOnError,
)
from bosdyn.client.frame_helpers import get_odom_tform_body
from bosdyn.client.graph_nav import GraphNavClient
from bosdyn.client.image import (
    ImageClient,
    build_image_request,
    UnsupportedPixelFormatRequestedError,
)
from bosdyn.client.lease import LeaseClient, LeaseKeepAlive
from bosdyn.client.manipulation_api_client import ManipulationApiClient
from bosdyn.client.payload_registration import PayloadNotAuthorizedError
from bosdyn.client.point_cloud import build_pc_request
from bosdyn.client.power import safe_power_off, PowerClient, power_on
from bosdyn.client.robot import UnregisteredServiceError, Robot
from bosdyn.client.robot_command import RobotCommandClient, RobotCommandBuilder
from bosdyn.client.robot_state import RobotStateClient
from bosdyn.client.time_sync import TimeSyncEndpoint
from bosdyn.client.world_object import WorldObjectClient
from bosdyn.client.exceptions import UnauthenticatedError
from bosdyn.client.license import LicenseClient
from bosdyn.client import ResponseError, RpcError, create_standard_sdk

try:
    from bosdyn.choreography.client.choreography import (
        ChoreographyClient,
    )
    from .spot_dance import SpotDance

    HAVE_CHOREOGRAPHY = True
except ModuleNotFoundError:
    HAVE_CHOREOGRAPHY = False

from bosdyn.geometry import EulerZXY
from bosdyn.util import seconds_to_duration
from google.protobuf.duration_pb2 import Duration

SPOT_CLIENT_NAME = "ros_spot"
MAX_COMMAND_DURATION = 1e5

### Release
from . import graph_nav_util

### Debug
# import graph_nav_util

from bosdyn.api import basic_command_pb2
from google.protobuf.timestamp_pb2 import Timestamp

from .spot_world_objects import SpotWorldObjects


front_image_sources = [
    "frontleft_fisheye_image",
    "frontright_fisheye_image",
    "frontleft_depth",
    "frontright_depth",
]
"""List of image sources for front image periodic query"""
side_image_sources = [
    "left_fisheye_image",
    "right_fisheye_image",
    "left_depth",
    "right_depth",
]
"""List of image sources for side image periodic query"""
rear_image_sources = ["back_fisheye_image", "back_depth"]
"""List of image sources for rear image periodic query"""
VELODYNE_SERVICE_NAME = "velodyne-point-cloud"
"""Service name for getting pointcloud of VLP16 connected to Spot Core"""
point_cloud_sources = ["velodyne-point-cloud"]
"""List of point cloud sources"""
hand_image_sources = [
    "hand_image",
    "hand_depth",
    "hand_color_image",
    "hand_depth_in_hand_color_frame",
]
"""List of image sources for hand image periodic query"""


# TODO: Missing Hand images
CAMERA_IMAGE_SOURCES = [
    "frontleft_fisheye_image",
    "frontright_fisheye_image",
    "left_fisheye_image",
    "right_fisheye_image",
    "back_fisheye_image",
]
DEPTH_IMAGE_SOURCES = [
    "frontleft_depth",
    "frontright_depth",
    "left_depth",
    "right_depth",
    "back_depth",
]
DEPTH_REGISTERED_IMAGE_SOURCES = [
    "frontleft_depth_in_visual_frame",
    "frontright_depth_in_visual_frame",
    "right_depth_in_visual_frame",
    "left_depth_in_visual_frame",
    "back_depth_in_visual_frame",
]
ImageBundle = namedtuple(
    "ImageBundle", ["frontleft", "frontright", "left", "right", "back"]
)
ImageWithHandBundle = namedtuple(
    "ImageBundle", ["frontleft", "frontright", "left", "right", "back", "hand"]
)

IMAGE_SOURCES_BY_CAMERA = {
    "frontleft": {
        "visual": "frontleft_fisheye_image",
        "depth": "frontleft_depth",
        "depth_registered": "frontleft_depth_in_visual_frame",
    },
    "frontright": {
        "visual": "frontright_fisheye_image",
        "depth": "frontright_depth",
        "depth_registered": "frontright_depth_in_visual_frame",
    },
    "left": {
        "visual": "left_fisheye_image",
        "depth": "left_depth",
        "depth_registered": "left_depth_in_visual_frame",
    },
    "right": {
        "visual": "right_fisheye_image",
        "depth": "right_depth",
        "depth_registered": "right_depth_in_visual_frame",
    },
    "back": {
        "visual": "back_fisheye_image",
        "depth": "back_depth",
        "depth_registered": "back_depth_in_visual_frame",
    },
    "hand": {
        "visual": "hand_color_image",
        "depth": "hand_depth",
        "depth_registered": "hand_depth_in_hand_color_frame",
    },
}

IMAGE_TYPES = {"visual", "depth", "depth_registered"}


@dataclass(frozen=True, eq=True)
class CameraSource:
    camera_name: str
    image_types: typing.List[str]


@dataclass(frozen=True)
class ImageEntry:
    camera_name: str
    image_type: str
    image_response: image_pb2.ImageResponse


def robotToLocalTime(timestamp: Timestamp, robot: Robot) -> Timestamp:
    """Takes a timestamp and an estimated skew and return seconds and nano seconds in local time

    Args:
        timestamp: google.protobuf.Timestamp
        robot: Robot handle to use to get the time skew
    Returns:
        google.protobuf.Timestamp
    """

    rtime = Timestamp()

    rtime.seconds = timestamp.seconds - robot.time_sync.endpoint.clock_skew.seconds
    rtime.nanos = timestamp.nanos - robot.time_sync.endpoint.clock_skew.nanos
    if rtime.nanos < 0:
        rtime.nanos = rtime.nanos + int(1e9)
        rtime.seconds = rtime.seconds - 1

    # Workaround for timestamps being incomplete
    if rtime.seconds < 0:
        rtime.seconds = 0
        rtime.nanos = 0

    return rtime


class AsyncRobotState(AsyncPeriodicQuery):
    """Class to get robot state at regular intervals.  get_robot_state_async query sent to the robot at every tick.  Callback registered to defined callback function.

    Attributes:
        client: The Client to a service on the robot
        logger: Logger object
        rate: Rate (Hz) to trigger the query
        callback: Callback function to call when the results of the query are available
    """

    def __init__(self, client, logger, rate, callback):
        super(AsyncRobotState, self).__init__(
            "robot-state", client, logger, period_sec=1.0 / max(rate, 1.0)
        )
        self._callback = None
        if rate > 0.0:
            self._callback = callback

    def _start_query(self):
        if self._callback:
            callback_future = self._client.get_robot_state_async()
            callback_future.add_done_callback(self._callback)
            return callback_future


class AsyncMetrics(AsyncPeriodicQuery):
    """Class to get robot metrics at regular intervals.  get_robot_metrics_async query sent to the robot at every tick.  Callback registered to defined callback function.

    Attributes:
        client: The Client to a service on the robot
        logger: Logger object
        rate: Rate (Hz) to trigger the query
        callback: Callback function to call when the results of the query are available
    """

    def __init__(self, client, logger, rate, callback):
        super(AsyncMetrics, self).__init__(
            "robot-metrics", client, logger, period_sec=1.0 / max(rate, 1.0)
        )
        self._callback = None
        if rate > 0.0:
            self._callback = callback

    def _start_query(self):
        if self._callback:
            callback_future = self._client.get_robot_metrics_async()
            callback_future.add_done_callback(self._callback)
            return callback_future


class AsyncLease(AsyncPeriodicQuery):
    """Class to get lease state at regular intervals.  list_leases_async query sent to the robot at every tick.  Callback registered to defined callback function.

    Attributes:
        client: The Client to a service on the robot
        logger: Logger object
        rate: Rate (Hz) to trigger the query
        callback: Callback function to call when the results of the query are available
    """

    def __init__(self, client, logger, rate, callback):
        super(AsyncLease, self).__init__(
            "lease", client, logger, period_sec=1.0 / max(rate, 1.0)
        )
        self._callback = None
        if rate > 0.0:
            self._callback = callback

    def _start_query(self):
        if self._callback:
            callback_future = self._client.list_leases_async()
            callback_future.add_done_callback(self._callback)
            return callback_future


class AsyncImageService(AsyncPeriodicQuery):
    """Class to get images at regular intervals.  get_image_from_sources_async query sent to the robot at every tick.  Callback registered to defined callback function.

    Attributes:
        client: The Client to a service on the robot
        logger: Logger object
        rate: Rate (Hz) to trigger the query
        callback: Callback function to call when the results of the query are available
    """

    def __init__(self, client, logger, rate, callback, image_requests):
        super(AsyncImageService, self).__init__(
            "robot_image_service", client, logger, period_sec=1.0 / max(rate, 1.0)
        )
        self._callback = None
        if rate > 0.0:
            self._callback = callback
        self._image_requests = image_requests

    def _start_query(self):
        if self._callback:
            callback_future = self._client.get_image_async(self._image_requests)
            callback_future.add_done_callback(self._callback)
            return callback_future


class AsyncPointCloudService(AsyncPeriodicQuery):
    """
    Class to get point cloud at regular intervals.  get_point_cloud_from_sources_async query sent to the robot at
    every tick.  Callback registered to defined callback function.

    Attributes:
        client: The Client to a service on the robot
        logger: Logger object
        rate: Rate (Hz) to trigger the query
        callback: Callback function to call when the results of the query are available
    """

    def __init__(self, client, logger, rate, callback, point_cloud_requests):
        super(AsyncPointCloudService, self).__init__(
            "robot_point_cloud_service", client, logger, period_sec=1.0 / max(rate, 1.0)
        )
        self._callback = None
        if rate > 0.0:
            self._callback = callback
        self._point_cloud_requests = point_cloud_requests

    def _start_query(self):
        if self._callback and self._point_cloud_requests:
            callback_future = self._client.get_point_cloud_async(
                self._point_cloud_requests
            )
            callback_future.add_done_callback(self._callback)
            return callback_future


class AsyncIdle(AsyncPeriodicQuery):
    """
    Class to check if the robot is moving, and if not, command a stand with the set mobility parameters
    """

    def __init__(
        self,
        client: RobotCommandClient,
        logger: logging.Logger,
        rate: float,
        spot_wrapper,
    ) -> None:
        """
        Attributes:
            client: The Client to a service on the robot
            logger: Logger object
            rate: Rate (Hz) to trigger the query
            spot_wrapper: A handle to the wrapper library
        """
        super(AsyncIdle, self).__init__("idle", client, logger, period_sec=1.0 / rate)
        self._spot_wrapper: SpotWrapper = spot_wrapper

    def _start_query(self) -> None:
        if self._spot_wrapper._last_stand_command != None:
            try:
                response = self._client.robot_command_feedback(
                    self._spot_wrapper._last_stand_command
                )
                status = (
                    response.feedback.synchronized_feedback.mobility_command_feedback.stand_feedback.status
                )
                self._spot_wrapper.is_sitting = False
                if status == basic_command_pb2.StandCommand.Feedback.STATUS_IS_STANDING:
                    self._spot_wrapper.is_standing = True
                    self._spot_wrapper._last_stand_command = None
                elif (
                    status == basic_command_pb2.StandCommand.Feedback.STATUS_IN_PROGRESS
                ):
                    self._spot_wrapper.is_standing = False
                else:
                    self._logger.warning("Stand command in unknown state")
                    self._spot_wrapper.is_standing = False
            except (ResponseError, RpcError) as e:
                self._logger.error("Error when getting robot command feedback: %s", e)
                self._spot_wrapper._last_stand_command = None

        if self._spot_wrapper._last_sit_command != None:
            try:
                self._spot_wrapper.is_standing = False
                response = self._client.robot_command_feedback(
                    self._spot_wrapper._last_sit_command
                )
                if (
                    response.feedback.synchronized_feedback.mobility_command_feedback.sit_feedback.status
                    == basic_command_pb2.SitCommand.Feedback.STATUS_IS_SITTING
                ):
                    self._spot_wrapper.is_sitting = True
                    self._spot_wrapper._last_sit_command = None
                else:
                    self._spot_wrapper.is_sitting = False
            except (ResponseError, RpcError) as e:
                self._logger.error("Error when getting robot command feedback: %s", e)
                self._spot_wrapper._last_sit_command = None

        is_moving = False

        if self._spot_wrapper._last_velocity_command_time != None:
            if time.time() < self._spot_wrapper._last_velocity_command_time:
                is_moving = True
            else:
                self._spot_wrapper._last_velocity_command_time = None

        if self._spot_wrapper._last_trajectory_command != None:
            try:
                response = self._client.robot_command_feedback(
                    self._spot_wrapper._last_trajectory_command
                )
                status = (
                    response.feedback.synchronized_feedback.mobility_command_feedback.se2_trajectory_feedback.status
                )
                # STATUS_AT_GOAL always means that the robot reached the goal. If the trajectory command did not
                # request precise positioning, then STATUS_NEAR_GOAL also counts as reaching the goal
                if (
                    status
                    == basic_command_pb2.SE2TrajectoryCommand.Feedback.STATUS_AT_GOAL
                    or (
                        status
                        == basic_command_pb2.SE2TrajectoryCommand.Feedback.STATUS_NEAR_GOAL
                        and not self._spot_wrapper._last_trajectory_command_precise
                    )
                ):
                    self._spot_wrapper.at_goal = True
                    # Clear the command once at the goal
                    self._spot_wrapper._last_trajectory_command = None
                    self._spot_wrapper._trajectory_status_unknown = False
                elif (
                    status
                    == basic_command_pb2.SE2TrajectoryCommand.Feedback.STATUS_GOING_TO_GOAL
                ):
                    is_moving = True
                elif (
                    status
                    == basic_command_pb2.SE2TrajectoryCommand.Feedback.STATUS_NEAR_GOAL
                ):
                    is_moving = True
                    self._spot_wrapper.near_goal = True
                elif (
                    status
                    == basic_command_pb2.SE2TrajectoryCommand.Feedback.STATUS_UNKNOWN
                ):
                    self._spot_wrapper._trajectory_status_unknown = True
                    self._spot_wrapper._last_trajectory_command = None
                else:
                    self._logger.error(
                        "Received trajectory command status outside of expected range, value is {}".format(
                            status
                        )
                    )
                    self._spot_wrapper._last_trajectory_command = None
            except (ResponseError, RpcError) as e:
                self._logger.error("Error when getting robot command feedback: %s", e)
                self._spot_wrapper._last_trajectory_command = None

        self._spot_wrapper.is_moving = is_moving

        # We must check if any command currently has a non-None value for its id. If we don't do this, this stand
        # command can cause other commands to be interrupted before they get to start
        if (
            self._spot_wrapper.is_standing
            and self._spot_wrapper._continually_try_stand
            and not self._spot_wrapper.is_moving
            and self._spot_wrapper._last_trajectory_command is not None
            and self._spot_wrapper._last_stand_command is not None
            and self._spot_wrapper._last_velocity_command_time is not None
            and self._spot_wrapper._last_docking_command is not None
        ):
            self._spot_wrapper.stand(False)


class AsyncEStopMonitor(AsyncPeriodicQuery):
    """Class to check if the estop endpoint is still valid

    Attributes:
        client: The Client to a service on the robot
        logger: Logger object
        rate: Rate (Hz) to trigger the query
        spot_wrapper: A handle to the wrapper library
    """

    def __init__(self, client, logger, rate, spot_wrapper):
        super(AsyncEStopMonitor, self).__init__(
            "estop_alive", client, logger, period_sec=1.0 / rate
        )
        self._spot_wrapper = spot_wrapper

    def _start_query(self):
        if not self._spot_wrapper._estop_keepalive:
            self._logger.debug("No keepalive yet - the lease has not been claimed.")
            return

        last_estop_status = self._spot_wrapper._estop_keepalive.status_queue.queue[-1]
        if (
            last_estop_status[0]
            == self._spot_wrapper._estop_keepalive.KeepAliveStatus.ERROR
        ):
            self._logger.error(
                "Estop keepalive has an error: {}".format(last_estop_status[1])
            )
        elif (
            last_estop_status
            == self._spot_wrapper._estop_keepalive.KeepAliveStatus.DISABLED
        ):
            self._logger.error(
                "Estop keepalive is disabled: {}".format(last_estop_status[1])
            )
        else:
            # estop keepalive is ok
            pass


def try_claim(func=None, *, power_on=False):
    """
    Decorator which tries to acquire the lease before executing the wrapped function

    the _func=None and * args are required to allow this decorator to be used with or without arguments

    Args:
        func: Function that is being wrapped
        power_on: If true, power on after claiming the lease

    Returns:
        Decorator which will wrap the decorated function
    """
    # If this decorator is being used without the power_on arg, return it as if it was called with that arg specified
    if func is None:
        return functools.partial(try_claim, power_on=power_on)

    @functools.wraps(func)
    def wrapper_try_claim(self, *args, **kwargs):
        if self._get_lease_on_action:
            if power_on:
                # Power on is also wrapped by this decorator so if we request power on the lease will also be claimed
                response = self.power_on()
            else:
                response = self.claim()
            if not response[0]:
                return response
        return func(self, *args, **kwargs)

    return wrapper_try_claim


@dataclass()
class RobotState:
    """
    Dataclass which stores information about the robot's state. The values in it may be changed by methods
    """

    is_sitting: bool = True
    is_standing: bool = False
    is_moving: bool = False
    at_goal: bool = False
    near_goal: bool = False


class SpotWrapper:
    """Generic wrapper class to encompass release 1.1.4 API features as well as maintaining leases automatically"""

    def __init__(
        self,
        username: str,
        password: str,
        hostname: str,
        robot_name: str,
        logger: logging.Logger,
        start_estop: bool = True,
        estop_timeout: float = 9.0,
        rates: typing.Optional[typing.Dict[str, float]] = None,
        callbacks: typing.Optional[typing.Dict[str, typing.Callable]] = None,
        use_take_lease: bool = False,
        get_lease_on_action: bool = False,
        continually_try_stand: bool = True,
        rgb_cameras: bool = True,
<<<<<<< HEAD
        payload_credentials_file: str = None,
    ):
=======
    ) -> None:
>>>>>>> b99cee32
        """
        Args:
            username: Username for authentication with the robot
            password: Password for authentication with the robot
            hostname: ip address or hostname of the robot
            robot_name: Optional name of the robot
            start_estop: If true, the wrapper will be an estop endpoint
            estop_timeout: Timeout for the estop in seconds. The SDK will check in with the wrapper at a rate of
                           estop_timeout/3 and if there is no communication the robot will execute a gentle stop.
            rates: Dictionary of rates to apply when retrieving various data from the robot # TODO this should be an object to be unambiguous
            callbacks: Dictionary of callbacks which should be called when certain data is retrieved # TODO this should be an object to be unambiguous
            use_take_lease: Use take instead of acquire to get leases. This will forcefully take the lease from any
                            other lease owner.
            get_lease_on_action: If true, attempt to acquire a lease when performing an action which requires a
                                 lease. Otherwise, the user must manually take the lease. This will also attempt to
                                 power on the robot for commands which require it - stand, rollover, self-right.
            continually_try_stand: If the robot expects to be standing and is not, command a stand.  This can result
                                   in strange behavior if you use the wrapper and tablet together.
            rgb_cameras: If the robot has only body-cameras with greyscale images, this must be set to false.
        """
        self._username = username
        self._password = password
        self._hostname = hostname
        self._payload_credentials_file = payload_credentials_file
        self._robot_name = robot_name
        self._rates = rates or {}
        self._callbacks = callbacks or {}
        self._use_take_lease = use_take_lease
        self._get_lease_on_action = get_lease_on_action
        self._continually_try_stand = continually_try_stand
        self._rgb_cameras = rgb_cameras
        self._frame_prefix = ""
        if robot_name is not None:
            self._frame_prefix = robot_name + "/"
        self._logger = logger
        self._estop_timeout = estop_timeout
        self._start_estop = start_estop
        self._keep_alive = True
        self._lease_keepalive = None
        self._valid = True

        self._mobility_params = RobotCommandBuilder.mobility_params()
        self._state = RobotState()
        self._trajectory_status_unknown = False
        self._last_robot_command_feedback = False
        self._last_stand_command = None
        self._last_sit_command = None
        self._last_trajectory_command = None
        self._last_trajectory_command_precise = None
        self._last_velocity_command_time = None
        self._last_docking_command = None

        self._front_image_requests = []
        for source in front_image_sources:
            self._front_image_requests.append(
                build_image_request(source, image_format=image_pb2.Image.FORMAT_RAW)
            )

        self._side_image_requests = []
        for source in side_image_sources:
            self._side_image_requests.append(
                build_image_request(source, image_format=image_pb2.Image.FORMAT_RAW)
            )

        self._rear_image_requests = []
        for source in rear_image_sources:
            self._rear_image_requests.append(
                build_image_request(source, image_format=image_pb2.Image.FORMAT_RAW)
            )

        self._point_cloud_requests = []
        for source in point_cloud_sources:
            self._point_cloud_requests.append(build_pc_request(source))

        self._hand_image_requests = []
        for source in hand_image_sources:
            self._hand_image_requests.append(
                build_image_request(source, image_format=image_pb2.Image.FORMAT_RAW)
            )

        self._camera_image_requests = []
        for camera_source in CAMERA_IMAGE_SOURCES:
            self._camera_image_requests.append(
                build_image_request(
                    camera_source,
                    image_format=image_pb2.Image.FORMAT_JPEG,
                    pixel_format=image_pb2.Image.PIXEL_FORMAT_RGB_U8
                    if self._rgb_cameras
                    else image_pb2.Image.PIXEL_FORMAT_GREYSCALE_U8,
                    quality_percent=50,
                )
            )

        self._depth_image_requests = []
        for camera_source in DEPTH_IMAGE_SOURCES:
            self._depth_image_requests.append(
                build_image_request(
                    camera_source, pixel_format=image_pb2.Image.PIXEL_FORMAT_DEPTH_U16
                )
            )

        self._depth_registered_image_requests = []
        for camera_source in DEPTH_REGISTERED_IMAGE_SOURCES:
            self._depth_registered_image_requests.append(
                build_image_request(
                    camera_source, pixel_format=image_pb2.Image.PIXEL_FORMAT_DEPTH_U16
                )
            )

        try:
            self._sdk = create_standard_sdk(SPOT_CLIENT_NAME)
        except Exception as e:
            self._logger.error("Error creating SDK object: %s", e)
            self._valid = False
            return
        if HAVE_CHOREOGRAPHY:
            self._sdk.register_service_client(ChoreographyClient)
        self._logger.info("Initialising robot at {}".format(self._hostname))
        self._robot = self._sdk.create_robot(self._hostname)

        authenticated = False
        if self._payload_credentials_file:
            authenticated = self.authenticate_from_payload_credentials(
                self._robot, self._payload_credentials_file, self._logger
            )
        else:
            authenticated = self.authenticate(
                self._robot, self._username, self._password, self._logger
            )

        if not authenticated:
            self._valid = False
            return

        if not self._robot:
            self._logger.error("Failed to create robot object")
            self._valid = False
            return

        self._logger.info("Creating clients...")
        initialised = False
        while not initialised:
            try:
                self._robot_state_client = self._robot.ensure_client(
                    RobotStateClient.default_service_name
                )
                self._world_objects_client = self._robot.ensure_client(
                    WorldObjectClient.default_service_name
                )
                self._robot_command_client = self._robot.ensure_client(
                    RobotCommandClient.default_service_name
                )
                self._graph_nav_client = self._robot.ensure_client(
                    GraphNavClient.default_service_name
                )
                self._power_client = self._robot.ensure_client(
                    PowerClient.default_service_name
                )
                self._lease_client = self._robot.ensure_client(
                    LeaseClient.default_service_name
                )
                self._lease_wallet = self._lease_client.lease_wallet
                self._image_client = self._robot.ensure_client(
                    ImageClient.default_service_name
                )
                self._estop_client = self._robot.ensure_client(
                    EstopClient.default_service_name
                )
                self._docking_client = self._robot.ensure_client(
                    DockingClient.default_service_name
                )
                self._license_client = self._robot.ensure_client(
                    LicenseClient.default_service_name
                )

                if HAVE_CHOREOGRAPHY:
                    if self._license_client.get_feature_enabled(
                        [ChoreographyClient.license_name]
                    )[ChoreographyClient.license_name]:
                        self._is_licensed_for_choreography = True
                        self._choreography_client = self._robot.ensure_client(
                            ChoreographyClient.default_service_name
                        )
                    else:
                        self._logger.info("Robot is not licensed for choreography")
                        self._is_licensed_for_choreography = False
                        self._choreography_client = None
                else:
                    self._logger.info("Choreography is not available.")
                    self._choreography_client = None
                    self._is_licensed_for_choreography = False

                try:
                    self._point_cloud_client = self._robot.ensure_client(
                        VELODYNE_SERVICE_NAME
                    )
                except UnregisteredServiceError:
                    self._point_cloud_client = None
                    self._logger.info("No velodyne point cloud service is available.")

                if self._robot.has_arm():
                    self._manipulation_api_client = self._robot.ensure_client(
                        ManipulationApiClient.default_service_name
                    )
                else:
                    self._manipulation_api_client = None
                    self._logger.info("Manipulation API is not available.")

                initialised = True
            except Exception as e:
                sleep_secs = 15
                self._logger.warning(
                    "Unable to create client service: {}. This usually means the robot hasn't "
                    "finished booting yet. Will wait {} seconds and try again.".format(
                        e, sleep_secs
                    )
                )
                time.sleep(sleep_secs)

        # Add hand camera requests
        if self._robot.has_arm():
            self._camera_image_requests.append(
                build_image_request(
                    "hand_color_image",
                    image_format=image_pb2.Image.FORMAT_JPEG,
                    pixel_format=image_pb2.Image.PIXEL_FORMAT_RGB_U8,
                    quality_percent=50,
                )
            )
            self._depth_image_requests.append(
                build_image_request(
                    "hand_depth",
                    pixel_format=image_pb2.Image.PIXEL_FORMAT_DEPTH_U16,
                )
            )
            self._depth_registered_image_requests.append(
                build_image_request(
                    "hand_depth_in_hand_color_frame",
                    pixel_format=image_pb2.Image.PIXEL_FORMAT_DEPTH_U16,
                )
            )

        # Build image requests by camera
        self._image_requests_by_camera = {}
        for camera in IMAGE_SOURCES_BY_CAMERA:
            if camera == "hand" and not self._robot.has_arm():
                continue
            self._image_requests_by_camera[camera] = {}
            image_types = IMAGE_SOURCES_BY_CAMERA[camera]
            for image_type in image_types:
                if image_type.startswith("depth"):
                    image_format = image_pb2.Image.FORMAT_RAW
                    pixel_format = image_pb2.Image.PIXEL_FORMAT_DEPTH_U16
                else:
                    image_format = image_pb2.Image.FORMAT_JPEG
                    if camera == "hand" or self._rgb_cameras:
                        pixel_format = image_pb2.Image.PIXEL_FORMAT_RGB_U8
                    elif camera != "hand":
                        self._logger.info(
                            f"Switching {camera}:{image_type} to greyscale image format."
                        )
                        pixel_format = image_pb2.Image.PIXEL_FORMAT_GREYSCALE_U8

                source = IMAGE_SOURCES_BY_CAMERA[camera][image_type]
                self._image_requests_by_camera[camera][
                    image_type
                ] = build_image_request(
                    source,
                    image_format=image_format,
                    pixel_format=pixel_format,
                    quality_percent=75,
                )

        # Store the most recent knowledge of the state of the robot based on rpc calls.
        self._init_current_graph_nav_state()

        # Async Tasks
        self._async_task_list = []
        self._robot_state_task = AsyncRobotState(
            self._robot_state_client,
            self._logger,
            max(0.0, self._rates.get("robot_state", 0.0)),
            self._callbacks.get("robot_state", None),
        )
        self._robot_metrics_task = AsyncMetrics(
            self._robot_state_client,
            self._logger,
            max(0.0, self._rates.get("metrics", 0.0)),
            self._callbacks.get("metrics", None),
        )
        self._lease_task = AsyncLease(
            self._lease_client,
            self._logger,
            max(0.0, self._rates.get("lease", 0.0)),
            self._callbacks.get("lease", None),
        )
        self._front_image_task = AsyncImageService(
            self._image_client,
            self._logger,
            max(0.0, self._rates.get("front_image", 0.0)),
            self._callbacks.get("front_image", None),
            self._front_image_requests,
        )
        self._side_image_task = AsyncImageService(
            self._image_client,
            self._logger,
            max(0.0, self._rates.get("side_image", 0.0)),
            self._callbacks.get("side_image", None),
            self._side_image_requests,
        )
        self._rear_image_task = AsyncImageService(
            self._image_client,
            self._logger,
            max(0.0, self._rates.get("rear_image", 0.0)),
            self._callbacks.get("rear_image", None),
            self._rear_image_requests,
        )
        self._hand_image_task = AsyncImageService(
            self._image_client,
            self._logger,
            max(0.0, self._rates.get("hand_image", 0.0)),
            self._callbacks.get("hand_image", None),
            self._hand_image_requests,
        )

        self._idle_task = AsyncIdle(
            self._robot_command_client, self._logger, 10.0, self
        )
        self._estop_monitor = AsyncEStopMonitor(
            self._estop_client, self._logger, 20.0, self
        )

        self._estop_endpoint = None
        self._estop_keepalive = None

        robot_tasks = [
            self._robot_state_task,
            self._robot_metrics_task,
            self._lease_task,
            self._front_image_task,
            self._idle_task,
            self._estop_monitor,
        ]

        if self._point_cloud_client:
            self._point_cloud_task = AsyncPointCloudService(
                self._point_cloud_client,
                self._logger,
                max(0.0, self._rates.get("point_cloud", 0.0)),
                self._callbacks.get("lidar_points", None),
                self._point_cloud_requests,
            )
            robot_tasks.append(self._point_cloud_task)

        self._spot_world_objects = SpotWorldObjects(
            self._logger,
            self._world_objects_client,
            self._rates.get("world_objects", 10),
            self._callbacks.get("world_objects", None),
        )
        self._world_objects_task = self._spot_world_objects.async_task
        robot_tasks.append(self._world_objects_task)

        self._async_tasks = AsyncTasks(robot_tasks)

        self.camera_task_name_to_task_mapping = {
            "hand_image": self._hand_image_task,
            "side_image": self._side_image_task,
            "rear_image": self._rear_image_task,
            "front_image": self._front_image_task,
        }

        if self._is_licensed_for_choreography:
            self._spot_dance = SpotDance(
                self._robot, self._choreography_client, self._logger
            )

        self._robot_id = None
        self._lease = None

    @staticmethod
    def authenticate(
        robot: Robot, username: str, password: str, logger: logging.Logger
    ) -> bool:
        """
        Authenticate with a robot through the bosdyn API. A blocking function which will wait until authenticated (if
        the robot is still booting) or login fails

        Args:
            robot: Robot object which we are authenticating with
            username: Username to authenticate with
            password: Password for the given username
            logger: Logger with which to print messages

        Returns:
            boolean indicating whether authentication was successful
        """
        authenticated = False
        while not authenticated:
            try:
                logger.info("Trying to authenticate with robot...")
                robot.authenticate(username, password)
                robot.time_sync.wait_for_sync(10)
                logger.info("Successfully authenticated.")
                authenticated = True
            except RpcError as err:
                sleep_secs = 15
                logger.warn(
                    "Failed to communicate with robot: {}\nEnsure the robot is powered on and you can "
                    "ping {}. Robot may still be booting. Will retry in {} seconds".format(
                        err, robot.address, sleep_secs
                    )
                )
                time.sleep(sleep_secs)
            except bosdyn.client.auth.InvalidLoginError as err:
                logger.error("Failed to log in to robot: {}".format(err))
                raise err

        return authenticated

    @staticmethod
    def authenticate_from_payload_credentials(robot, payload_credentials_file, logger):
        """
        Authenticate with a robot through the bosdyn API from payload credentials. A blocking function which will 
        wait until authenticated (if the robot is still booting) or login fails

        Args:
            robot: Robot object which we are authenticating with
            payload_credentials_file: Path to the file to read payload credentials from
            logger: Logger with which to print messages

        Returns:

        """
        authenticated = False
        while not authenticated:
            try:
                logger.info(
                    "Trying to authenticate with robot from payload credentials..."
                )
                robot.authenticate_from_payload_credentials(
                    *bosdyn.client.util.read_payload_credentials(
                        payload_credentials_file
                    )
                )
                robot.time_sync.wait_for_sync(10)
                logger.info("Successfully authenticated.")
                authenticated = True
            except RpcError as err:
                sleep_secs = 15
                logger.warn(
                    "Failed to communicate with robot: {}\nEnsure the robot is powered on and you can "
                    "ping {}. Robot may still be booting. Will retry in {} seconds".format(
                        err, robot.address, sleep_secs
                    )
                )
                time.sleep(sleep_secs)
            except PayloadNotAuthorizedError as err:
                logger.error("Failed to authorize payload: {}".format(err))
                raise err

        return authenticated

    @property
    def robot_name(self) -> str:
        return self._robot_name

    @property
    def frame_prefix(self) -> str:
        return self._frame_prefix

    @property
    def logger(self) -> logging.Logger:
        """Return logger instance of the SpotWrapper"""
        return self._logger

    @property
    def is_valid(self) -> bool:
        """Return boolean indicating if the wrapper initialized successfully"""
        return self._valid

    @property
    def id(self) -> str:
        """Return robot's ID"""
        return self._robot_id

    @property
    def robot_state(self) -> robot_state_pb2.RobotState:
        """Return latest proto from the _robot_state_task"""
        return self._robot_state_task.proto

    @property
    def metrics(self) -> robot_state_pb2.RobotMetrics:
        """Return latest proto from the _robot_metrics_task"""
        return self._robot_metrics_task.proto

    @property
    def lease(self) -> typing.List[lease_pb2.LeaseResource]:
        """Return latest proto from the _lease_task"""
        return self._lease_task.proto

    @property
    def spot_world_objects(self) -> SpotWorldObjects:
        """Return SpotWorldObjects instance"""
        return self._spot_world_objects

    @property
    def world_objects(self) -> world_object_pb2.ListWorldObjectResponse:
        """Return most recent proto from _world_objects_task"""
        return self.spot_world_objects.async_task.proto

    @property
    def front_images(self):
        """Return latest proto from the _front_image_task"""
        return self._front_image_task.proto

    @property
    def side_images(self):
        """Return latest proto from the _side_image_task"""
        return self._side_image_task.proto

    @property
    def rear_images(self):
        """Return latest proto from the _rear_image_task"""
        return self._rear_image_task.proto

    @property
    def hand_images(self):
        """Return latest proto from the _hand_image_task"""
        return self._hand_image_task.proto

    @property
    def point_clouds(self) -> typing.List[point_cloud_pb2.PointCloudResponse]:
        """Return latest proto from the _point_cloud_task"""
        return self._point_cloud_task.proto

    @property
    def is_standing(self) -> bool:
        """Return boolean of standing state"""
        return self._state.is_standing

    @is_standing.setter
    def is_standing(self, state: bool) -> None:
        self._state.is_standing = state

    @property
    def is_sitting(self) -> bool:
        """Return boolean of standing state"""
        return self._state.is_sitting

    @is_sitting.setter
    def is_sitting(self, state: bool) -> None:
        self._state.is_sitting = state

    @property
    def is_moving(self) -> bool:
        """Return boolean of walking state"""
        return self._state.is_moving

    @is_moving.setter
    def is_moving(self, state: bool) -> None:
        self._state.is_moving = state

    @property
    def near_goal(self) -> bool:
        return self._state.near_goal

    @near_goal.setter
    def near_goal(self, state: bool) -> None:
        self._state.near_goal = state

    @property
    def at_goal(self) -> bool:
        return self._state.at_goal

    @at_goal.setter
    def at_goal(self, state: bool) -> None:
        self._state.at_goal = state

    def is_estopped(self, timeout: typing.Optional[float] = None) -> bool:
        return self._robot.is_estopped(timeout=timeout)

    def has_arm(self, timeout: typing.Optional[float] = None) -> bool:
        return self._robot.has_arm(timeout=timeout)

    @property
    def time_skew(self) -> Timestamp:
        """Return the time skew between local and spot time"""
        return self._robot.time_sync.endpoint.clock_skew

    def resetMobilityParams(self) -> None:
        """
        Resets the mobility parameters used for motion commands to the default values provided by the bosdyn api.
        Returns:
        """
        self._mobility_params = RobotCommandBuilder.mobility_params()

    def robotToLocalTime(self, timestamp: Timestamp) -> Timestamp:
        """Takes a timestamp and an estimated skew and return seconds and nano seconds in local time

        Args:
            timestamp: google.protobuf.Timestamp
        Returns:
            google.protobuf.Timestamp
        """
        return robotToLocalTime(timestamp, self._robot)

    def claim(self) -> typing.Tuple[bool, str]:
        """Get a lease for the robot, a handle on the estop endpoint, and the ID of the robot."""
        if self.lease is not None:
            for resource in self.lease:
                if (
                    resource.resource == "all-leases"
                    and SPOT_CLIENT_NAME in resource.lease_owner.client_name
                ):
                    return True, "We already claimed the lease"

        try:
            self._robot_id = self._robot.get_id()
            self.getLease()
            if self._start_estop and not self.check_is_powered_on():
                # If we are requested to start the estop, and the robot is not already powered on, then we reset the
                # estop. The robot already being powered on is relevant when the lease is being taken from someone
                # else who may already have the motor cut power authority - in this case we cannot take that
                # authority as the robot would have to sit down.
                self.resetEStop()
            return True, "Success"
        except (ResponseError, RpcError) as err:
            self._logger.error("Failed to initialize robot communication: %s", err)
            return False, str(err)
        except Exception as err:
            self._logger.error(traceback.format_exc())
            return False, str(err)

    def updateTasks(self) -> None:
        """Loop through all periodic tasks and update their data if needed."""
        try:
            self._async_tasks.update()
        except Exception as e:
            self._logger.error(f"Update tasks failed with error: {str(e)}")

    def resetEStop(self) -> None:
        """Get keepalive for eStop"""
        self._estop_endpoint = EstopEndpoint(
            self._estop_client, SPOT_CLIENT_NAME, self._estop_timeout
        )
        self._estop_endpoint.force_simple_setup()  # Set this endpoint as the robot's sole estop.
        self._estop_keepalive = EstopKeepAlive(self._estop_endpoint)

    def assertEStop(self, severe: bool = True) -> typing.Tuple[bool, str]:
        """Forces the robot into eStop state.

        Args:
            severe: Default True - If true, will cut motor power immediately.  If false, will try to settle the robot on the ground first
        """
        try:
            if severe:
                self._estop_keepalive.stop()
            else:
                self._estop_keepalive.settle_then_cut()

            return True, "Success"
        except Exception as e:
            return False, f"Exception while attempting to estop: {e}"

    def disengageEStop(self) -> typing.Tuple[bool, str]:
        """Disengages the E-Stop"""
        try:
            self._estop_keepalive.allow()
            return True, "Success"
        except Exception as e:
            return False, f"Exception while attempting to disengage estop {e}"

    def releaseEStop(self) -> None:
        """Stop eStop keepalive"""
        if self._estop_keepalive:
            self._estop_keepalive.stop()
            self._estop_keepalive = None
            self._estop_endpoint = None

    def getLease(self) -> None:
        """Get a lease for the robot and keep the lease alive automatically."""
        if self._use_take_lease:
            self._lease = self._lease_client.take()
        else:
            self._lease = self._lease_client.acquire()

        self._lease_keepalive = LeaseKeepAlive(self._lease_client)

    def releaseLease(self) -> None:
        """Return the lease on the body."""
        if self._lease:
            self._lease_client.return_lease(self._lease)
            self._lease = None

    def release(self) -> typing.Tuple[bool, str]:
        """Return the lease on the body and the eStop handle."""
        try:
            self.releaseLease()
            self.releaseEStop()
            return True, "Success"
        except Exception as e:
            return False, f"Exception while attempting to release the lease: {e}"

    def disconnect(self) -> None:
        """Release control of robot as gracefully as posssible."""
        if self._robot.time_sync:
            self._robot.time_sync.stop()
        self.releaseLease()
        self.releaseEStop()

    def _robot_command(
        self,
        command_proto: robot_command_pb2.RobotCommand,
        end_time_secs: typing.Optional[float] = None,
        timesync_endpoint: typing.Optional[TimeSyncEndpoint] = None,
    ) -> typing.Tuple[bool, str, typing.Optional[str]]:
        """Generic blocking function for sending commands to robots.

        Args:
            command_proto: robot_command_pb2 object to send to the robot.  Usually made with RobotCommandBuilder
            end_time_secs: (optional) Time-to-live for the command in seconds
            timesync_endpoint: (optional) Time sync endpoint

        Returns:
            Tuple of bool success, string message, and the command ID
        """
        try:
            command_id = self._robot_command_client.robot_command(
                lease=None,
                command=command_proto,
                end_time_secs=end_time_secs,
                timesync_endpoint=timesync_endpoint,
            )
            return True, "Success", command_id
        except Exception as e:
            self._logger.error(f"Unable to execute robot command: {e}")
            return False, str(e), None

    def _manipulation_request(
        self, request_proto, end_time_secs=None, timesync_endpoint=None
    ):
        """Generic function for sending requests to the manipulation api of a robot.

        Args:
            request_proto: manipulation_api_pb2 object to send to the robot.
        """
        try:
            command_id = self._manipulation_api_client.manipulation_api_command(
                manipulation_api_request=request_proto
            ).manipulation_cmd_id

            return True, "Success", command_id
        except Exception as e:
            self._logger.error(f"Unable to execute manipulation command: {e}")
            return False, str(e), None

    @try_claim
    def stop(self) -> typing.Tuple[bool, str]:
        """
        Stop any action the robot is currently doing.

        Returns:
            Tuple of bool success and a string message

        """
        response = self._robot_command(RobotCommandBuilder.stop_command())
        return response[0], response[1]

    @try_claim(power_on=True)
    def self_right(self) -> typing.Tuple[bool, str]:
        """
        Have the robot self-right.

        Returns:
            Tuple of bool success and a string message
        """
        response = self._robot_command(RobotCommandBuilder.selfright_command())
        return response[0], response[1]

    @try_claim(power_on=True)
    def sit(self) -> typing.Tuple[bool, str]:
        """
        Stop the robot's motion and sit down if able.

        Returns:
            Tuple of bool success and a string message

        """
        response = self._robot_command(RobotCommandBuilder.synchro_sit_command())
        self._last_sit_command = response[2]
        return response[0], response[1]

    @try_claim(power_on=True)
    def simple_stand(self, monitor_command: bool = True) -> typing.Tuple[bool, str]:
        """
        If the e-stop is enabled, and the motor power is enabled, stand the robot up.

        Returns:
            Tuple of bool success and a string message
        """
        response = self._robot_command(
            RobotCommandBuilder.synchro_stand_command(params=self._mobility_params)
        )
        if monitor_command:
            self._last_stand_command = response[2]
        return response[0], response[1]

    @try_claim(power_on=True)
    def stand(
        self,
        monitor_command: bool = True,
        body_height: float = 0,
        body_yaw: float = 0,
        body_pitch: float = 0,
        body_roll: float = 0,
    ) -> typing.Tuple[bool, str]:
        """
        If the e-stop is enabled, and the motor power is enabled, stand the robot up.
        Executes a stand command, but one where the robot will assume the pose specified by the given parameters.

        If no parameters are given this behaves just as a normal stand command

        Args:
            monitor_command: Track the state of the command in the async idle, which sets is_standing
            body_height: Offset of the body relative to normal stand height, in metres
            body_yaw: Yaw of the body in radians
            body_pitch: Pitch of the body in radians
            body_roll: Roll of the body in radians

        Returns:
            Tuple of bool success and a string message

        """
        if any([body_height, body_yaw, body_pitch, body_roll]):
            # If any of the orientation parameters are nonzero use them to pose the body
            body_orientation = EulerZXY(yaw=body_yaw, pitch=body_pitch, roll=body_roll)
            response = self._robot_command(
                RobotCommandBuilder.synchro_stand_command(
                    body_height=body_height, footprint_R_body=body_orientation
                )
            )
        else:
            # Otherwise just use the mobility params
            response = self._robot_command(
                RobotCommandBuilder.synchro_stand_command(params=self._mobility_params)
            )

        if monitor_command:
            self._last_stand_command = response[2]
        return response[0], response[1]

    @try_claim(power_on=True)
    def battery_change_pose(self, dir_hint: int = 1) -> typing.Tuple[bool, str]:
        """
        Put the robot into the battery change pose

        Args:
            dir_hint: 1 rolls to the right side of the robot, 2 to the left

        Returns:
            Tuple of bool success and a string message
        """
        if self.is_sitting:
            response = self._robot_command(
                RobotCommandBuilder.battery_change_pose_command(dir_hint)
            )
            return response[0], response[1]
        return False, "Call sit before trying to roll over"

    @try_claim
    def safe_power_off(self) -> typing.Tuple[bool, str]:
        """
        Stop the robot's motion and sit if possible.  Once sitting, disable motor power.

        Returns:
            Tuple of bool success and a string message
        """
        response = self._robot_command(RobotCommandBuilder.safe_power_off_command())
        return response[0], response[1]

    def clear_behavior_fault(
        self, fault_id: int
    ) -> typing.Tuple[bool, str, typing.Optional[bool]]:
        """
        Clear the behavior fault defined by the given id.

        Returns:
            Tuple of bool success, string message, and bool indicating whether the status was cleared
        """
        try:
            rid = self._robot_command_client.clear_behavior_fault(
                behavior_fault_id=fault_id, lease=None
            )
            return True, "Success", rid
        except Exception as e:
            return False, f"Exception while clearing behavior fault: {e}", None

    @try_claim
    def power_on(self) -> typing.Tuple[bool, str]:
        """
        Enable the motor power if e-stop is enabled.

        Returns:
            Tuple of bool success and a string message
        """
        # Don't bother trying to power on if we are already powered on
        if not self.check_is_powered_on():
            # If we are requested to start the estop, we have to acquire it when powering on.
            if self._start_estop:
                self.resetEStop()
            try:
                self._logger.info("Powering on")
                self._robot.power_on()
            except Exception as e:
                return False, f"Exception while powering on: {e}"

            return True, "Success"

        return True, "Was already powered on"

    def set_mobility_params(
        self, mobility_params: spot_command_pb2.MobilityParams
    ) -> None:
        """Set Params for mobility and movement

        Args:
            mobility_params: spot.MobilityParams, params for spot mobility commands.
        """
        self._mobility_params = mobility_params

    def get_mobility_params(self) -> spot_command_pb2.MobilityParams:
        """Get mobility params"""
        return self._mobility_params

    @try_claim
    def velocity_cmd(
        self, v_x: float, v_y: float, v_rot: float, cmd_duration: float = 0.125
    ) -> typing.Tuple[bool, str]:
        """

        Send a velocity motion command to the robot.

        Args:
            v_x: Velocity in the X direction in meters
            v_y: Velocity in the Y direction in meters
            v_rot: Angular velocity around the Z axis in radians
            cmd_duration: (optional) Time-to-live for the command in seconds.  Default is 125ms (assuming 10Hz command rate).

        Returns:
            Tuple of bool success and a string message
        """
        end_time = time.time() + cmd_duration
        response = self._robot_command(
            RobotCommandBuilder.synchro_velocity_command(
                v_x=v_x, v_y=v_y, v_rot=v_rot, params=self._mobility_params
            ),
            end_time_secs=end_time,
            timesync_endpoint=self._robot.time_sync.endpoint,
        )
        self._last_velocity_command_time = end_time
        return response[0], response[1]

    @try_claim
    def trajectory_cmd(
        self,
        goal_x: float,
        goal_y: float,
        goal_heading: float,
        cmd_duration: float,
        frame_name: str = "odom",
        precise_position: bool = False,
        mobility_params: spot_command_pb2.MobilityParams = None,
    ) -> typing.Tuple[bool, str]:
        """Send a trajectory motion command to the robot.

        Args:
            goal_x: Position X coordinate in meters
            goal_y: Position Y coordinate in meters
            goal_heading: Pose heading in radians
            cmd_duration: Time-to-live for the command in seconds.
            frame_name: frame_name to be used to calc the target position. 'odom' or 'vision'
            precise_position: if set to false, the status STATUS_NEAR_GOAL and STATUS_AT_GOAL will be equivalent. If
            true, the robot must complete its final positioning before it will be considered to have successfully
            reached the goal.
            mobility_params: Mobility parameters to send along with this command

        Returns:
            (bool, str) tuple indicating whether the command was successfully sent, and a message
        """
        if mobility_params is None:
            mobility_params = self._mobility_params
        self._trajectory_status_unknown = False
        self.at_goal = False
        self.near_goal = False
        self._last_trajectory_command_precise = precise_position
        self._logger.info("got command duration of {}".format(cmd_duration))
        end_time = time.time() + cmd_duration
        if frame_name == "vision":
            vision_tform_body = frame_helpers.get_vision_tform_body(
                self._robot_state_client.get_robot_state().kinematic_state.transforms_snapshot
            )
            body_tform_goal = math_helpers.SE3Pose(
                x=goal_x, y=goal_y, z=0, rot=math_helpers.Quat.from_yaw(goal_heading)
            )
            vision_tform_goal = vision_tform_body * body_tform_goal
            response = self._robot_command(
                RobotCommandBuilder.synchro_se2_trajectory_point_command(
                    goal_x=vision_tform_goal.x,
                    goal_y=vision_tform_goal.y,
                    goal_heading=vision_tform_goal.rot.to_yaw(),
                    frame_name=frame_helpers.VISION_FRAME_NAME,
                    params=mobility_params,
                ),
                end_time_secs=end_time,
            )
        elif frame_name == "odom":
            odom_tform_body = frame_helpers.get_odom_tform_body(
                self._robot_state_client.get_robot_state().kinematic_state.transforms_snapshot
            )
            body_tform_goal = math_helpers.SE3Pose(
                x=goal_x, y=goal_y, z=0, rot=math_helpers.Quat.from_yaw(goal_heading)
            )
            odom_tform_goal = odom_tform_body * body_tform_goal
            response = self._robot_command(
                RobotCommandBuilder.synchro_se2_trajectory_point_command(
                    goal_x=odom_tform_goal.x,
                    goal_y=odom_tform_goal.y,
                    goal_heading=odom_tform_goal.rot.to_yaw(),
                    frame_name=frame_helpers.ODOM_FRAME_NAME,
                    params=mobility_params,
                ),
                end_time_secs=end_time,
            )
        else:
            raise ValueError("frame_name must be 'vision' or 'odom'")
        if response[0]:
            self._last_trajectory_command = response[2]
        return response[0], response[1]

    def robot_command(
        self, robot_command: robot_command_pb2.RobotCommand
    ) -> typing.Tuple[bool, str]:
        end_time = time.time() + MAX_COMMAND_DURATION
        return self._robot_command(
            robot_command,
            end_time_secs=end_time,
            timesync_endpoint=self._robot.time_sync.endpoint,
        )

    def manipulation_command(self, request):
        end_time = time.time() + MAX_COMMAND_DURATION
        return self._manipulation_request(
            request,
            end_time_secs=end_time,
            timesync_endpoint=self._robot.time_sync.endpoint,
        )

    def get_robot_command_feedback(
        self, cmd_id: int
    ) -> robot_command_pb2.RobotCommandFeedbackResponse:
        return self._robot_command_client.robot_command_feedback(cmd_id)

    def get_manipulation_command_feedback(self, cmd_id):
        feedback_request = manipulation_api_pb2.ManipulationApiFeedbackRequest(
            manipulation_cmd_id=cmd_id
        )

        return self._manipulation_api_client.manipulation_api_feedback_command(
            manipulation_api_feedback_request=feedback_request
        )

    def list_graph(self, upload_path=None):
        """List waypoint ids of garph_nav
        Args:
          upload_path : Path to the root directory of the map.
        """
        ids, eds = self._list_graph_waypoint_and_edge_ids()
        # skip waypoint_ for v2.2.1, skip waypiont for < v2.2
        return [
            v
            for k, v in sorted(
                ids.items(), key=lambda id: int(id[0].replace("waypoint_", ""))
            )
        ]

    def clear_graph(self) -> typing.Tuple[bool, str]:
        """Clear the state of the map on the robot, removing all waypoints and edges in the RAM of the robot.

        Returns: (bool, str) tuple indicating whether the command was successfully sent, and a message
        """
        try:
            self._clear_graph()
            return True, "Success"
        except Exception as e:
            return (
                False,
                f"Got an error while clearing a graph and snanshots in a robot: {e}",
            )

    def upload_graph(self, upload_path: str) -> typing.Tuple[bool, str]:
        """Upload the specified graph and snapshots from local to a robot.

        While this method, if there are snapshots already in the robot, they will be loaded from the robot's disk without uploading.
        Graph and snapshots to be uploaded should be placed like

        Directory specified with upload_path arg
          |
          +-- graph
          |
          +-- waypoint_snapshots/
          |     |
          |     +-- waypont snapshot files
          |
          +-- edge_snapshots/
                |
                +-- edge snapshot files

        Args:
            upload_path (str): Path to the directory of the map.

        Returns: (bool, str) tuple indicating whether the command was successfully sent, and a message
        """
        try:
            self._upload_graph_and_snapshots(upload_path)
            return True, "Success"
        except Exception as e:
            return (
                False,
                f"Got an error while uploading a graph and snapshots to a robot: {e}",
            )

    def download_graph(self, download_path: str) -> typing.Tuple[bool, str]:
        """Download current graph and snapshots in the robot to the specified directory.

        Args:
            download_path (str): Directory where graph and snapshots are downloaded from robot.

        Returns: (bool, str) tuple indicating whether the command was successfully sent, and a message
        """
        try:
            success, message = self._download_graph_and_snapshots(
                download_path=download_path
            )
            return success, message
        except Exception as e:
            return (
                False,
                f"Got an error during downloading graph and snapshots from the robot: {e}",
            )

    @try_claim
    def navigate_to(
        self,
        upload_path,
        navigate_to,
        initial_localization_fiducial=True,
        initial_localization_waypoint=None,
    ):
        """navigate with graph nav.

        Args:
           upload_path : Path to the root directory of the map.
           navigate_to : Waypont id string for where to goal
           initial_localization_fiducial : Tells the initializer whether to use fiducials
           initial_localization_waypoint : Waypoint id string of current robot position (optional)
        """
        # Filepath for uploading a saved graph's and snapshots too.
        if upload_path[-1] == "/":
            upload_filepath = upload_path[:-1]
        else:
            upload_filepath = upload_path

        # Boolean indicating the robot's power state.
        power_state = self._robot_state_client.get_robot_state().power_state
        self._started_powered_on = power_state.motor_power_state == power_state.STATE_ON
        self._powered_on = self._started_powered_on

        # FIX ME somehow,,,, if the robot is stand, need to sit the robot before starting garph nav
        if self.is_standing and not self.is_moving:
            self.sit()

        # TODO verify estop  / claim / power_on
        self._clear_graph()
        self._upload_graph_and_snapshots(upload_filepath)
        if initial_localization_fiducial:
            self._set_initial_localization_fiducial()
        if initial_localization_waypoint:
            self._set_initial_localization_waypoint([initial_localization_waypoint])
        self._list_graph_waypoint_and_edge_ids()
        self._get_localization_state()
        resp = self._navigate_to([navigate_to])

        return resp

    # Arm ############################################
    @try_claim
    def ensure_arm_power_and_stand(self):
        if not self._robot.has_arm():
            return False, "Spot with an arm is required for this service"

        try:
            if not self.check_is_powered_on():
                self._logger.info("Spot is powering on within the timeout of 20 secs")
                self._robot.power_on(timeout_sec=20)
            assert self._robot.is_powered_on(), "Spot failed to power on"
            self._logger.info("Spot is powered on")
        except Exception as e:
            return (
                False,
                f"Exception occured while Spot or its arm were trying to power on: {e}",
            )

        if not self.is_standing:
            robot_command.blocking_stand(
                command_client=self._robot_command_client, timeout_sec=10.0
            )
            self._logger.info("Spot is standing")
        else:
            self._logger.info("Spot is already standing")

        return True, "Spot has an arm, is powered on, and standing"

    @try_claim
    def arm_stow(self):
        try:
            success, msg = self.ensure_arm_power_and_stand()
            if not success:
                self._logger.info(msg)
                return False, msg
            else:
                # Stow Arm
                stow = RobotCommandBuilder.arm_stow_command()

                # Command issue with RobotCommandClient
                self._robot_command_client.robot_command(stow)
                self._logger.info("Command stow issued")
                time.sleep(2.0)

        except Exception as e:
            return False, f"Exception occured while trying to stow: {e}"

        return True, "Stow arm success"

    @try_claim
    def arm_unstow(self):
        try:
            success, msg = self.ensure_arm_power_and_stand()
            if not success:
                self._logger.info(msg)
                return False, msg
            else:
                # Unstow Arm
                unstow = RobotCommandBuilder.arm_ready_command()

                # Command issue with RobotCommandClient
                self._robot_command_client.robot_command(unstow)
                self._logger.info("Command unstow issued")
                time.sleep(2.0)

        except Exception as e:
            return False, f"Exception occured while trying to unstow: {e}"

        return True, "Unstow arm success"

    @try_claim
    def arm_carry(self):
        try:
            success, msg = self.ensure_arm_power_and_stand()
            if not success:
                self._logger.info(msg)
                return False, msg
            else:
                # Get Arm in carry mode
                carry = RobotCommandBuilder.arm_carry_command()

                # Command issue with RobotCommandClient
                self._robot_command_client.robot_command(carry)
                self._logger.info("Command carry issued")
                time.sleep(2.0)

        except Exception as e:
            return False, f"Exception occured while carry mode was issued: {e}"

        return True, "Carry mode success"

    def make_arm_trajectory_command(self, arm_joint_trajectory):
        """Helper function to create a RobotCommand from an ArmJointTrajectory.
        Copy from 'spot-sdk/python/examples/arm_joint_move/arm_joint_move.py'"""

        joint_move_command = arm_command_pb2.ArmJointMoveCommand.Request(
            trajectory=arm_joint_trajectory
        )
        arm_command = arm_command_pb2.ArmCommand.Request(
            arm_joint_move_command=joint_move_command
        )
        sync_arm = synchronized_command_pb2.SynchronizedCommand.Request(
            arm_command=arm_command
        )
        arm_sync_robot_cmd = robot_command_pb2.RobotCommand(
            synchronized_command=sync_arm
        )
        return RobotCommandBuilder.build_synchro_command(arm_sync_robot_cmd)

    @try_claim
    def arm_joint_move(self, joint_targets):
        # All perspectives are given when looking at the robot from behind after the unstow service is called
        # Joint1: 0.0 arm points to the front. positive: turn left, negative: turn right)
        # RANGE: -3.14 -> 3.14
        # Joint2: 0.0 arm points to the front. positive: move down, negative move up
        # RANGE: 0.4 -> -3.13 (
        # Joint3: 0.0 arm straight. moves the arm down
        # RANGE: 0.0 -> 3.1415
        # Joint4: 0.0 middle position. negative: moves ccw, positive moves cw
        # RANGE: -2.79253 -> 2.79253
        # # Joint5: 0.0 gripper points to the front. positive moves the gripper down
        # RANGE: -1.8326 -> 1.8326
        # Joint6: 0.0 Gripper is not rolled, positive is ccw
        # RANGE: -2.87 -> 2.87
        # Values after unstow are: [0.0, -0.9, 1.8, 0.0, -0.9, 0.0]
        if abs(joint_targets[0]) > 3.14:
            msg = "Joint 1 has to be between -3.14 and 3.14"
            self._logger.warning(msg)
            return False, msg
        elif joint_targets[1] > 0.4 or joint_targets[1] < -3.13:
            msg = "Joint 2 has to be between -3.13 and 0.4"
            self._logger.warning(msg)
            return False, msg
        elif joint_targets[2] > 3.14 or joint_targets[2] < 0.0:
            msg = "Joint 3 has to be between 0.0 and 3.14"
            self._logger.warning(msg)
            return False, msg
        elif abs(joint_targets[3]) > 2.79253:
            msg = "Joint 4 has to be between -2.79253 and 2.79253"
            self._logger.warning(msg)
            return False, msg
        elif abs(joint_targets[4]) > 1.8326:
            msg = "Joint 5 has to be between -1.8326 and 1.8326"
            self._logger.warning(msg)
            return False, msg
        elif abs(joint_targets[5]) > 2.87:
            msg = "Joint 6 has to be between -2.87 and 2.87"
            self._logger.warning(msg)
            return False, msg
        try:
            success, msg = self.ensure_arm_power_and_stand()
            if not success:
                self._logger.info(msg)
                return False, msg
            else:
                trajectory_point = (
                    RobotCommandBuilder.create_arm_joint_trajectory_point(
                        joint_targets[0],
                        joint_targets[1],
                        joint_targets[2],
                        joint_targets[3],
                        joint_targets[4],
                        joint_targets[5],
                    )
                )
                arm_joint_trajectory = arm_command_pb2.ArmJointTrajectory(
                    points=[trajectory_point]
                )
                arm_command = self.make_arm_trajectory_command(arm_joint_trajectory)

                # Send the request
                cmd_id = self._robot_command_client.robot_command(arm_command)

                # Query for feedback to determine how long it will take
                feedback_resp = self._robot_command_client.robot_command_feedback(
                    cmd_id
                )
                joint_move_feedback = (
                    feedback_resp.feedback.synchronized_feedback.arm_command_feedback.arm_joint_move_feedback
                )
                time_to_goal: Duration = joint_move_feedback.time_to_goal
                time_to_goal_in_seconds: float = (
                    time_to_goal.seconds + time_to_goal.nanos / 1e9
                )
                time.sleep(time_to_goal_in_seconds)
                return True, "Spot Arm moved successfully"

        except Exception as e:
            return False, f"Exception occured during arm movement: {e}"

    @try_claim
    def force_trajectory(self, data):
        try:
            success, msg = self.ensure_arm_power_and_stand()
            if not success:
                self._logger.info(msg)
                return False, msg
            else:

                def create_wrench_from_msg(forces, torques):
                    force = geometry_pb2.Vec3(x=forces[0], y=forces[1], z=forces[2])
                    torque = geometry_pb2.Vec3(x=torques[0], y=torques[1], z=torques[2])
                    return geometry_pb2.Wrench(force=force, torque=torque)

                # Duration in seconds.
                traj_duration = data.duration

                # first point on trajectory
                wrench0 = create_wrench_from_msg(data.forces_pt0, data.torques_pt0)
                t0 = seconds_to_duration(0)
                traj_point0 = trajectory_pb2.WrenchTrajectoryPoint(
                    wrench=wrench0, time_since_reference=t0
                )

                # Second point on the trajectory
                wrench1 = create_wrench_from_msg(data.forces_pt1, data.torques_pt1)
                t1 = seconds_to_duration(traj_duration)
                traj_point1 = trajectory_pb2.WrenchTrajectoryPoint(
                    wrench=wrench1, time_since_reference=t1
                )

                # Build the trajectory
                trajectory = trajectory_pb2.WrenchTrajectory(
                    points=[traj_point0, traj_point1]
                )

                # Build the trajectory request, putting all axes into force mode
                arm_cartesian_command = arm_command_pb2.ArmCartesianCommand.Request(
                    root_frame_name=data.frame,
                    wrench_trajectory_in_task=trajectory,
                    x_axis=arm_command_pb2.ArmCartesianCommand.Request.AXIS_MODE_FORCE,
                    y_axis=arm_command_pb2.ArmCartesianCommand.Request.AXIS_MODE_FORCE,
                    z_axis=arm_command_pb2.ArmCartesianCommand.Request.AXIS_MODE_FORCE,
                    rx_axis=arm_command_pb2.ArmCartesianCommand.Request.AXIS_MODE_FORCE,
                    ry_axis=arm_command_pb2.ArmCartesianCommand.Request.AXIS_MODE_FORCE,
                    rz_axis=arm_command_pb2.ArmCartesianCommand.Request.AXIS_MODE_FORCE,
                )
                arm_command = arm_command_pb2.ArmCommand.Request(
                    arm_cartesian_command=arm_cartesian_command
                )
                synchronized_command = (
                    synchronized_command_pb2.SynchronizedCommand.Request(
                        arm_command=arm_command
                    )
                )
                robot_command = robot_command_pb2.RobotCommand(
                    synchronized_command=synchronized_command
                )

                # Send the request
                self._robot_command_client.robot_command(robot_command)
                self._logger.info("Force trajectory command sent")

                time.sleep(traj_duration + 1.0)

        except Exception as e:
            return False, f"Exception occured during arm movement: {e}"

        return True, "Moved arm successfully"

    @try_claim
    def gripper_open(self):
        try:
            success, msg = self.ensure_arm_power_and_stand()
            if not success:
                self._logger.info(msg)
                return False, msg
            else:
                # Open gripper
                command = RobotCommandBuilder.claw_gripper_open_command()

                # Command issue with RobotCommandClient
                self._robot_command_client.robot_command(command)
                self._logger.info("Command gripper open sent")
                time.sleep(2.0)

        except Exception as e:
            return False, f"Exception occured while gripper was moving: {e}"

        return True, "Open gripper success"

    @try_claim
    def gripper_close(self):
        try:
            success, msg = self.ensure_arm_power_and_stand()
            if not success:
                self._logger.info(msg)
                return False, msg
            else:
                # Close gripper
                command = RobotCommandBuilder.claw_gripper_close_command()

                # Command issue with RobotCommandClient
                self._robot_command_client.robot_command(command)
                self._logger.info("Command gripper close sent")
                time.sleep(2.0)

        except Exception as e:
            return False, f"Exception occured while gripper was moving: {e}"

        return True, "Closed gripper successfully"

    @try_claim
    def gripper_angle_open(self, gripper_ang):
        # takes an angle between 0 (closed) and 90 (fully opened) and opens the
        # gripper at this angle
        if gripper_ang > 90 or gripper_ang < 0:
            return False, "Gripper angle must be between 0 and 90"
        try:
            success, msg = self.ensure_arm_power_and_stand()
            if not success:
                self._logger.info(msg)
                return False, msg
            else:
                # The open angle command does not take degrees but the limits
                # defined in the urdf, that is why we have to interpolate
                closed = 0.349066
                opened = -1.396263
                angle = gripper_ang / 90.0 * (opened - closed) + closed
                command = RobotCommandBuilder.claw_gripper_open_angle_command(angle)

                # Command issue with RobotCommandClient
                self._robot_command_client.robot_command(command)
                self._logger.info("Command gripper open angle sent")
                time.sleep(2.0)

        except Exception as e:
            return False, f"Exception occured while gripper was moving: {e}"

        return True, "Opened gripper successfully"

    @try_claim
    def hand_pose(self, data):
        try:
            success, msg = self.ensure_arm_power_and_stand()
            if not success:
                self._logger.info(msg)
                return False, msg
            else:
                pose_point = data.pose_point
                # Move the arm to a spot in front of the robot given a pose for the gripper.
                # Build a position to move the arm to (in meters, relative to the body frame origin.)
                position = geometry_pb2.Vec3(
                    x=pose_point.position.x,
                    y=pose_point.position.y,
                    z=pose_point.position.z,
                )

                # # Rotation as a quaternion.
                rotation = geometry_pb2.Quaternion(
                    w=pose_point.orientation.w,
                    x=pose_point.orientation.x,
                    y=pose_point.orientation.y,
                    z=pose_point.orientation.z,
                )

                seconds = data.duration
                duration = seconds_to_duration(seconds)

                # Build the SE(3) pose of the desired hand position in the moving body frame.
                hand_pose = geometry_pb2.SE3Pose(position=position, rotation=rotation)
                hand_pose_traj_point = trajectory_pb2.SE3TrajectoryPoint(
                    pose=hand_pose, time_since_reference=duration
                )
                hand_trajectory = trajectory_pb2.SE3Trajectory(
                    points=[hand_pose_traj_point]
                )

                arm_cartesian_command = arm_command_pb2.ArmCartesianCommand.Request(
                    root_frame_name=data.frame,
                    pose_trajectory_in_task=hand_trajectory,
                    force_remain_near_current_joint_configuration=True,
                )
                arm_command = arm_command_pb2.ArmCommand.Request(
                    arm_cartesian_command=arm_cartesian_command
                )
                synchronized_command = (
                    synchronized_command_pb2.SynchronizedCommand.Request(
                        arm_command=arm_command
                    )
                )

                robot_command = robot_command_pb2.RobotCommand(
                    synchronized_command=synchronized_command
                )

                command = RobotCommandBuilder.build_synchro_command(robot_command)

                # Send the request
                self._robot_command_client.robot_command(robot_command)
                self._logger.info("Moving arm to position.")

                time.sleep(2.0)

        except Exception as e:
            return (
                False,
                f"An error occured while trying to move arm \n Exception: {e}",
            )

        return True, "Moved arm successfully"

    @try_claim
    def grasp_3d(self, frame, object_rt_frame):
        try:
            frm = str(frame)
            pos = geometry_pb2.Vec3(
                x=object_rt_frame[0], y=object_rt_frame[1], z=object_rt_frame[2]
            )

            grasp = manipulation_api_pb2.PickObject(frame_name=frm, object_rt_frame=pos)

            # Ask the robot to pick up the object
            grasp_request = manipulation_api_pb2.ManipulationApiRequest(
                pick_object=grasp
            )
            # Send the request
            cmd_response = self._manipulation_api_client.manipulation_api_command(
                manipulation_api_request=grasp_request
            )

            # Get feedback from the robot
            while True:
                feedback_request = manipulation_api_pb2.ManipulationApiFeedbackRequest(
                    manipulation_cmd_id=cmd_response.manipulation_cmd_id
                )

                # Send the request
                response = (
                    self._manipulation_api_client.manipulation_api_feedback_command(
                        manipulation_api_feedback_request=feedback_request
                    )
                )

                print(
                    "Current state: ",
                    manipulation_api_pb2.ManipulationFeedbackState.Name(
                        response.current_state
                    ),
                )

                if (
                    response.current_state
                    == manipulation_api_pb2.MANIP_STATE_GRASP_SUCCEEDED
                    or response.current_state
                    == manipulation_api_pb2.MANIP_STATE_GRASP_FAILED
                ):
                    break

                time.sleep(0.25)

            self._robot.logger.info("Finished grasp.")

        except Exception as e:
            return False, f"An error occured while trying to grasp from pose: {e}"

        return True, "Grasped successfully"

    ###################################################################

    def _init_current_graph_nav_state(self):
        # Store the most recent knowledge of the state of the robot based on rpc calls.
        self._current_graph = None
        self._current_edges = dict()  # maps to_waypoint to list(from_waypoint)
        self._current_waypoint_snapshots = dict()  # maps id to waypoint snapshot
        self._current_edge_snapshots = dict()  # maps id to edge snapshot
        self._current_annotation_name_to_wp_id = dict()
        self._current_anchored_world_objects = (
            dict()
        )  # maps object id to a (wo, waypoint, fiducial)
        self._current_anchors = dict()  # maps anchor id to anchor

    ## copy from spot-sdk/python/examples/graph_nav_command_line/graph_nav_command_line.py
    def _get_localization_state(self, *args):
        """Get the current localization and state of the robot."""
        state = self._graph_nav_client.get_localization_state()
        self._logger.info("Got localization: \n%s" % str(state.localization))
        odom_tform_body = get_odom_tform_body(
            state.robot_kinematics.transforms_snapshot
        )
        self._logger.info(
            "Got robot state in kinematic odometry frame: \n%s" % str(odom_tform_body)
        )

    def _set_initial_localization_fiducial(self, *args):
        """Trigger localization when near a fiducial."""
        robot_state = self._robot_state_client.get_robot_state()
        current_odom_tform_body = get_odom_tform_body(
            robot_state.kinematic_state.transforms_snapshot
        ).to_proto()
        # Create an empty instance for initial localization since we are asking it to localize
        # based on the nearest fiducial.
        localization = nav_pb2.Localization()
        self._graph_nav_client.set_localization(
            initial_guess_localization=localization,
            ko_tform_body=current_odom_tform_body,
        )

    def _set_initial_localization_waypoint(self, *args):
        """Trigger localization to a waypoint."""
        # Take the first argument as the localization waypoint.
        if len(args) < 1:
            # If no waypoint id is given as input, then return without initializing.
            self._logger.error("No waypoint specified to initialize to.")
            return
        destination_waypoint = graph_nav_util.find_unique_waypoint_id(
            args[0][0],
            self._current_graph,
            self._current_annotation_name_to_wp_id,
            self._logger,
        )
        if not destination_waypoint:
            # Failed to find the unique waypoint id.
            return

        robot_state = self._robot_state_client.get_robot_state()
        current_odom_tform_body = get_odom_tform_body(
            robot_state.kinematic_state.transforms_snapshot
        ).to_proto()
        # Create an initial localization to the specified waypoint as the identity.
        localization = nav_pb2.Localization()
        localization.waypoint_id = destination_waypoint
        localization.waypoint_tform_body.rotation.w = 1.0
        self._graph_nav_client.set_localization(
            initial_guess_localization=localization,
            # It's hard to get the pose perfect, search +/-20 deg and +/-20cm (0.2m).
            max_distance=0.2,
            max_yaw=20.0 * math.pi / 180.0,
            fiducial_init=graph_nav_pb2.SetLocalizationRequest.FIDUCIAL_INIT_NO_FIDUCIAL,
            ko_tform_body=current_odom_tform_body,
        )

    def _list_graph_waypoint_and_edge_ids(self, *args):
        """List the waypoint ids and edge ids of the graph currently on the robot."""

        # Download current graph
        graph = self._graph_nav_client.download_graph()
        if graph is None:
            self._logger.error("Empty graph.")
            return
        self._current_graph = graph

        localization_id = (
            self._graph_nav_client.get_localization_state().localization.waypoint_id
        )

        # Update and print waypoints and edges
        (
            self._current_annotation_name_to_wp_id,
            self._current_edges,
        ) = graph_nav_util.update_waypoints_and_edges(
            graph, localization_id, self._logger
        )
        return self._current_annotation_name_to_wp_id, self._current_edges

    def _upload_graph_and_snapshots(self, upload_filepath):
        """Upload the graph and snapshots to the robot."""
        self._logger.info("Loading the graph from disk into local storage...")
        with open(os.path.join(upload_filepath, "graph"), "rb") as graph_file:
            # Load the graph from disk.
            data = graph_file.read()
            self._current_graph = map_pb2.Graph()
            self._current_graph.ParseFromString(data)
            self._logger.info(
                "Loaded graph has {} waypoints and {} edges".format(
                    len(self._current_graph.waypoints), len(self._current_graph.edges)
                )
            )
        for waypoint in self._current_graph.waypoints:
            # Load the waypoint snapshots from disk.
            if len(waypoint.snapshot_id) == 0:
                continue
            waypoint_filepath = os.path.join(
                upload_filepath, "waypoint_snapshots", waypoint.snapshot_id
            )
            if not os.path.exists(waypoint_filepath):
                continue
            with open(waypoint_filepath, "rb") as snapshot_file:
                waypoint_snapshot = map_pb2.WaypointSnapshot()
                waypoint_snapshot.ParseFromString(snapshot_file.read())
                self._current_waypoint_snapshots[
                    waypoint_snapshot.id
                ] = waypoint_snapshot

                for fiducial in waypoint_snapshot.objects:
                    if not fiducial.HasField("apriltag_properties"):
                        continue

                    str_id = str(fiducial.apriltag_properties.tag_id)
                    if (
                        str_id in self._current_anchored_world_objects
                        and len(self._current_anchored_world_objects[str_id]) == 1
                    ):
                        # Replace the placeholder tuple with a tuple of (wo, waypoint, fiducial).
                        anchored_wo = self._current_anchored_world_objects[str_id][0]
                        self._current_anchored_world_objects[str_id] = (
                            anchored_wo,
                            waypoint,
                            fiducial,
                        )

        for edge in self._current_graph.edges:
            # Load the edge snapshots from disk.
            if len(edge.snapshot_id) == 0:
                continue
            edge_filepath = os.path.join(
                upload_filepath, "edge_snapshots", edge.snapshot_id
            )
            if not os.path.exists(edge_filepath):
                continue
            with open(edge_filepath, "rb") as snapshot_file:
                edge_snapshot = map_pb2.EdgeSnapshot()
                edge_snapshot.ParseFromString(snapshot_file.read())
                self._current_edge_snapshots[edge_snapshot.id] = edge_snapshot
        for anchor in self._current_graph.anchoring.anchors:
            self._current_anchors[anchor.id] = anchor
        # Upload the graph to the robot.
        self._logger.info("Uploading the graph and snapshots to the robot...")
        if self._lease is None:
            self.getLease()
        self._graph_nav_client.upload_graph(
            lease=self._lease.lease_proto, graph=self._current_graph
        )
        # Upload the snapshots to the robot.
        for waypoint_snapshot in self._current_waypoint_snapshots.values():
            self._graph_nav_client.upload_waypoint_snapshot(waypoint_snapshot)
            self._logger.info("Uploaded {}".format(waypoint_snapshot.id))
        for edge_snapshot in self._current_edge_snapshots.values():
            self._graph_nav_client.upload_edge_snapshot(edge_snapshot)
            self._logger.info("Uploaded {}".format(edge_snapshot.id))

        # The upload is complete! Check that the robot is localized to the graph,
        # and it if is not, prompt the user to localize the robot before attempting
        # any navigation commands.
        localization_state = self._graph_nav_client.get_localization_state()
        if not localization_state.localization.waypoint_id:
            # The robot is not localized to the newly uploaded graph.
            self._logger.info(
                "Upload complete! The robot is currently not localized to the map; "
                "please localize the robot"
            )

    def _write_bytes_while_download(self, filepath: str, data: bytes):
        """Write data to a file.

        Args:
            filepath (str) : Path of file where data will be written.
            data (bytes) : Bytes of data"""
        directory = os.path.dirname(filepath)
        os.makedirs(directory, exist_ok=True)
        with open(filepath, "wb+") as f:
            f.write(data)
            f.close()

    def _download_graph_and_snapshots(
        self, download_path: str
    ) -> typing.Tuple[bool, str]:
        """Download the graph and snapshots from the robot.

        Args:
            download_path (str): Directory where graph and snapshots are downloaded from robot.

        Returns:
            success (bool): success flag
            message (str): message"""
        graph = self._graph_nav_client.download_graph()
        if graph is None:
            return False, "Failed to download the graph."
        graph_bytes = graph.SerializeToString()
        self._write_bytes_while_download(
            os.path.join(download_path, "graph"), graph_bytes
        )
        # Download the waypoint and edge snapshots.
        for waypoint in graph.waypoints:
            try:
                waypoint_snapshot = self._graph_nav_client.download_waypoint_snapshot(
                    waypoint.snapshot_id
                )
            except Exception:
                self.logger.warn(
                    "Failed to download waypoint snapshot: %s", waypoint.snapshot_id
                )
                continue
            self._write_bytes_while_download(
                os.path.join(download_path, "waypoint_snapshots", waypoint.snapshot_id),
                waypoint_snapshot.SerializeToString(),
            )
        for edge in graph.edges:
            try:
                edge_snapshot = self._graph_nav_client.download_edge_snapshot(
                    edge.snapshot_id
                )
            except Exception:
                self.logger.warn(
                    "Failed to download edge snapshot: %s", edge.snapshot_id
                )
                continue
            self._write_bytes_while_download(
                os.path.join(download_path, "edge_snapshots", edge.snapshot_id),
                edge_snapshot.SerializeToString(),
            )
        return True, "Success"

    @try_claim
    def _navigate_to(self, *args):
        """Navigate to a specific waypoint."""
        # Take the first argument as the destination waypoint.
        if len(args) < 1:
            # If no waypoint id is given as input, then return without requesting navigation.
            self._logger.info("No waypoint provided as a destination for navigate to.")
            return

        self._lease = self._lease_wallet.get_lease()
        destination_waypoint = graph_nav_util.find_unique_waypoint_id(
            args[0][0],
            self._current_graph,
            self._current_annotation_name_to_wp_id,
            self._logger,
        )
        if not destination_waypoint:
            # Failed to find the appropriate unique waypoint id for the navigation command.
            return
        if not self.toggle_power(should_power_on=True):
            self._logger.info(
                "Failed to power on the robot, and cannot complete navigate to request."
            )
            return

        # Stop the lease keepalive and create a new sublease for graph nav.
        self._lease = self._lease_wallet.advance()
        sublease = self._lease.create_sublease()
        self._lease_keepalive.shutdown()

        # Navigate to the destination waypoint.
        is_finished = False
        nav_to_cmd_id = -1
        while not is_finished:
            # Issue the navigation command about twice a second such that it is easy to terminate the
            # navigation command (with estop or killing the program).
            nav_to_cmd_id = self._graph_nav_client.navigate_to(
                destination_waypoint, 1.0, leases=[sublease.lease_proto]
            )
            time.sleep(0.5)  # Sleep for half a second to allow for command execution.
            # Poll the robot for feedback to determine if the navigation command is complete. Then sit
            # the robot down once it is finished.
            is_finished = self._check_success(nav_to_cmd_id)

        self._lease = self._lease_wallet.advance()
        self._lease_keepalive = LeaseKeepAlive(self._lease_client)

        # Update the lease and power off the robot if appropriate.
        if self._powered_on and not self._started_powered_on:
            # Sit the robot down + power off after the navigation command is complete.
            self.toggle_power(should_power_on=False)

        status = self._graph_nav_client.navigation_feedback(nav_to_cmd_id)
        if (
            status.status
            == graph_nav_pb2.NavigationFeedbackResponse.STATUS_REACHED_GOAL
        ):
            return True, "Successfully completed the navigation commands!"
        elif status.status == graph_nav_pb2.NavigationFeedbackResponse.STATUS_LOST:
            return (
                False,
                "Robot got lost when navigating the route, the robot will now sit down.",
            )
        elif status.status == graph_nav_pb2.NavigationFeedbackResponse.STATUS_STUCK:
            return (
                False,
                "Robot got stuck when navigating the route, the robot will now sit down.",
            )
        elif (
            status.status
            == graph_nav_pb2.NavigationFeedbackResponse.STATUS_ROBOT_IMPAIRED
        ):
            return False, "Robot is impaired."
        else:
            return False, "Navigation command is not complete yet."

    @try_claim
    def _navigate_route(self, *args):
        """Navigate through a specific route of waypoints."""
        if len(args) < 1:
            # If no waypoint ids are given as input, then return without requesting navigation.
            self._logger.error("No waypoints provided for navigate route.")
            return
        waypoint_ids = args[0]
        for i in range(len(waypoint_ids)):
            waypoint_ids[i] = graph_nav_util.find_unique_waypoint_id(
                waypoint_ids[i],
                self._current_graph,
                self._current_annotation_name_to_wp_id,
                self._logger,
            )
            if not waypoint_ids[i]:
                # Failed to find the unique waypoint id.
                return

        edge_ids_list = []
        all_edges_found = True
        # Attempt to find edges in the current graph that match the ordered waypoint pairs.
        # These are necessary to create a valid route.
        for i in range(len(waypoint_ids) - 1):
            start_wp = waypoint_ids[i]
            end_wp = waypoint_ids[i + 1]
            edge_id = self._match_edge(self._current_edges, start_wp, end_wp)
            if edge_id is not None:
                edge_ids_list.append(edge_id)
            else:
                all_edges_found = False
                self._logger.error(
                    "Failed to find an edge between waypoints: ",
                    start_wp,
                    " and ",
                    end_wp,
                )
                self._logger.error(
                    "List the graph's waypoints and edges to ensure pairs of waypoints has an edge."
                )
                break

        self._lease = self._lease_wallet.get_lease()
        if all_edges_found:
            if not self.toggle_power(should_power_on=True):
                self._logger.error(
                    "Failed to power on the robot, and cannot complete navigate route request."
                )
                return

            # Stop the lease keepalive and create a new sublease for graph nav.
            self._lease = self._lease_wallet.advance()
            sublease = self._lease.create_sublease()
            self._lease_keepalive.shutdown()

            # Navigate a specific route.
            route = self._graph_nav_client.build_route(waypoint_ids, edge_ids_list)
            is_finished = False
            while not is_finished:
                # Issue the route command about twice a second such that it is easy to terminate the
                # navigation command (with estop or killing the program).
                nav_route_command_id = self._graph_nav_client.navigate_route(
                    route, cmd_duration=1.0, leases=[sublease.lease_proto]
                )
                time.sleep(
                    0.5
                )  # Sleep for half a second to allow for command execution.
                # Poll the robot for feedback to determine if the route is complete. Then sit
                # the robot down once it is finished.
                is_finished = self._check_success(nav_route_command_id)

            self._lease = self._lease_wallet.advance()
            self._lease_keepalive = LeaseKeepAlive(self._lease_client)

            # Update the lease and power off the robot if appropriate.
            if self._powered_on and not self._started_powered_on:
                # Sit the robot down + power off after the navigation command is complete.
                self.toggle_power(should_power_on=False)

    def _clear_graph(self, *args):
        """Clear the state of the map on the robot, removing all waypoints and edges in the RAM of the robot."""
        result = self._graph_nav_client.clear_graph(lease=self._lease.lease_proto)
        self._init_current_graph_nav_state()
        return result

    @try_claim
    def toggle_power(self, should_power_on):
        """Power the robot on/off dependent on the current power state."""
        is_powered_on = self.check_is_powered_on()
        if not is_powered_on and should_power_on:
            # Power on the robot up before navigating when it is in a powered-off state.
            power_on(self._power_client)
            motors_on = False
            while not motors_on:
                future = self._robot_state_client.get_robot_state_async()
                state_response = future.result(
                    timeout=10
                )  # 10 second timeout for waiting for the state response.
                if (
                    state_response.power_state.motor_power_state
                    == robot_state_pb2.PowerState.STATE_ON
                ):
                    motors_on = True
                else:
                    # Motors are not yet fully powered on.
                    time.sleep(0.25)
        elif is_powered_on and not should_power_on:
            # Safe power off (robot will sit then power down) when it is in a
            # powered-on state.
            safe_power_off(self._robot_command_client, self._robot_state_client)
        else:
            # Return the current power state without change.
            return is_powered_on
        # Update the locally stored power state.
        self.check_is_powered_on()
        return self._powered_on

    def check_is_powered_on(self) -> bool:
        """Determine if the robot is powered on or off."""
        power_state = self._robot_state_client.get_robot_state().power_state
        self._powered_on = power_state.motor_power_state == power_state.STATE_ON
        return self._powered_on

    def _check_success(self, command_id=-1):
        """Use a navigation command id to get feedback from the robot and sit when command succeeds."""
        if command_id == -1:
            # No command, so we have not status to check.
            return False
        status = self._graph_nav_client.navigation_feedback(command_id)
        if (
            status.status
            == graph_nav_pb2.NavigationFeedbackResponse.STATUS_REACHED_GOAL
        ):
            # Successfully completed the navigation commands!
            return True
        elif status.status == graph_nav_pb2.NavigationFeedbackResponse.STATUS_LOST:
            self._logger.error(
                "Robot got lost when navigating the route, the robot will now sit down."
            )
            return True
        elif status.status == graph_nav_pb2.NavigationFeedbackResponse.STATUS_STUCK:
            self._logger.error(
                "Robot got stuck when navigating the route, the robot will now sit down."
            )
            return True
        elif (
            status.status
            == graph_nav_pb2.NavigationFeedbackResponse.STATUS_ROBOT_IMPAIRED
        ):
            self._logger.error("Robot is impaired.")
            return True
        else:
            # Navigation command is not complete yet.
            return False

    def _match_edge(self, current_edges, waypoint1, waypoint2):
        """Find an edge in the graph that is between two waypoint ids."""
        # Return the correct edge id as soon as it's found.
        for edge_to_id in current_edges:
            for edge_from_id in current_edges[edge_to_id]:
                if (waypoint1 == edge_to_id) and (waypoint2 == edge_from_id):
                    # This edge matches the pair of waypoints! Add it the edge list and continue.
                    return map_pb2.Edge.Id(
                        from_waypoint=waypoint2, to_waypoint=waypoint1
                    )
                elif (waypoint2 == edge_to_id) and (waypoint1 == edge_from_id):
                    # This edge matches the pair of waypoints! Add it the edge list and continue.
                    return map_pb2.Edge.Id(
                        from_waypoint=waypoint1, to_waypoint=waypoint2
                    )
        return None

    @try_claim
    def dock(self, dock_id):
        """Dock the robot to the docking station with fiducial ID [dock_id]."""
        try:
            # Make sure we're powered on and standing
            self._robot.power_on()
            self.stand()
            # Dock the robot
            self._last_docking_command = dock_id
            blocking_dock_robot(self._robot, dock_id)
            self._last_docking_command = None
            # Necessary to reset this as docking often causes the last stand command to go into an unknown state
            self._last_stand_command = None
            return True, "Success"
        except Exception as e:
            return False, f"Exception while trying to dock: {e}"

    @try_claim
    def undock(self, timeout=20):
        """Power motors on and undock the robot from the station."""
        try:
            # Maker sure we're powered on
            self._robot.power_on()
            # Undock the robot
            blocking_undock(self._robot, timeout)
            return True, "Success"
        except Exception as e:
            return False, f"Exception while trying to undock: {e}"

    @try_claim
    def execute_dance(self, data):
        if self._is_licensed_for_choreography:
            return self._spot_dance.execute_dance(data)
        else:
            return False, "Spot is not licensed for choreography"

    def upload_animation(
        self, animation_name: str, animation_file_content: str
    ) -> typing.Tuple[bool, str]:
        if self._is_licensed_for_choreography:
            return self._spot_dance.upload_animation(
                animation_name, animation_file_content
            )
        else:
            return False, "Spot is not licensed for choreography"

    def list_all_moves(self) -> typing.Tuple[bool, str, typing.List[str]]:
        if self._is_licensed_for_choreography:
            return self._spot_dance.list_all_moves()
        else:
            return False, "Spot is not licensed for choreography", []

    def list_all_dances(self) -> typing.Tuple[bool, str, typing.List[str]]:
        if self._is_licensed_for_choreography:
            return self._spot_dance.list_all_dances()
        else:
            return False, "Spot is not licensed for choreography", []

    def get_docking_state(self, **kwargs):
        """Get docking state of robot."""
        state = self._docking_client.get_docking_state(**kwargs)
        return state

    def update_image_tasks(self, image_name):
        """Adds an async tasks to retrieve images from the specified image source"""

        task_to_add = self.camera_task_name_to_task_mapping[image_name]

        if task_to_add == self._hand_image_task and not self._robot.has_arm():
            self._logger.warning(
                "Robot has no arm, therefore the arm image task can not be added"
            )
            return

        if task_to_add in self._async_tasks._tasks:
            self._logger.warning(
                f"Task {image_name} already in async task list, will not be added again"
            )
            return

        self._async_tasks.add_task(self.camera_task_name_to_task_mapping[image_name])

    def get_frontleft_rgb_image(self):
        try:
            return self._image_client.get_image(
                [
                    build_image_request(
                        "frontleft_fisheye_image",
                        pixel_format=image_pb2.Image.PIXEL_FORMAT_RGB_U8,
                        quality_percent=50,
                    )
                ]
            )[0]
        except UnsupportedPixelFormatRequestedError as e:
            return None

    def get_frontright_rgb_image(self):
        try:
            return self._image_client.get_image(
                [
                    build_image_request(
                        "frontright_fisheye_image",
                        pixel_format=image_pb2.Image.PIXEL_FORMAT_RGB_U8,
                        quality_percent=50,
                    )
                ]
            )[0]
        except UnsupportedPixelFormatRequestedError as e:
            return None

    def get_left_rgb_image(self):
        try:
            return self._image_client.get_image(
                [
                    build_image_request(
                        "left_fisheye_image",
                        pixel_format=image_pb2.Image.PIXEL_FORMAT_RGB_U8,
                        quality_percent=50,
                    )
                ]
            )[0]
        except UnsupportedPixelFormatRequestedError as e:
            return None

    def get_right_rgb_image(self):
        try:
            return self._image_client.get_image(
                [
                    build_image_request(
                        "right_fisheye_image",
                        pixel_format=image_pb2.Image.PIXEL_FORMAT_RGB_U8,
                        quality_percent=50,
                    )
                ]
            )[0]
        except UnsupportedPixelFormatRequestedError as e:
            return None

    def get_back_rgb_image(self):
        try:
            return self._image_client.get_image(
                [
                    build_image_request(
                        "back_fisheye_image",
                        pixel_format=image_pb2.Image.PIXEL_FORMAT_RGB_U8,
                        quality_percent=50,
                    )
                ]
            )[0]
        except UnsupportedPixelFormatRequestedError as e:
            return None

    def get_hand_rgb_image(self):
        if not self.has_arm():
            return None
        try:
            return self._image_client.get_image(
                [
                    build_image_request(
                        "hand_color_image",
                        pixel_format=image_pb2.Image.PIXEL_FORMAT_RGB_U8,
                        quality_percent=50,
                    )
                ]
            )[0]
        except UnsupportedPixelFormatRequestedError as e:
            return None

    def get_images(
        self, image_requests: typing.List[image_pb2.ImageRequest]
    ) -> typing.Optional[typing.Union[ImageBundle, ImageWithHandBundle]]:
        try:
            image_responses = self._image_client.get_image(image_requests)
        except UnsupportedPixelFormatRequestedError as e:
            return None
        if self.has_arm():
            return ImageWithHandBundle(
                frontleft=image_responses[0],
                frontright=image_responses[1],
                left=image_responses[2],
                right=image_responses[3],
                back=image_responses[4],
                hand=image_responses[5],
            )
        else:
            return ImageBundle(
                frontleft=image_responses[0],
                frontright=image_responses[1],
                left=image_responses[2],
                right=image_responses[3],
                back=image_responses[4],
            )

    def get_camera_images(
        self,
    ) -> typing.Optional[typing.Union[ImageBundle, ImageWithHandBundle]]:
        return self.get_images(self._camera_image_requests)

    def get_depth_images(
        self,
    ) -> typing.Optional[typing.Union[ImageBundle, ImageWithHandBundle]]:
        return self.get_images(self._depth_image_requests)

    def get_depth_registered_images(
        self,
    ) -> typing.Optional[typing.Union[ImageBundle, ImageWithHandBundle]]:
        return self.get_images(self._depth_registered_image_requests)

    def get_images_by_cameras(
        self, camera_sources: typing.List[CameraSource]
    ) -> typing.List[ImageEntry]:
        """Calls the GetImage RPC using the image client with requests
        corresponding to the given cameras.

        Args:
           camera_sources: a list of CameraSource objects. There are two
               possibilities for each item in this list. Either it is
               CameraSource(camera='front') or
               CameraSource(camera='front', image_types=['visual', 'depth_registered')

                - If the former is provided, the image requests will include all
                  image types for each specified camera.
                - If the latter is provided, the image requests will be
                  limited to the specified image types for each corresponding
                  camera.

              Note that duplicates of camera names are not allowed.

        Returns:
            a list, where each entry is (camera_name, image_type, image_response)
                e.g. ('frontleft', 'visual', image_response)
        """
        # Build image requests
        image_requests = []
        source_types = []
        cameras_specified = set()
        for item in camera_sources:
            if item.camera_name in cameras_specified:
                self._logger.error(
                    f"Duplicated camera source for camera {item.camera_name}"
                )
                return None
            image_types = item.image_types
            if image_types is None:
                image_types = IMAGE_TYPES
            for image_type in image_types:
                try:
                    image_requests.append(
                        self._image_requests_by_camera[item.camera_name][image_type]
                    )
                except KeyError:
                    self._logger.error(
                        f"Unexpected camera name '{item.camera_name}' or image type '{image_type}'"
                    )
                    return None
                source_types.append((item.camera_name, image_type))
            cameras_specified.add(item.camera_name)

        # Send image requests
        try:
            image_responses = self._image_client.get_image(image_requests)
        except UnsupportedPixelFormatRequestedError:
            self._logger.error(
                "UnsupportedPixelFormatRequestedError. "
                "Likely pixel_format is set wrong for some image request"
            )
            return None

        # Return
        result = []
        for i, (camera_name, image_type) in enumerate(source_types):
            result.append(
                ImageEntry(
                    camera_name=camera_name,
                    image_type=image_type,
                    image_response=image_responses[i],
                )
            )
        return result<|MERGE_RESOLUTION|>--- conflicted
+++ resolved
@@ -594,12 +594,8 @@
         get_lease_on_action: bool = False,
         continually_try_stand: bool = True,
         rgb_cameras: bool = True,
-<<<<<<< HEAD
         payload_credentials_file: str = None,
-    ):
-=======
     ) -> None:
->>>>>>> b99cee32
         """
         Args:
             username: Username for authentication with the robot
