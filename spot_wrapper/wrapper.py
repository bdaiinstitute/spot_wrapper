import functools
import logging
import math
import os
import time
import traceback
import typing
from enum import Enum
from collections import namedtuple
from dataclasses import dataclass, field

import bosdyn.client.auth
from bosdyn.api import arm_command_pb2
from bosdyn.api import geometry_pb2
from bosdyn.api import image_pb2
from bosdyn.api import lease_pb2
from bosdyn.api import point_cloud_pb2
from bosdyn.api import manipulation_api_pb2
from bosdyn.api import robot_command_pb2
from bosdyn.api.spot import robot_command_pb2 as spot_command_pb2
from bosdyn.api import robot_state_pb2
from bosdyn.api import synchronized_command_pb2
from bosdyn.api import trajectory_pb2
from bosdyn.api import world_object_pb2
from bosdyn.api.graph_nav import graph_nav_pb2
from bosdyn.api.graph_nav import map_pb2
from bosdyn.api.graph_nav import nav_pb2
from bosdyn.client import create_standard_sdk, ResponseError, RpcError
from bosdyn.client import frame_helpers
from bosdyn.client import math_helpers
from bosdyn.client import robot_command
from bosdyn.client.async_tasks import AsyncPeriodicQuery, AsyncTasks
from bosdyn.client.docking import DockingClient, blocking_dock_robot, blocking_undock
from bosdyn.client.estop import (
    EstopClient,
    EstopEndpoint,
    EstopKeepAlive,
    MotorsOnError,
)
from bosdyn.client.frame_helpers import get_odom_tform_body
from bosdyn.client.graph_nav import GraphNavClient
from bosdyn.client.image import (
    ImageClient,
    build_image_request,
    UnsupportedPixelFormatRequestedError,
)
from bosdyn.client.lease import LeaseClient, LeaseKeepAlive
from bosdyn.client.manipulation_api_client import ManipulationApiClient
from bosdyn.client.point_cloud import build_pc_request
from bosdyn.client.power import safe_power_off, PowerClient, power_on
from bosdyn.client.robot import UnregisteredServiceError, Robot
from bosdyn.client.robot_command import RobotCommandClient, RobotCommandBuilder
from bosdyn.client.robot_state import RobotStateClient
<<<<<<< HEAD
from bosdyn.client.spot_check import SpotCheckClient
=======
from bosdyn.client.time_sync import TimeSyncEndpoint
>>>>>>> b99cee32
from bosdyn.client.world_object import WorldObjectClient
from bosdyn.client.exceptions import UnauthenticatedError
from bosdyn.client.license import LicenseClient
from bosdyn.client import ResponseError, RpcError, create_standard_sdk

try:
    from bosdyn.choreography.client.choreography import (
        ChoreographyClient,
    )
    from .spot_dance import SpotDance

    HAVE_CHOREOGRAPHY = True
except ModuleNotFoundError:
    HAVE_CHOREOGRAPHY = False

from bosdyn.geometry import EulerZXY
from bosdyn.util import seconds_to_duration
from google.protobuf.duration_pb2 import Duration

SPOT_CLIENT_NAME = "ros_spot"
MAX_COMMAND_DURATION = 1e5

### Release
from . import graph_nav_util

### Debug
# import graph_nav_util

from bosdyn.api import basic_command_pb2
from google.protobuf.timestamp_pb2 import Timestamp

from .spot_world_objects import SpotWorldObjects
from .spot_check import SpotCheck

front_image_sources = [
    "frontleft_fisheye_image",
    "frontright_fisheye_image",
    "frontleft_depth",
    "frontright_depth",
]
"""List of image sources for front image periodic query"""
side_image_sources = [
    "left_fisheye_image",
    "right_fisheye_image",
    "left_depth",
    "right_depth",
]
"""List of image sources for side image periodic query"""
rear_image_sources = ["back_fisheye_image", "back_depth"]
"""List of image sources for rear image periodic query"""
VELODYNE_SERVICE_NAME = "velodyne-point-cloud"
"""Service name for getting pointcloud of VLP16 connected to Spot Core"""
point_cloud_sources = ["velodyne-point-cloud"]
"""List of point cloud sources"""
hand_image_sources = [
    "hand_image",
    "hand_depth",
    "hand_color_image",
    "hand_depth_in_hand_color_frame",
]
"""List of image sources for hand image periodic query"""


# TODO: Missing Hand images
CAMERA_IMAGE_SOURCES = [
    "frontleft_fisheye_image",
    "frontright_fisheye_image",
    "left_fisheye_image",
    "right_fisheye_image",
    "back_fisheye_image",
]
DEPTH_IMAGE_SOURCES = [
    "frontleft_depth",
    "frontright_depth",
    "left_depth",
    "right_depth",
    "back_depth",
]
DEPTH_REGISTERED_IMAGE_SOURCES = [
    "frontleft_depth_in_visual_frame",
    "frontright_depth_in_visual_frame",
    "right_depth_in_visual_frame",
    "left_depth_in_visual_frame",
    "back_depth_in_visual_frame",
]
ImageBundle = namedtuple(
    "ImageBundle", ["frontleft", "frontright", "left", "right", "back"]
)
ImageWithHandBundle = namedtuple(
    "ImageBundle", ["frontleft", "frontright", "left", "right", "back", "hand"]
)

IMAGE_SOURCES_BY_CAMERA = {
    "frontleft": {
        "visual": "frontleft_fisheye_image",
        "depth": "frontleft_depth",
        "depth_registered": "frontleft_depth_in_visual_frame",
    },
    "frontright": {
        "visual": "frontright_fisheye_image",
        "depth": "frontright_depth",
        "depth_registered": "frontright_depth_in_visual_frame",
    },
    "left": {
        "visual": "left_fisheye_image",
        "depth": "left_depth",
        "depth_registered": "left_depth_in_visual_frame",
    },
    "right": {
        "visual": "right_fisheye_image",
        "depth": "right_depth",
        "depth_registered": "right_depth_in_visual_frame",
    },
    "back": {
        "visual": "back_fisheye_image",
        "depth": "back_depth",
        "depth_registered": "back_depth_in_visual_frame",
    },
    "hand": {
        "visual": "hand_color_image",
        "depth": "hand_depth",
        "depth_registered": "hand_depth_in_hand_color_frame",
    },
}

IMAGE_TYPES = {"visual", "depth", "depth_registered"}


@dataclass(frozen=True, eq=True)
class CameraSource:
    camera_name: str
    image_types: typing.List[str]


@dataclass(frozen=True)
class ImageEntry:
    camera_name: str
    image_type: str
    image_response: image_pb2.ImageResponse


def robotToLocalTime(timestamp: Timestamp, robot: Robot) -> Timestamp:
    """Takes a timestamp and an estimated skew and return seconds and nano seconds in local time

    Args:
        timestamp: google.protobuf.Timestamp
        robot: Robot handle to use to get the time skew
    Returns:
        google.protobuf.Timestamp
    """

    rtime = Timestamp()

    rtime.seconds = timestamp.seconds - robot.time_sync.endpoint.clock_skew.seconds
    rtime.nanos = timestamp.nanos - robot.time_sync.endpoint.clock_skew.nanos
    if rtime.nanos < 0:
        rtime.nanos = rtime.nanos + int(1e9)
        rtime.seconds = rtime.seconds - 1

    # Workaround for timestamps being incomplete
    if rtime.seconds < 0:
        rtime.seconds = 0
        rtime.nanos = 0

    return rtime


class AsyncRobotState(AsyncPeriodicQuery):
    """Class to get robot state at regular intervals.  get_robot_state_async query sent to the robot at every tick.  Callback registered to defined callback function.

    Attributes:
        client: The Client to a service on the robot
        logger: Logger object
        rate: Rate (Hz) to trigger the query
        callback: Callback function to call when the results of the query are available
    """

    def __init__(self, client, logger, rate, callback):
        super(AsyncRobotState, self).__init__(
            "robot-state", client, logger, period_sec=1.0 / max(rate, 1.0)
        )
        self._callback = None
        if rate > 0.0:
            self._callback = callback

    def _start_query(self):
        if self._callback:
            callback_future = self._client.get_robot_state_async()
            callback_future.add_done_callback(self._callback)
            return callback_future


class AsyncMetrics(AsyncPeriodicQuery):
    """Class to get robot metrics at regular intervals.  get_robot_metrics_async query sent to the robot at every tick.  Callback registered to defined callback function.

    Attributes:
        client: The Client to a service on the robot
        logger: Logger object
        rate: Rate (Hz) to trigger the query
        callback: Callback function to call when the results of the query are available
    """

    def __init__(self, client, logger, rate, callback):
        super(AsyncMetrics, self).__init__(
            "robot-metrics", client, logger, period_sec=1.0 / max(rate, 1.0)
        )
        self._callback = None
        if rate > 0.0:
            self._callback = callback

    def _start_query(self):
        if self._callback:
            callback_future = self._client.get_robot_metrics_async()
            callback_future.add_done_callback(self._callback)
            return callback_future


class AsyncLease(AsyncPeriodicQuery):
    """Class to get lease state at regular intervals.  list_leases_async query sent to the robot at every tick.  Callback registered to defined callback function.

    Attributes:
        client: The Client to a service on the robot
        logger: Logger object
        rate: Rate (Hz) to trigger the query
        callback: Callback function to call when the results of the query are available
    """

    def __init__(self, client, logger, rate, callback):
        super(AsyncLease, self).__init__(
            "lease", client, logger, period_sec=1.0 / max(rate, 1.0)
        )
        self._callback = None
        if rate > 0.0:
            self._callback = callback

    def _start_query(self):
        if self._callback:
            callback_future = self._client.list_leases_async()
            callback_future.add_done_callback(self._callback)
            return callback_future


class AsyncImageService(AsyncPeriodicQuery):
    """Class to get images at regular intervals.  get_image_from_sources_async query sent to the robot at every tick.  Callback registered to defined callback function.

    Attributes:
        client: The Client to a service on the robot
        logger: Logger object
        rate: Rate (Hz) to trigger the query
        callback: Callback function to call when the results of the query are available
    """

    def __init__(self, client, logger, rate, callback, image_requests):
        super(AsyncImageService, self).__init__(
            "robot_image_service", client, logger, period_sec=1.0 / max(rate, 1.0)
        )
        self._callback = None
        if rate > 0.0:
            self._callback = callback
        self._image_requests = image_requests

    def _start_query(self):
        if self._callback:
            callback_future = self._client.get_image_async(self._image_requests)
            callback_future.add_done_callback(self._callback)
            return callback_future


class AsyncPointCloudService(AsyncPeriodicQuery):
    """
    Class to get point cloud at regular intervals.  get_point_cloud_from_sources_async query sent to the robot at
    every tick.  Callback registered to defined callback function.

    Attributes:
        client: The Client to a service on the robot
        logger: Logger object
        rate: Rate (Hz) to trigger the query
        callback: Callback function to call when the results of the query are available
    """

    def __init__(self, client, logger, rate, callback, point_cloud_requests):
        super(AsyncPointCloudService, self).__init__(
            "robot_point_cloud_service", client, logger, period_sec=1.0 / max(rate, 1.0)
        )
        self._callback = None
        if rate > 0.0:
            self._callback = callback
        self._point_cloud_requests = point_cloud_requests

    def _start_query(self):
        if self._callback and self._point_cloud_requests:
            callback_future = self._client.get_point_cloud_async(
                self._point_cloud_requests
            )
            callback_future.add_done_callback(self._callback)
            return callback_future


class AsyncIdle(AsyncPeriodicQuery):
    """
    Class to check if the robot is moving, and if not, command a stand with the set mobility parameters
    """

    def __init__(
        self,
        client: RobotCommandClient,
        logger: logging.Logger,
        rate: float,
        spot_wrapper,
    ) -> None:
        """
        Attributes:
            client: The Client to a service on the robot
            logger: Logger object
            rate: Rate (Hz) to trigger the query
            spot_wrapper: A handle to the wrapper library
        """
        super(AsyncIdle, self).__init__("idle", client, logger, period_sec=1.0 / rate)
        self._spot_wrapper: SpotWrapper = spot_wrapper

    def _start_query(self) -> None:
        if self._spot_wrapper._last_stand_command != None:
            try:
                response = self._client.robot_command_feedback(
                    self._spot_wrapper._last_stand_command
                )
                status = (
                    response.feedback.synchronized_feedback.mobility_command_feedback.stand_feedback.status
                )
                self._spot_wrapper.is_sitting = False
                if status == basic_command_pb2.StandCommand.Feedback.STATUS_IS_STANDING:
                    self._spot_wrapper.is_standing = True
                    self._spot_wrapper._last_stand_command = None
                elif (
                    status == basic_command_pb2.StandCommand.Feedback.STATUS_IN_PROGRESS
                ):
                    self._spot_wrapper.is_standing = False
                else:
                    self._logger.warning("Stand command in unknown state")
                    self._spot_wrapper.is_standing = False
            except (ResponseError, RpcError) as e:
                self._logger.error("Error when getting robot command feedback: %s", e)
                self._spot_wrapper._last_stand_command = None

        if self._spot_wrapper._last_sit_command != None:
            try:
                self._spot_wrapper.is_standing = False
                response = self._client.robot_command_feedback(
                    self._spot_wrapper._last_sit_command
                )
                if (
                    response.feedback.synchronized_feedback.mobility_command_feedback.sit_feedback.status
                    == basic_command_pb2.SitCommand.Feedback.STATUS_IS_SITTING
                ):
                    self._spot_wrapper.is_sitting = True
                    self._spot_wrapper._last_sit_command = None
                else:
                    self._spot_wrapper.is_sitting = False
            except (ResponseError, RpcError) as e:
                self._logger.error("Error when getting robot command feedback: %s", e)
                self._spot_wrapper._last_sit_command = None

        is_moving = False

        if self._spot_wrapper._last_velocity_command_time != None:
            if time.time() < self._spot_wrapper._last_velocity_command_time:
                is_moving = True
            else:
                self._spot_wrapper._last_velocity_command_time = None

        if self._spot_wrapper._last_trajectory_command != None:
            try:
                response = self._client.robot_command_feedback(
                    self._spot_wrapper._last_trajectory_command
                )
                status = (
                    response.feedback.synchronized_feedback.mobility_command_feedback.se2_trajectory_feedback.status
                )
                # STATUS_AT_GOAL always means that the robot reached the goal. If the trajectory command did not
                # request precise positioning, then STATUS_NEAR_GOAL also counts as reaching the goal
                if (
                    status
                    == basic_command_pb2.SE2TrajectoryCommand.Feedback.STATUS_AT_GOAL
                    or (
                        status
                        == basic_command_pb2.SE2TrajectoryCommand.Feedback.STATUS_NEAR_GOAL
                        and not self._spot_wrapper._last_trajectory_command_precise
                    )
                ):
                    self._spot_wrapper.at_goal = True
                    # Clear the command once at the goal
                    self._spot_wrapper._last_trajectory_command = None
                    self._spot_wrapper._trajectory_status_unknown = False
                elif (
                    status
                    == basic_command_pb2.SE2TrajectoryCommand.Feedback.STATUS_GOING_TO_GOAL
                ):
                    is_moving = True
                elif (
                    status
                    == basic_command_pb2.SE2TrajectoryCommand.Feedback.STATUS_NEAR_GOAL
                ):
                    is_moving = True
                    self._spot_wrapper.near_goal = True
                elif (
                    status
                    == basic_command_pb2.SE2TrajectoryCommand.Feedback.STATUS_UNKNOWN
                ):
                    self._spot_wrapper._trajectory_status_unknown = True
                    self._spot_wrapper._last_trajectory_command = None
                else:
                    self._logger.error(
                        "Received trajectory command status outside of expected range, value is {}".format(
                            status
                        )
                    )
                    self._spot_wrapper._last_trajectory_command = None
            except (ResponseError, RpcError) as e:
                self._logger.error("Error when getting robot command feedback: %s", e)
                self._spot_wrapper._last_trajectory_command = None

        self._spot_wrapper.is_moving = is_moving

        # We must check if any command currently has a non-None value for its id. If we don't do this, this stand
        # command can cause other commands to be interrupted before they get to start
        if (
            self._spot_wrapper.is_standing
            and self._spot_wrapper._continually_try_stand
            and not self._spot_wrapper.is_moving
            and self._spot_wrapper._last_trajectory_command is not None
            and self._spot_wrapper._last_stand_command is not None
            and self._spot_wrapper._last_velocity_command_time is not None
            and self._spot_wrapper._last_docking_command is not None
        ):
            self._spot_wrapper.stand(False)


class AsyncEStopMonitor(AsyncPeriodicQuery):
    """Class to check if the estop endpoint is still valid

    Attributes:
        client: The Client to a service on the robot
        logger: Logger object
        rate: Rate (Hz) to trigger the query
        spot_wrapper: A handle to the wrapper library
    """

    def __init__(self, client, logger, rate, spot_wrapper):
        super(AsyncEStopMonitor, self).__init__(
            "estop_alive", client, logger, period_sec=1.0 / rate
        )
        self._spot_wrapper = spot_wrapper

    def _start_query(self):
        if not self._spot_wrapper._estop_keepalive:
            self._logger.debug("No keepalive yet - the lease has not been claimed.")
            return

        last_estop_status = self._spot_wrapper._estop_keepalive.status_queue.queue[-1]
        if (
            last_estop_status[0]
            == self._spot_wrapper._estop_keepalive.KeepAliveStatus.ERROR
        ):
            self._logger.error(
                "Estop keepalive has an error: {}".format(last_estop_status[1])
            )
        elif (
            last_estop_status
            == self._spot_wrapper._estop_keepalive.KeepAliveStatus.DISABLED
        ):
            self._logger.error(
                "Estop keepalive is disabled: {}".format(last_estop_status[1])
            )
        else:
            # estop keepalive is ok
            pass


def try_claim(func=None, *, power_on=False):
    """
    Decorator which tries to acquire the lease before executing the wrapped function

    the _func=None and * args are required to allow this decorator to be used with or without arguments

    Args:
        func: Function that is being wrapped
        power_on: If true, power on after claiming the lease

    Returns:
        Decorator which will wrap the decorated function
    """
    # If this decorator is being used without the power_on arg, return it as if it was called with that arg specified
    if func is None:
        return functools.partial(try_claim, power_on=power_on)

    @functools.wraps(func)
    def wrapper_try_claim(self, *args, **kwargs):
        if self._get_lease_on_action:
            if power_on:
                # Power on is also wrapped by this decorator so if we request power on the lease will also be claimed
                response = self.power_on()
            else:
                response = self.claim()
            if not response[0]:
                return response
        return func(self, *args, **kwargs)

    return wrapper_try_claim


@dataclass()
class RobotState:
    """
    Dataclass which stores information about the robot's state. The values in it may be changed by methods
    """

    is_sitting: bool = True
    is_standing: bool = False
    is_moving: bool = False
    at_goal: bool = False
    near_goal: bool = False


class SpotWrapper:
    """Generic wrapper class to encompass release 1.1.4 API features as well as maintaining leases automatically"""

    def __init__(
        self,
        username: str,
        password: str,
        hostname: str,
        robot_name: str,
        logger: logging.Logger,
        start_estop: bool = True,
        estop_timeout: float = 9.0,
        rates: typing.Optional[typing.Dict[str, float]] = None,
        callbacks: typing.Optional[typing.Dict[str, typing.Callable]] = None,
        use_take_lease: bool = False,
        get_lease_on_action: bool = False,
        continually_try_stand: bool = True,
        rgb_cameras: bool = True,
    ) -> None:
        """
        Args:
            username: Username for authentication with the robot
            password: Password for authentication with the robot
            hostname: ip address or hostname of the robot
            robot_name: Optional name of the robot
            start_estop: If true, the wrapper will be an estop endpoint
            estop_timeout: Timeout for the estop in seconds. The SDK will check in with the wrapper at a rate of
                           estop_timeout/3 and if there is no communication the robot will execute a gentle stop.
            rates: Dictionary of rates to apply when retrieving various data from the robot # TODO this should be an object to be unambiguous
            callbacks: Dictionary of callbacks which should be called when certain data is retrieved # TODO this should be an object to be unambiguous
            use_take_lease: Use take instead of acquire to get leases. This will forcefully take the lease from any
                            other lease owner.
            get_lease_on_action: If true, attempt to acquire a lease when performing an action which requires a
                                 lease. Otherwise, the user must manually take the lease. This will also attempt to
                                 power on the robot for commands which require it - stand, rollover, self-right.
            continually_try_stand: If the robot expects to be standing and is not, command a stand.  This can result
                                   in strange behavior if you use the wrapper and tablet together.
            rgb_cameras: If the robot has only body-cameras with greyscale images, this must be set to false.
        """
        self._username = username
        self._password = password
        self._hostname = hostname
        self._robot_name = robot_name
        self._rates = rates or {}
        self._callbacks = callbacks or {}
        self._use_take_lease = use_take_lease
        self._get_lease_on_action = get_lease_on_action
        self._continually_try_stand = continually_try_stand
        self._rgb_cameras = rgb_cameras
        self._frame_prefix = ""
        if robot_name is not None:
            self._frame_prefix = robot_name + "/"
        self._logger = logger
        self._estop_timeout = estop_timeout
        self._start_estop = start_estop
        self._keep_alive = True
        self._lease_keepalive = None
        self._valid = True

        self._mobility_params = RobotCommandBuilder.mobility_params()
        self._state = RobotState()
        self._trajectory_status_unknown = False
        self._last_robot_command_feedback = False
        self._last_stand_command = None
        self._last_sit_command = None
        self._last_trajectory_command = None
        self._last_trajectory_command_precise = None
        self._last_velocity_command_time = None
        self._last_docking_command = None

        self._front_image_requests = []
        for source in front_image_sources:
            self._front_image_requests.append(
                build_image_request(source, image_format=image_pb2.Image.FORMAT_RAW)
            )

        self._side_image_requests = []
        for source in side_image_sources:
            self._side_image_requests.append(
                build_image_request(source, image_format=image_pb2.Image.FORMAT_RAW)
            )

        self._rear_image_requests = []
        for source in rear_image_sources:
            self._rear_image_requests.append(
                build_image_request(source, image_format=image_pb2.Image.FORMAT_RAW)
            )

        self._point_cloud_requests = []
        for source in point_cloud_sources:
            self._point_cloud_requests.append(build_pc_request(source))

        self._hand_image_requests = []
        for source in hand_image_sources:
            self._hand_image_requests.append(
                build_image_request(source, image_format=image_pb2.Image.FORMAT_RAW)
            )

        self._camera_image_requests = []
        for camera_source in CAMERA_IMAGE_SOURCES:
            self._camera_image_requests.append(
                build_image_request(
                    camera_source,
                    image_format=image_pb2.Image.FORMAT_JPEG,
                    pixel_format=image_pb2.Image.PIXEL_FORMAT_RGB_U8
                    if self._rgb_cameras
                    else image_pb2.Image.PIXEL_FORMAT_GREYSCALE_U8,
                    quality_percent=50,
                )
            )

        self._depth_image_requests = []
        for camera_source in DEPTH_IMAGE_SOURCES:
            self._depth_image_requests.append(
                build_image_request(
                    camera_source, pixel_format=image_pb2.Image.PIXEL_FORMAT_DEPTH_U16
                )
            )

        self._depth_registered_image_requests = []
        for camera_source in DEPTH_REGISTERED_IMAGE_SOURCES:
            self._depth_registered_image_requests.append(
                build_image_request(
                    camera_source, pixel_format=image_pb2.Image.PIXEL_FORMAT_DEPTH_U16
                )
            )

        try:
            self._sdk = create_standard_sdk(SPOT_CLIENT_NAME)
        except Exception as e:
            self._logger.error("Error creating SDK object: %s", e)
            self._valid = False
            return
        if HAVE_CHOREOGRAPHY:
            self._sdk.register_service_client(ChoreographyClient)
        self._logger.info("Initialising robot at {}".format(self._hostname))
        self._robot = self._sdk.create_robot(self._hostname)

        authenticated = self.authenticate(
            self._robot, self._username, self._password, self._logger
        )
        if not authenticated:
            self._valid = False
            return

        if not self._robot:
            self._logger.error("Failed to create robot object")
            self._valid = False
            return

        self._logger.info("Creating clients...")
        initialised = False
        while not initialised:
            try:
                self._robot_state_client = self._robot.ensure_client(
                    RobotStateClient.default_service_name
                )
                self._world_objects_client = self._robot.ensure_client(
                    WorldObjectClient.default_service_name
                )
                self._robot_command_client = self._robot.ensure_client(
                    RobotCommandClient.default_service_name
                )
                self._graph_nav_client = self._robot.ensure_client(
                    GraphNavClient.default_service_name
                )
                self._power_client = self._robot.ensure_client(
                    PowerClient.default_service_name
                )
                self._lease_client = self._robot.ensure_client(
                    LeaseClient.default_service_name
                )
                self._lease_wallet = self._lease_client.lease_wallet
                self._image_client = self._robot.ensure_client(
                    ImageClient.default_service_name
                )
                self._estop_client = self._robot.ensure_client(
                    EstopClient.default_service_name
                )
                self._docking_client = self._robot.ensure_client(
                    DockingClient.default_service_name
                )
                self._spot_check_client = self._robot.ensure_client(
                    SpotCheckClient.default_service_name
                )
                self._license_client = self._robot.ensure_client(
                    LicenseClient.default_service_name
                )

                if HAVE_CHOREOGRAPHY:
                    if self._license_client.get_feature_enabled(
                        [ChoreographyClient.license_name]
                    )[ChoreographyClient.license_name]:
                        self._is_licensed_for_choreography = True
                        self._choreography_client = self._robot.ensure_client(
                            ChoreographyClient.default_service_name
                        )
                    else:
                        self._logger.info("Robot is not licensed for choreography")
                        self._is_licensed_for_choreography = False
                        self._choreography_client = None
                else:
                    self._logger.info("Choreography is not available.")
                    self._choreography_client = None
                    self._is_licensed_for_choreography = False

                try:
                    self._point_cloud_client = self._robot.ensure_client(
                        VELODYNE_SERVICE_NAME
                    )
                except UnregisteredServiceError:
                    self._point_cloud_client = None
                    self._logger.info("No velodyne point cloud service is available.")

                if self._robot.has_arm():
                    self._manipulation_api_client = self._robot.ensure_client(
                        ManipulationApiClient.default_service_name
                    )
                else:
                    self._manipulation_api_client = None
                    self._logger.info("Manipulation API is not available.")

                initialised = True
            except Exception as e:
                sleep_secs = 15
                self._logger.warning(
                    "Unable to create client service: {}. This usually means the robot hasn't "
                    "finished booting yet. Will wait {} seconds and try again.".format(
                        e, sleep_secs
                    )
                )
                time.sleep(sleep_secs)

        # Add hand camera requests
        if self._robot.has_arm():
            self._camera_image_requests.append(
                build_image_request(
                    "hand_color_image",
                    image_format=image_pb2.Image.FORMAT_JPEG,
                    pixel_format=image_pb2.Image.PIXEL_FORMAT_RGB_U8,
                    quality_percent=50,
                )
            )
            self._depth_image_requests.append(
                build_image_request(
                    "hand_depth",
                    pixel_format=image_pb2.Image.PIXEL_FORMAT_DEPTH_U16,
                )
            )
            self._depth_registered_image_requests.append(
                build_image_request(
                    "hand_depth_in_hand_color_frame",
                    pixel_format=image_pb2.Image.PIXEL_FORMAT_DEPTH_U16,
                )
            )

        # Build image requests by camera
        self._image_requests_by_camera = {}
        for camera in IMAGE_SOURCES_BY_CAMERA:
            if camera == "hand" and not self._robot.has_arm():
                continue
            self._image_requests_by_camera[camera] = {}
            image_types = IMAGE_SOURCES_BY_CAMERA[camera]
            for image_type in image_types:
                if image_type.startswith("depth"):
                    image_format = image_pb2.Image.FORMAT_RAW
                    pixel_format = image_pb2.Image.PIXEL_FORMAT_DEPTH_U16
                else:
                    image_format = image_pb2.Image.FORMAT_JPEG
                    if camera == "hand" or self._rgb_cameras:
                        pixel_format = image_pb2.Image.PIXEL_FORMAT_RGB_U8
                    elif camera != "hand":
                        self._logger.info(
                            f"Switching {camera}:{image_type} to greyscale image format."
                        )
                        pixel_format = image_pb2.Image.PIXEL_FORMAT_GREYSCALE_U8

                source = IMAGE_SOURCES_BY_CAMERA[camera][image_type]
                self._image_requests_by_camera[camera][
                    image_type
                ] = build_image_request(
                    source,
                    image_format=image_format,
                    pixel_format=pixel_format,
                    quality_percent=75,
                )

        # Store the most recent knowledge of the state of the robot based on rpc calls.
        self._init_current_graph_nav_state()

        # Async Tasks
        self._async_task_list = []
        self._robot_state_task = AsyncRobotState(
            self._robot_state_client,
            self._logger,
            max(0.0, self._rates.get("robot_state", 0.0)),
            self._callbacks.get("robot_state", None),
        )
        self._robot_metrics_task = AsyncMetrics(
            self._robot_state_client,
            self._logger,
            max(0.0, self._rates.get("metrics", 0.0)),
            self._callbacks.get("metrics", None),
        )
        self._lease_task = AsyncLease(
            self._lease_client,
            self._logger,
            max(0.0, self._rates.get("lease", 0.0)),
            self._callbacks.get("lease", None),
        )
        self._front_image_task = AsyncImageService(
            self._image_client,
            self._logger,
            max(0.0, self._rates.get("front_image", 0.0)),
            self._callbacks.get("front_image", None),
            self._front_image_requests,
        )
        self._side_image_task = AsyncImageService(
            self._image_client,
            self._logger,
            max(0.0, self._rates.get("side_image", 0.0)),
            self._callbacks.get("side_image", None),
            self._side_image_requests,
        )
        self._rear_image_task = AsyncImageService(
            self._image_client,
            self._logger,
            max(0.0, self._rates.get("rear_image", 0.0)),
            self._callbacks.get("rear_image", None),
            self._rear_image_requests,
        )
        self._hand_image_task = AsyncImageService(
            self._image_client,
            self._logger,
            max(0.0, self._rates.get("hand_image", 0.0)),
            self._callbacks.get("hand_image", None),
            self._hand_image_requests,
        )

        self._idle_task = AsyncIdle(
            self._robot_command_client, self._logger, 10.0, self
        )
        self._estop_monitor = AsyncEStopMonitor(
            self._estop_client, self._logger, 20.0, self
        )

        self._estop_endpoint = None
        self._estop_keepalive = None

        robot_tasks = [
            self._robot_state_task,
            self._robot_metrics_task,
            self._lease_task,
            self._front_image_task,
            self._idle_task,
            self._estop_monitor,
        ]

        self._spot_check = SpotCheck(
            self._robot,
            self._logger,
            self._robot_params,
            self._spot_check_client,
            self._robot_command_client,
            self._lease_client,
        )

        if self._point_cloud_client:
            self._point_cloud_task = AsyncPointCloudService(
                self._point_cloud_client,
                self._logger,
                max(0.0, self._rates.get("point_cloud", 0.0)),
                self._callbacks.get("lidar_points", None),
                self._point_cloud_requests,
            )
            robot_tasks.append(self._point_cloud_task)

        self._spot_world_objects = SpotWorldObjects(
            self._logger,
            self._world_objects_client,
            self._rates.get("world_objects", 10),
            self._callbacks.get("world_objects", None),
        )
        self._world_objects_task = self._spot_world_objects.async_task
        robot_tasks.append(self._world_objects_task)

        self._async_tasks = AsyncTasks(robot_tasks)

        self.camera_task_name_to_task_mapping = {
            "hand_image": self._hand_image_task,
            "side_image": self._side_image_task,
            "rear_image": self._rear_image_task,
            "front_image": self._front_image_task,
        }

        if self._is_licensed_for_choreography:
            self._spot_dance = SpotDance(
                self._robot, self._choreography_client, self._logger
            )

        self._robot_id = None
        self._lease = None

    @staticmethod
    def authenticate(
        robot: Robot, username: str, password: str, logger: logging.Logger
    ) -> bool:
        """
        Authenticate with a robot through the bosdyn API. A blocking function which will wait until authenticated (if
        the robot is still booting) or login fails

        Args:
            robot: Robot object which we are authenticating with
            username: Username to authenticate with
            password: Password for the given username
            logger: Logger with which to print messages

        Returns:
            boolean indicating whether authentication was successful
        """
        authenticated = False
        while not authenticated:
            try:
                logger.info("Trying to authenticate with robot...")
                robot.authenticate(username, password)
                robot.time_sync.wait_for_sync(10)
                logger.info("Successfully authenticated.")
                authenticated = True
            except RpcError as err:
                sleep_secs = 15
                logger.warn(
                    "Failed to communicate with robot: {}\nEnsure the robot is powered on and you can "
                    "ping {}. Robot may still be booting. Will retry in {} seconds".format(
                        err, robot.address, sleep_secs
                    )
                )
                time.sleep(sleep_secs)
            except bosdyn.client.auth.InvalidLoginError as err:
                logger.error("Failed to log in to robot: {}".format(err))
                raise err

        return authenticated

    @property
    def robot_name(self) -> str:
        return self._robot_name

    @property
    def frame_prefix(self) -> str:
        return self._frame_prefix

    @property
<<<<<<< HEAD
    def spot_check(self) -> SpotCheck:
        """Return SpotCheck instance"""
        return self._spot_check

    @property
    def logger(self):
=======
    def logger(self) -> logging.Logger:
>>>>>>> b99cee32
        """Return logger instance of the SpotWrapper"""
        return self._logger

    @property
    def is_valid(self) -> bool:
        """Return boolean indicating if the wrapper initialized successfully"""
        return self._valid

    @property
    def id(self) -> str:
        """Return robot's ID"""
        return self._robot_id

    @property
    def robot_state(self) -> robot_state_pb2.RobotState:
        """Return latest proto from the _robot_state_task"""
        return self._robot_state_task.proto

    @property
    def metrics(self) -> robot_state_pb2.RobotMetrics:
        """Return latest proto from the _robot_metrics_task"""
        return self._robot_metrics_task.proto

    @property
    def lease(self) -> typing.List[lease_pb2.LeaseResource]:
        """Return latest proto from the _lease_task"""
        return self._lease_task.proto

    @property
    def spot_world_objects(self) -> SpotWorldObjects:
        """Return SpotWorldObjects instance"""
        return self._spot_world_objects

    @property
    def world_objects(self) -> world_object_pb2.ListWorldObjectResponse:
        """Return most recent proto from _world_objects_task"""
        return self.spot_world_objects.async_task.proto

    @property
    def front_images(self):
        """Return latest proto from the _front_image_task"""
        return self._front_image_task.proto

    @property
    def side_images(self):
        """Return latest proto from the _side_image_task"""
        return self._side_image_task.proto

    @property
    def rear_images(self):
        """Return latest proto from the _rear_image_task"""
        return self._rear_image_task.proto

    @property
    def hand_images(self):
        """Return latest proto from the _hand_image_task"""
        return self._hand_image_task.proto

    @property
    def point_clouds(self) -> typing.List[point_cloud_pb2.PointCloudResponse]:
        """Return latest proto from the _point_cloud_task"""
        return self._point_cloud_task.proto

    @property
    def is_standing(self) -> bool:
        """Return boolean of standing state"""
        return self._state.is_standing

    @is_standing.setter
    def is_standing(self, state: bool) -> None:
        self._state.is_standing = state

    @property
    def is_sitting(self) -> bool:
        """Return boolean of standing state"""
        return self._state.is_sitting

    @is_sitting.setter
    def is_sitting(self, state: bool) -> None:
        self._state.is_sitting = state

    @property
    def is_moving(self) -> bool:
        """Return boolean of walking state"""
        return self._state.is_moving

    @is_moving.setter
    def is_moving(self, state: bool) -> None:
        self._state.is_moving = state

    @property
    def near_goal(self) -> bool:
        return self._state.near_goal

    @near_goal.setter
    def near_goal(self, state: bool) -> None:
        self._state.near_goal = state

    @property
    def at_goal(self) -> bool:
        return self._state.at_goal

    @at_goal.setter
    def at_goal(self, state: bool) -> None:
        self._state.at_goal = state

    def is_estopped(self, timeout: typing.Optional[float] = None) -> bool:
        return self._robot.is_estopped(timeout=timeout)

    def has_arm(self, timeout: typing.Optional[float] = None) -> bool:
        return self._robot.has_arm(timeout=timeout)

    @property
    def time_skew(self) -> Timestamp:
        """Return the time skew between local and spot time"""
        return self._robot.time_sync.endpoint.clock_skew

    def resetMobilityParams(self) -> None:
        """
        Resets the mobility parameters used for motion commands to the default values provided by the bosdyn api.
        Returns:
        """
        self._mobility_params = RobotCommandBuilder.mobility_params()

    def robotToLocalTime(self, timestamp: Timestamp) -> Timestamp:
        """Takes a timestamp and an estimated skew and return seconds and nano seconds in local time

        Args:
            timestamp: google.protobuf.Timestamp
        Returns:
            google.protobuf.Timestamp
        """
        return robotToLocalTime(timestamp, self._robot)

    def claim(self) -> typing.Tuple[bool, str]:
        """Get a lease for the robot, a handle on the estop endpoint, and the ID of the robot."""
        if self.lease is not None:
            for resource in self.lease:
                if (
                    resource.resource == "all-leases"
                    and SPOT_CLIENT_NAME in resource.lease_owner.client_name
                ):
                    return True, "We already claimed the lease"

        try:
            self._robot_id = self._robot.get_id()
            self.getLease()
            if self._start_estop and not self.check_is_powered_on():
                # If we are requested to start the estop, and the robot is not already powered on, then we reset the
                # estop. The robot already being powered on is relevant when the lease is being taken from someone
                # else who may already have the motor cut power authority - in this case we cannot take that
                # authority as the robot would have to sit down.
                self.resetEStop()
            return True, "Success"
        except (ResponseError, RpcError) as err:
            self._logger.error("Failed to initialize robot communication: %s", err)
            return False, str(err)
        except Exception as err:
            self._logger.error(traceback.format_exc())
            return False, str(err)

    def updateTasks(self) -> None:
        """Loop through all periodic tasks and update their data if needed."""
        try:
            self._async_tasks.update()
        except Exception as e:
            self._logger.error(f"Update tasks failed with error: {str(e)}")

    def resetEStop(self) -> None:
        """Get keepalive for eStop"""
        self._estop_endpoint = EstopEndpoint(
            self._estop_client, SPOT_CLIENT_NAME, self._estop_timeout
        )
        self._estop_endpoint.force_simple_setup()  # Set this endpoint as the robot's sole estop.
        self._estop_keepalive = EstopKeepAlive(self._estop_endpoint)

    def assertEStop(self, severe: bool = True) -> typing.Tuple[bool, str]:
        """Forces the robot into eStop state.

        Args:
            severe: Default True - If true, will cut motor power immediately.  If false, will try to settle the robot on the ground first
        """
        try:
            if severe:
                self._estop_keepalive.stop()
            else:
                self._estop_keepalive.settle_then_cut()

            return True, "Success"
        except Exception as e:
            return False, f"Exception while attempting to estop: {e}"

    def disengageEStop(self) -> typing.Tuple[bool, str]:
        """Disengages the E-Stop"""
        try:
            self._estop_keepalive.allow()
            return True, "Success"
        except Exception as e:
            return False, f"Exception while attempting to disengage estop {e}"

    def releaseEStop(self) -> None:
        """Stop eStop keepalive"""
        if self._estop_keepalive:
            self._estop_keepalive.stop()
            self._estop_keepalive = None
            self._estop_endpoint = None

    def getLease(self) -> None:
        """Get a lease for the robot and keep the lease alive automatically."""
        if self._use_take_lease:
            self._lease = self._lease_client.take()
        else:
            self._lease = self._lease_client.acquire()

        self._lease_keepalive = LeaseKeepAlive(self._lease_client)

    def releaseLease(self) -> None:
        """Return the lease on the body."""
        if self._lease:
            self._lease_client.return_lease(self._lease)
            self._lease = None

    def release(self) -> typing.Tuple[bool, str]:
        """Return the lease on the body and the eStop handle."""
        try:
            self.releaseLease()
            self.releaseEStop()
            return True, "Success"
        except Exception as e:
            return False, f"Exception while attempting to release the lease: {e}"

    def disconnect(self) -> None:
        """Release control of robot as gracefully as posssible."""
        if self._robot.time_sync:
            self._robot.time_sync.stop()
        self.releaseLease()
        self.releaseEStop()

    def _robot_command(
        self,
        command_proto: robot_command_pb2.RobotCommand,
        end_time_secs: typing.Optional[float] = None,
        timesync_endpoint: typing.Optional[TimeSyncEndpoint] = None,
    ) -> typing.Tuple[bool, str, typing.Optional[str]]:
        """Generic blocking function for sending commands to robots.

        Args:
            command_proto: robot_command_pb2 object to send to the robot.  Usually made with RobotCommandBuilder
            end_time_secs: (optional) Time-to-live for the command in seconds
            timesync_endpoint: (optional) Time sync endpoint

        Returns:
            Tuple of bool success, string message, and the command ID
        """
        try:
            command_id = self._robot_command_client.robot_command(
                lease=None,
                command=command_proto,
                end_time_secs=end_time_secs,
                timesync_endpoint=timesync_endpoint,
            )
            return True, "Success", command_id
        except Exception as e:
            self._logger.error(f"Unable to execute robot command: {e}")
            return False, str(e), None

    def _manipulation_request(
        self, request_proto, end_time_secs=None, timesync_endpoint=None
    ):
        """Generic function for sending requests to the manipulation api of a robot.

        Args:
            request_proto: manipulation_api_pb2 object to send to the robot.
        """
        try:
            command_id = self._manipulation_api_client.manipulation_api_command(
                manipulation_api_request=request_proto
            ).manipulation_cmd_id

            return True, "Success", command_id
        except Exception as e:
            self._logger.error(f"Unable to execute manipulation command: {e}")
            return False, str(e), None

    @try_claim
    def stop(self) -> typing.Tuple[bool, str]:
        """
        Stop any action the robot is currently doing.

        Returns:
            Tuple of bool success and a string message

        """
        response = self._robot_command(RobotCommandBuilder.stop_command())
        return response[0], response[1]

    @try_claim(power_on=True)
    def self_right(self) -> typing.Tuple[bool, str]:
        """
        Have the robot self-right.

        Returns:
            Tuple of bool success and a string message
        """
        response = self._robot_command(RobotCommandBuilder.selfright_command())
        return response[0], response[1]

    @try_claim(power_on=True)
    def sit(self) -> typing.Tuple[bool, str]:
        """
        Stop the robot's motion and sit down if able.

        Returns:
            Tuple of bool success and a string message

        """
        response = self._robot_command(RobotCommandBuilder.synchro_sit_command())
        self._last_sit_command = response[2]
        return response[0], response[1]

    @try_claim(power_on=True)
    def simple_stand(self, monitor_command: bool = True) -> typing.Tuple[bool, str]:
        """
        If the e-stop is enabled, and the motor power is enabled, stand the robot up.

        Returns:
            Tuple of bool success and a string message
        """
        response = self._robot_command(
            RobotCommandBuilder.synchro_stand_command(params=self._mobility_params)
        )
        if monitor_command:
            self._last_stand_command = response[2]
        return response[0], response[1]

    @try_claim(power_on=True)
    def stand(
        self,
        monitor_command: bool = True,
        body_height: float = 0,
        body_yaw: float = 0,
        body_pitch: float = 0,
        body_roll: float = 0,
    ) -> typing.Tuple[bool, str]:
        """
        If the e-stop is enabled, and the motor power is enabled, stand the robot up.
        Executes a stand command, but one where the robot will assume the pose specified by the given parameters.

        If no parameters are given this behaves just as a normal stand command

        Args:
            monitor_command: Track the state of the command in the async idle, which sets is_standing
            body_height: Offset of the body relative to normal stand height, in metres
            body_yaw: Yaw of the body in radians
            body_pitch: Pitch of the body in radians
            body_roll: Roll of the body in radians

        Returns:
            Tuple of bool success and a string message

        """
        if any([body_height, body_yaw, body_pitch, body_roll]):
            # If any of the orientation parameters are nonzero use them to pose the body
            body_orientation = EulerZXY(yaw=body_yaw, pitch=body_pitch, roll=body_roll)
            response = self._robot_command(
                RobotCommandBuilder.synchro_stand_command(
                    body_height=body_height, footprint_R_body=body_orientation
                )
            )
        else:
            # Otherwise just use the mobility params
            response = self._robot_command(
                RobotCommandBuilder.synchro_stand_command(params=self._mobility_params)
            )

        if monitor_command:
            self._last_stand_command = response[2]
        return response[0], response[1]

    @try_claim(power_on=True)
    def battery_change_pose(self, dir_hint: int = 1) -> typing.Tuple[bool, str]:
        """
        Put the robot into the battery change pose

        Args:
            dir_hint: 1 rolls to the right side of the robot, 2 to the left

        Returns:
            Tuple of bool success and a string message
        """
        if self.is_sitting:
            response = self._robot_command(
                RobotCommandBuilder.battery_change_pose_command(dir_hint)
            )
            return response[0], response[1]
        return False, "Call sit before trying to roll over"

    @try_claim
    def safe_power_off(self) -> typing.Tuple[bool, str]:
        """
        Stop the robot's motion and sit if possible.  Once sitting, disable motor power.

        Returns:
            Tuple of bool success and a string message
        """
        response = self._robot_command(RobotCommandBuilder.safe_power_off_command())
        return response[0], response[1]

    def clear_behavior_fault(
        self, fault_id: int
    ) -> typing.Tuple[bool, str, typing.Optional[bool]]:
        """
        Clear the behavior fault defined by the given id.

        Returns:
            Tuple of bool success, string message, and bool indicating whether the status was cleared
        """
        try:
            rid = self._robot_command_client.clear_behavior_fault(
                behavior_fault_id=fault_id, lease=None
            )
            return True, "Success", rid
        except Exception as e:
            return False, f"Exception while clearing behavior fault: {e}", None

    @try_claim
    def power_on(self) -> typing.Tuple[bool, str]:
        """
        Enable the motor power if e-stop is enabled.

        Returns:
            Tuple of bool success and a string message
        """
        # Don't bother trying to power on if we are already powered on
        if not self.check_is_powered_on():
            # If we are requested to start the estop, we have to acquire it when powering on.
            if self._start_estop:
                self.resetEStop()
            try:
                self._logger.info("Powering on")
                self._robot.power_on()
            except Exception as e:
                return False, f"Exception while powering on: {e}"

            return True, "Success"

        return True, "Was already powered on"

    def set_mobility_params(
        self, mobility_params: spot_command_pb2.MobilityParams
    ) -> None:
        """Set Params for mobility and movement

        Args:
            mobility_params: spot.MobilityParams, params for spot mobility commands.
        """
        self._mobility_params = mobility_params

    def get_mobility_params(self) -> spot_command_pb2.MobilityParams:
        """Get mobility params"""
        return self._mobility_params

    @try_claim
    def velocity_cmd(
        self, v_x: float, v_y: float, v_rot: float, cmd_duration: float = 0.125
    ) -> typing.Tuple[bool, str]:
        """

        Send a velocity motion command to the robot.

        Args:
            v_x: Velocity in the X direction in meters
            v_y: Velocity in the Y direction in meters
            v_rot: Angular velocity around the Z axis in radians
            cmd_duration: (optional) Time-to-live for the command in seconds.  Default is 125ms (assuming 10Hz command rate).

        Returns:
            Tuple of bool success and a string message
        """
        end_time = time.time() + cmd_duration
        response = self._robot_command(
            RobotCommandBuilder.synchro_velocity_command(
                v_x=v_x, v_y=v_y, v_rot=v_rot, params=self._mobility_params
            ),
            end_time_secs=end_time,
            timesync_endpoint=self._robot.time_sync.endpoint,
        )
        self._last_velocity_command_time = end_time
        return response[0], response[1]

    @try_claim
    def trajectory_cmd(
        self,
        goal_x: float,
        goal_y: float,
        goal_heading: float,
        cmd_duration: float,
        frame_name: str = "odom",
        precise_position: bool = False,
        mobility_params: spot_command_pb2.MobilityParams = None,
    ) -> typing.Tuple[bool, str]:
        """Send a trajectory motion command to the robot.

        Args:
            goal_x: Position X coordinate in meters
            goal_y: Position Y coordinate in meters
            goal_heading: Pose heading in radians
            cmd_duration: Time-to-live for the command in seconds.
            frame_name: frame_name to be used to calc the target position. 'odom' or 'vision'
            precise_position: if set to false, the status STATUS_NEAR_GOAL and STATUS_AT_GOAL will be equivalent. If
            true, the robot must complete its final positioning before it will be considered to have successfully
            reached the goal.
            mobility_params: Mobility parameters to send along with this command

        Returns:
            (bool, str) tuple indicating whether the command was successfully sent, and a message
        """
        if mobility_params is None:
            mobility_params = self._mobility_params
        self._trajectory_status_unknown = False
        self.at_goal = False
        self.near_goal = False
        self._last_trajectory_command_precise = precise_position
        self._logger.info("got command duration of {}".format(cmd_duration))
        end_time = time.time() + cmd_duration
        if frame_name == "vision":
            vision_tform_body = frame_helpers.get_vision_tform_body(
                self._robot_state_client.get_robot_state().kinematic_state.transforms_snapshot
            )
            body_tform_goal = math_helpers.SE3Pose(
                x=goal_x, y=goal_y, z=0, rot=math_helpers.Quat.from_yaw(goal_heading)
            )
            vision_tform_goal = vision_tform_body * body_tform_goal
            response = self._robot_command(
                RobotCommandBuilder.synchro_se2_trajectory_point_command(
                    goal_x=vision_tform_goal.x,
                    goal_y=vision_tform_goal.y,
                    goal_heading=vision_tform_goal.rot.to_yaw(),
                    frame_name=frame_helpers.VISION_FRAME_NAME,
                    params=mobility_params,
                ),
                end_time_secs=end_time,
            )
        elif frame_name == "odom":
            odom_tform_body = frame_helpers.get_odom_tform_body(
                self._robot_state_client.get_robot_state().kinematic_state.transforms_snapshot
            )
            body_tform_goal = math_helpers.SE3Pose(
                x=goal_x, y=goal_y, z=0, rot=math_helpers.Quat.from_yaw(goal_heading)
            )
            odom_tform_goal = odom_tform_body * body_tform_goal
            response = self._robot_command(
                RobotCommandBuilder.synchro_se2_trajectory_point_command(
                    goal_x=odom_tform_goal.x,
                    goal_y=odom_tform_goal.y,
                    goal_heading=odom_tform_goal.rot.to_yaw(),
                    frame_name=frame_helpers.ODOM_FRAME_NAME,
                    params=mobility_params,
                ),
                end_time_secs=end_time,
            )
        else:
            raise ValueError("frame_name must be 'vision' or 'odom'")
        if response[0]:
            self._last_trajectory_command = response[2]
        return response[0], response[1]

    def robot_command(
        self, robot_command: robot_command_pb2.RobotCommand
    ) -> typing.Tuple[bool, str]:
        end_time = time.time() + MAX_COMMAND_DURATION
        return self._robot_command(
            robot_command,
            end_time_secs=end_time,
            timesync_endpoint=self._robot.time_sync.endpoint,
        )

    def manipulation_command(self, request):
        end_time = time.time() + MAX_COMMAND_DURATION
        return self._manipulation_request(
            request,
            end_time_secs=end_time,
            timesync_endpoint=self._robot.time_sync.endpoint,
        )

    def get_robot_command_feedback(
        self, cmd_id: int
    ) -> robot_command_pb2.RobotCommandFeedbackResponse:
        return self._robot_command_client.robot_command_feedback(cmd_id)

    def get_manipulation_command_feedback(self, cmd_id):
        feedback_request = manipulation_api_pb2.ManipulationApiFeedbackRequest(
            manipulation_cmd_id=cmd_id
        )

        return self._manipulation_api_client.manipulation_api_feedback_command(
            manipulation_api_feedback_request=feedback_request
        )

    def list_graph(self, upload_path=None):
        """List waypoint ids of garph_nav
        Args:
          upload_path : Path to the root directory of the map.
        """
        ids, eds = self._list_graph_waypoint_and_edge_ids()
        # skip waypoint_ for v2.2.1, skip waypiont for < v2.2
        return [
            v
            for k, v in sorted(
                ids.items(), key=lambda id: int(id[0].replace("waypoint_", ""))
            )
        ]

    def clear_graph(self) -> typing.Tuple[bool, str]:
        """Clear the state of the map on the robot, removing all waypoints and edges in the RAM of the robot.

        Returns: (bool, str) tuple indicating whether the command was successfully sent, and a message
        """
        try:
            self._clear_graph()
            return True, "Success"
        except Exception as e:
            return (
                False,
                f"Got an error while clearing a graph and snanshots in a robot: {e}",
            )

    def upload_graph(self, upload_path: str) -> typing.Tuple[bool, str]:
        """Upload the specified graph and snapshots from local to a robot.

        While this method, if there are snapshots already in the robot, they will be loaded from the robot's disk without uploading.
        Graph and snapshots to be uploaded should be placed like

        Directory specified with upload_path arg
          |
          +-- graph
          |
          +-- waypoint_snapshots/
          |     |
          |     +-- waypont snapshot files
          |
          +-- edge_snapshots/
                |
                +-- edge snapshot files

        Args:
            upload_path (str): Path to the directory of the map.

        Returns: (bool, str) tuple indicating whether the command was successfully sent, and a message
        """
        try:
            self._upload_graph_and_snapshots(upload_path)
            return True, "Success"
        except Exception as e:
            return (
                False,
                f"Got an error while uploading a graph and snapshots to a robot: {e}",
            )

    def download_graph(self, download_path: str) -> typing.Tuple[bool, str]:
        """Download current graph and snapshots in the robot to the specified directory.

        Args:
            download_path (str): Directory where graph and snapshots are downloaded from robot.

        Returns: (bool, str) tuple indicating whether the command was successfully sent, and a message
        """
        try:
            success, message = self._download_graph_and_snapshots(
                download_path=download_path
            )
            return success, message
        except Exception as e:
            return (
                False,
                f"Got an error during downloading graph and snapshots from the robot: {e}",
            )

    @try_claim
    def navigate_to(
        self,
        upload_path,
        navigate_to,
        initial_localization_fiducial=True,
        initial_localization_waypoint=None,
    ):
        """navigate with graph nav.

        Args:
           upload_path : Path to the root directory of the map.
           navigate_to : Waypont id string for where to goal
           initial_localization_fiducial : Tells the initializer whether to use fiducials
           initial_localization_waypoint : Waypoint id string of current robot position (optional)
        """
        # Filepath for uploading a saved graph's and snapshots too.
        if upload_path[-1] == "/":
            upload_filepath = upload_path[:-1]
        else:
            upload_filepath = upload_path

        # Boolean indicating the robot's power state.
        power_state = self._robot_state_client.get_robot_state().power_state
        self._started_powered_on = power_state.motor_power_state == power_state.STATE_ON
        self._powered_on = self._started_powered_on

        # FIX ME somehow,,,, if the robot is stand, need to sit the robot before starting garph nav
        if self.is_standing and not self.is_moving:
            self.sit()

        # TODO verify estop  / claim / power_on
        self._clear_graph()
        self._upload_graph_and_snapshots(upload_filepath)
        if initial_localization_fiducial:
            self._set_initial_localization_fiducial()
        if initial_localization_waypoint:
            self._set_initial_localization_waypoint([initial_localization_waypoint])
        self._list_graph_waypoint_and_edge_ids()
        self._get_localization_state()
        resp = self._navigate_to([navigate_to])

        return resp

    # Arm ############################################
    @try_claim
    def ensure_arm_power_and_stand(self):
        if not self._robot.has_arm():
            return False, "Spot with an arm is required for this service"

        try:
            if not self.check_is_powered_on():
                self._logger.info("Spot is powering on within the timeout of 20 secs")
                self._robot.power_on(timeout_sec=20)
            assert self._robot.is_powered_on(), "Spot failed to power on"
            self._logger.info("Spot is powered on")
        except Exception as e:
            return (
                False,
                f"Exception occured while Spot or its arm were trying to power on: {e}",
            )

        if not self.is_standing:
            robot_command.blocking_stand(
                command_client=self._robot_command_client, timeout_sec=10.0
            )
            self._logger.info("Spot is standing")
        else:
            self._logger.info("Spot is already standing")

        return True, "Spot has an arm, is powered on, and standing"

    @try_claim
    def arm_stow(self):
        try:
            success, msg = self.ensure_arm_power_and_stand()
            if not success:
                self._logger.info(msg)
                return False, msg
            else:
                # Stow Arm
                stow = RobotCommandBuilder.arm_stow_command()

                # Command issue with RobotCommandClient
                self._robot_command_client.robot_command(stow)
                self._logger.info("Command stow issued")
                time.sleep(2.0)

        except Exception as e:
            return False, f"Exception occured while trying to stow: {e}"

        return True, "Stow arm success"

    @try_claim
    def arm_unstow(self):
        try:
            success, msg = self.ensure_arm_power_and_stand()
            if not success:
                self._logger.info(msg)
                return False, msg
            else:
                # Unstow Arm
                unstow = RobotCommandBuilder.arm_ready_command()

                # Command issue with RobotCommandClient
                self._robot_command_client.robot_command(unstow)
                self._logger.info("Command unstow issued")
                time.sleep(2.0)

        except Exception as e:
            return False, f"Exception occured while trying to unstow: {e}"

        return True, "Unstow arm success"

    @try_claim
    def arm_carry(self):
        try:
            success, msg = self.ensure_arm_power_and_stand()
            if not success:
                self._logger.info(msg)
                return False, msg
            else:
                # Get Arm in carry mode
                carry = RobotCommandBuilder.arm_carry_command()

                # Command issue with RobotCommandClient
                self._robot_command_client.robot_command(carry)
                self._logger.info("Command carry issued")
                time.sleep(2.0)

        except Exception as e:
            return False, f"Exception occured while carry mode was issued: {e}"

        return True, "Carry mode success"

    def make_arm_trajectory_command(self, arm_joint_trajectory):
        """Helper function to create a RobotCommand from an ArmJointTrajectory.
        Copy from 'spot-sdk/python/examples/arm_joint_move/arm_joint_move.py'"""

        joint_move_command = arm_command_pb2.ArmJointMoveCommand.Request(
            trajectory=arm_joint_trajectory
        )
        arm_command = arm_command_pb2.ArmCommand.Request(
            arm_joint_move_command=joint_move_command
        )
        sync_arm = synchronized_command_pb2.SynchronizedCommand.Request(
            arm_command=arm_command
        )
        arm_sync_robot_cmd = robot_command_pb2.RobotCommand(
            synchronized_command=sync_arm
        )
        return RobotCommandBuilder.build_synchro_command(arm_sync_robot_cmd)

    @try_claim
    def arm_joint_move(self, joint_targets):
        # All perspectives are given when looking at the robot from behind after the unstow service is called
        # Joint1: 0.0 arm points to the front. positive: turn left, negative: turn right)
        # RANGE: -3.14 -> 3.14
        # Joint2: 0.0 arm points to the front. positive: move down, negative move up
        # RANGE: 0.4 -> -3.13 (
        # Joint3: 0.0 arm straight. moves the arm down
        # RANGE: 0.0 -> 3.1415
        # Joint4: 0.0 middle position. negative: moves ccw, positive moves cw
        # RANGE: -2.79253 -> 2.79253
        # # Joint5: 0.0 gripper points to the front. positive moves the gripper down
        # RANGE: -1.8326 -> 1.8326
        # Joint6: 0.0 Gripper is not rolled, positive is ccw
        # RANGE: -2.87 -> 2.87
        # Values after unstow are: [0.0, -0.9, 1.8, 0.0, -0.9, 0.0]
        if abs(joint_targets[0]) > 3.14:
            msg = "Joint 1 has to be between -3.14 and 3.14"
            self._logger.warning(msg)
            return False, msg
        elif joint_targets[1] > 0.4 or joint_targets[1] < -3.13:
            msg = "Joint 2 has to be between -3.13 and 0.4"
            self._logger.warning(msg)
            return False, msg
        elif joint_targets[2] > 3.14 or joint_targets[2] < 0.0:
            msg = "Joint 3 has to be between 0.0 and 3.14"
            self._logger.warning(msg)
            return False, msg
        elif abs(joint_targets[3]) > 2.79253:
            msg = "Joint 4 has to be between -2.79253 and 2.79253"
            self._logger.warning(msg)
            return False, msg
        elif abs(joint_targets[4]) > 1.8326:
            msg = "Joint 5 has to be between -1.8326 and 1.8326"
            self._logger.warning(msg)
            return False, msg
        elif abs(joint_targets[5]) > 2.87:
            msg = "Joint 6 has to be between -2.87 and 2.87"
            self._logger.warning(msg)
            return False, msg
        try:
            success, msg = self.ensure_arm_power_and_stand()
            if not success:
                self._logger.info(msg)
                return False, msg
            else:
                trajectory_point = (
                    RobotCommandBuilder.create_arm_joint_trajectory_point(
                        joint_targets[0],
                        joint_targets[1],
                        joint_targets[2],
                        joint_targets[3],
                        joint_targets[4],
                        joint_targets[5],
                    )
                )
                arm_joint_trajectory = arm_command_pb2.ArmJointTrajectory(
                    points=[trajectory_point]
                )
                arm_command = self.make_arm_trajectory_command(arm_joint_trajectory)

                # Send the request
                cmd_id = self._robot_command_client.robot_command(arm_command)

                # Query for feedback to determine how long it will take
                feedback_resp = self._robot_command_client.robot_command_feedback(
                    cmd_id
                )
                joint_move_feedback = (
                    feedback_resp.feedback.synchronized_feedback.arm_command_feedback.arm_joint_move_feedback
                )
                time_to_goal: Duration = joint_move_feedback.time_to_goal
                time_to_goal_in_seconds: float = (
                    time_to_goal.seconds + time_to_goal.nanos / 1e9
                )
                time.sleep(time_to_goal_in_seconds)
                return True, "Spot Arm moved successfully"

        except Exception as e:
            return False, f"Exception occured during arm movement: {e}"

    @try_claim
    def force_trajectory(self, data):
        try:
            success, msg = self.ensure_arm_power_and_stand()
            if not success:
                self._logger.info(msg)
                return False, msg
            else:

                def create_wrench_from_msg(forces, torques):
                    force = geometry_pb2.Vec3(x=forces[0], y=forces[1], z=forces[2])
                    torque = geometry_pb2.Vec3(x=torques[0], y=torques[1], z=torques[2])
                    return geometry_pb2.Wrench(force=force, torque=torque)

                # Duration in seconds.
                traj_duration = data.duration

                # first point on trajectory
                wrench0 = create_wrench_from_msg(data.forces_pt0, data.torques_pt0)
                t0 = seconds_to_duration(0)
                traj_point0 = trajectory_pb2.WrenchTrajectoryPoint(
                    wrench=wrench0, time_since_reference=t0
                )

                # Second point on the trajectory
                wrench1 = create_wrench_from_msg(data.forces_pt1, data.torques_pt1)
                t1 = seconds_to_duration(traj_duration)
                traj_point1 = trajectory_pb2.WrenchTrajectoryPoint(
                    wrench=wrench1, time_since_reference=t1
                )

                # Build the trajectory
                trajectory = trajectory_pb2.WrenchTrajectory(
                    points=[traj_point0, traj_point1]
                )

                # Build the trajectory request, putting all axes into force mode
                arm_cartesian_command = arm_command_pb2.ArmCartesianCommand.Request(
                    root_frame_name=data.frame,
                    wrench_trajectory_in_task=trajectory,
                    x_axis=arm_command_pb2.ArmCartesianCommand.Request.AXIS_MODE_FORCE,
                    y_axis=arm_command_pb2.ArmCartesianCommand.Request.AXIS_MODE_FORCE,
                    z_axis=arm_command_pb2.ArmCartesianCommand.Request.AXIS_MODE_FORCE,
                    rx_axis=arm_command_pb2.ArmCartesianCommand.Request.AXIS_MODE_FORCE,
                    ry_axis=arm_command_pb2.ArmCartesianCommand.Request.AXIS_MODE_FORCE,
                    rz_axis=arm_command_pb2.ArmCartesianCommand.Request.AXIS_MODE_FORCE,
                )
                arm_command = arm_command_pb2.ArmCommand.Request(
                    arm_cartesian_command=arm_cartesian_command
                )
                synchronized_command = (
                    synchronized_command_pb2.SynchronizedCommand.Request(
                        arm_command=arm_command
                    )
                )
                robot_command = robot_command_pb2.RobotCommand(
                    synchronized_command=synchronized_command
                )

                # Send the request
                self._robot_command_client.robot_command(robot_command)
                self._logger.info("Force trajectory command sent")

                time.sleep(traj_duration + 1.0)

        except Exception as e:
            return False, f"Exception occured during arm movement: {e}"

        return True, "Moved arm successfully"

    @try_claim
    def gripper_open(self):
        try:
            success, msg = self.ensure_arm_power_and_stand()
            if not success:
                self._logger.info(msg)
                return False, msg
            else:
                # Open gripper
                command = RobotCommandBuilder.claw_gripper_open_command()

                # Command issue with RobotCommandClient
                self._robot_command_client.robot_command(command)
                self._logger.info("Command gripper open sent")
                time.sleep(2.0)

        except Exception as e:
            return False, f"Exception occured while gripper was moving: {e}"

        return True, "Open gripper success"

    @try_claim
    def gripper_close(self):
        try:
            success, msg = self.ensure_arm_power_and_stand()
            if not success:
                self._logger.info(msg)
                return False, msg
            else:
                # Close gripper
                command = RobotCommandBuilder.claw_gripper_close_command()

                # Command issue with RobotCommandClient
                self._robot_command_client.robot_command(command)
                self._logger.info("Command gripper close sent")
                time.sleep(2.0)

        except Exception as e:
            return False, f"Exception occured while gripper was moving: {e}"

        return True, "Closed gripper successfully"

    @try_claim
    def gripper_angle_open(self, gripper_ang):
        # takes an angle between 0 (closed) and 90 (fully opened) and opens the
        # gripper at this angle
        if gripper_ang > 90 or gripper_ang < 0:
            return False, "Gripper angle must be between 0 and 90"
        try:
            success, msg = self.ensure_arm_power_and_stand()
            if not success:
                self._logger.info(msg)
                return False, msg
            else:
                # The open angle command does not take degrees but the limits
                # defined in the urdf, that is why we have to interpolate
                closed = 0.349066
                opened = -1.396263
                angle = gripper_ang / 90.0 * (opened - closed) + closed
                command = RobotCommandBuilder.claw_gripper_open_angle_command(angle)

                # Command issue with RobotCommandClient
                self._robot_command_client.robot_command(command)
                self._logger.info("Command gripper open angle sent")
                time.sleep(2.0)

        except Exception as e:
            return False, f"Exception occured while gripper was moving: {e}"

        return True, "Opened gripper successfully"

    @try_claim
    def hand_pose(self, data):
        try:
            success, msg = self.ensure_arm_power_and_stand()
            if not success:
                self._logger.info(msg)
                return False, msg
            else:
                pose_point = data.pose_point
                # Move the arm to a spot in front of the robot given a pose for the gripper.
                # Build a position to move the arm to (in meters, relative to the body frame origin.)
                position = geometry_pb2.Vec3(
                    x=pose_point.position.x,
                    y=pose_point.position.y,
                    z=pose_point.position.z,
                )

                # # Rotation as a quaternion.
                rotation = geometry_pb2.Quaternion(
                    w=pose_point.orientation.w,
                    x=pose_point.orientation.x,
                    y=pose_point.orientation.y,
                    z=pose_point.orientation.z,
                )

                seconds = data.duration
                duration = seconds_to_duration(seconds)

                # Build the SE(3) pose of the desired hand position in the moving body frame.
                hand_pose = geometry_pb2.SE3Pose(position=position, rotation=rotation)
                hand_pose_traj_point = trajectory_pb2.SE3TrajectoryPoint(
                    pose=hand_pose, time_since_reference=duration
                )
                hand_trajectory = trajectory_pb2.SE3Trajectory(
                    points=[hand_pose_traj_point]
                )

                arm_cartesian_command = arm_command_pb2.ArmCartesianCommand.Request(
                    root_frame_name=data.frame,
                    pose_trajectory_in_task=hand_trajectory,
                    force_remain_near_current_joint_configuration=True,
                )
                arm_command = arm_command_pb2.ArmCommand.Request(
                    arm_cartesian_command=arm_cartesian_command
                )
                synchronized_command = (
                    synchronized_command_pb2.SynchronizedCommand.Request(
                        arm_command=arm_command
                    )
                )

                robot_command = robot_command_pb2.RobotCommand(
                    synchronized_command=synchronized_command
                )

                command = RobotCommandBuilder.build_synchro_command(robot_command)

                # Send the request
                self._robot_command_client.robot_command(robot_command)
                self._logger.info("Moving arm to position.")

                time.sleep(2.0)

        except Exception as e:
            return (
                False,
                f"An error occured while trying to move arm \n Exception: {e}",
            )

        return True, "Moved arm successfully"

    @try_claim
    def grasp_3d(self, frame, object_rt_frame):
        try:
            frm = str(frame)
            pos = geometry_pb2.Vec3(
                x=object_rt_frame[0], y=object_rt_frame[1], z=object_rt_frame[2]
            )

            grasp = manipulation_api_pb2.PickObject(frame_name=frm, object_rt_frame=pos)

            # Ask the robot to pick up the object
            grasp_request = manipulation_api_pb2.ManipulationApiRequest(
                pick_object=grasp
            )
            # Send the request
            cmd_response = self._manipulation_api_client.manipulation_api_command(
                manipulation_api_request=grasp_request
            )

            # Get feedback from the robot
            while True:
                feedback_request = manipulation_api_pb2.ManipulationApiFeedbackRequest(
                    manipulation_cmd_id=cmd_response.manipulation_cmd_id
                )

                # Send the request
                response = (
                    self._manipulation_api_client.manipulation_api_feedback_command(
                        manipulation_api_feedback_request=feedback_request
                    )
                )

                print(
                    "Current state: ",
                    manipulation_api_pb2.ManipulationFeedbackState.Name(
                        response.current_state
                    ),
                )

                if (
                    response.current_state
                    == manipulation_api_pb2.MANIP_STATE_GRASP_SUCCEEDED
                    or response.current_state
                    == manipulation_api_pb2.MANIP_STATE_GRASP_FAILED
                ):
                    break

                time.sleep(0.25)

            self._robot.logger.info("Finished grasp.")

        except Exception as e:
            return False, f"An error occured while trying to grasp from pose: {e}"

        return True, "Grasped successfully"

    ###################################################################

    def _init_current_graph_nav_state(self):
        # Store the most recent knowledge of the state of the robot based on rpc calls.
        self._current_graph = None
        self._current_edges = dict()  # maps to_waypoint to list(from_waypoint)
        self._current_waypoint_snapshots = dict()  # maps id to waypoint snapshot
        self._current_edge_snapshots = dict()  # maps id to edge snapshot
        self._current_annotation_name_to_wp_id = dict()
        self._current_anchored_world_objects = (
            dict()
        )  # maps object id to a (wo, waypoint, fiducial)
        self._current_anchors = dict()  # maps anchor id to anchor

    ## copy from spot-sdk/python/examples/graph_nav_command_line/graph_nav_command_line.py
    def _get_localization_state(self, *args):
        """Get the current localization and state of the robot."""
        state = self._graph_nav_client.get_localization_state()
        self._logger.info("Got localization: \n%s" % str(state.localization))
        odom_tform_body = get_odom_tform_body(
            state.robot_kinematics.transforms_snapshot
        )
        self._logger.info(
            "Got robot state in kinematic odometry frame: \n%s" % str(odom_tform_body)
        )

    def _set_initial_localization_fiducial(self, *args):
        """Trigger localization when near a fiducial."""
        robot_state = self._robot_state_client.get_robot_state()
        current_odom_tform_body = get_odom_tform_body(
            robot_state.kinematic_state.transforms_snapshot
        ).to_proto()
        # Create an empty instance for initial localization since we are asking it to localize
        # based on the nearest fiducial.
        localization = nav_pb2.Localization()
        self._graph_nav_client.set_localization(
            initial_guess_localization=localization,
            ko_tform_body=current_odom_tform_body,
        )

    def _set_initial_localization_waypoint(self, *args):
        """Trigger localization to a waypoint."""
        # Take the first argument as the localization waypoint.
        if len(args) < 1:
            # If no waypoint id is given as input, then return without initializing.
            self._logger.error("No waypoint specified to initialize to.")
            return
        destination_waypoint = graph_nav_util.find_unique_waypoint_id(
            args[0][0],
            self._current_graph,
            self._current_annotation_name_to_wp_id,
            self._logger,
        )
        if not destination_waypoint:
            # Failed to find the unique waypoint id.
            return

        robot_state = self._robot_state_client.get_robot_state()
        current_odom_tform_body = get_odom_tform_body(
            robot_state.kinematic_state.transforms_snapshot
        ).to_proto()
        # Create an initial localization to the specified waypoint as the identity.
        localization = nav_pb2.Localization()
        localization.waypoint_id = destination_waypoint
        localization.waypoint_tform_body.rotation.w = 1.0
        self._graph_nav_client.set_localization(
            initial_guess_localization=localization,
            # It's hard to get the pose perfect, search +/-20 deg and +/-20cm (0.2m).
            max_distance=0.2,
            max_yaw=20.0 * math.pi / 180.0,
            fiducial_init=graph_nav_pb2.SetLocalizationRequest.FIDUCIAL_INIT_NO_FIDUCIAL,
            ko_tform_body=current_odom_tform_body,
        )

    def _list_graph_waypoint_and_edge_ids(self, *args):
        """List the waypoint ids and edge ids of the graph currently on the robot."""

        # Download current graph
        graph = self._graph_nav_client.download_graph()
        if graph is None:
            self._logger.error("Empty graph.")
            return
        self._current_graph = graph

        localization_id = (
            self._graph_nav_client.get_localization_state().localization.waypoint_id
        )

        # Update and print waypoints and edges
        (
            self._current_annotation_name_to_wp_id,
            self._current_edges,
        ) = graph_nav_util.update_waypoints_and_edges(
            graph, localization_id, self._logger
        )
        return self._current_annotation_name_to_wp_id, self._current_edges

    def _upload_graph_and_snapshots(self, upload_filepath):
        """Upload the graph and snapshots to the robot."""
        self._logger.info("Loading the graph from disk into local storage...")
        with open(os.path.join(upload_filepath, "graph"), "rb") as graph_file:
            # Load the graph from disk.
            data = graph_file.read()
            self._current_graph = map_pb2.Graph()
            self._current_graph.ParseFromString(data)
            self._logger.info(
                "Loaded graph has {} waypoints and {} edges".format(
                    len(self._current_graph.waypoints), len(self._current_graph.edges)
                )
            )
        for waypoint in self._current_graph.waypoints:
            # Load the waypoint snapshots from disk.
            if len(waypoint.snapshot_id) == 0:
                continue
            waypoint_filepath = os.path.join(
                upload_filepath, "waypoint_snapshots", waypoint.snapshot_id
            )
            if not os.path.exists(waypoint_filepath):
                continue
            with open(waypoint_filepath, "rb") as snapshot_file:
                waypoint_snapshot = map_pb2.WaypointSnapshot()
                waypoint_snapshot.ParseFromString(snapshot_file.read())
                self._current_waypoint_snapshots[
                    waypoint_snapshot.id
                ] = waypoint_snapshot

                for fiducial in waypoint_snapshot.objects:
                    if not fiducial.HasField("apriltag_properties"):
                        continue

                    str_id = str(fiducial.apriltag_properties.tag_id)
                    if (
                        str_id in self._current_anchored_world_objects
                        and len(self._current_anchored_world_objects[str_id]) == 1
                    ):
                        # Replace the placeholder tuple with a tuple of (wo, waypoint, fiducial).
                        anchored_wo = self._current_anchored_world_objects[str_id][0]
                        self._current_anchored_world_objects[str_id] = (
                            anchored_wo,
                            waypoint,
                            fiducial,
                        )

        for edge in self._current_graph.edges:
            # Load the edge snapshots from disk.
            if len(edge.snapshot_id) == 0:
                continue
            edge_filepath = os.path.join(
                upload_filepath, "edge_snapshots", edge.snapshot_id
            )
            if not os.path.exists(edge_filepath):
                continue
            with open(edge_filepath, "rb") as snapshot_file:
                edge_snapshot = map_pb2.EdgeSnapshot()
                edge_snapshot.ParseFromString(snapshot_file.read())
                self._current_edge_snapshots[edge_snapshot.id] = edge_snapshot
        for anchor in self._current_graph.anchoring.anchors:
            self._current_anchors[anchor.id] = anchor
        # Upload the graph to the robot.
        self._logger.info("Uploading the graph and snapshots to the robot...")
        if self._lease is None:
            self.getLease()
        self._graph_nav_client.upload_graph(
            lease=self._lease.lease_proto, graph=self._current_graph
        )
        # Upload the snapshots to the robot.
        for waypoint_snapshot in self._current_waypoint_snapshots.values():
            self._graph_nav_client.upload_waypoint_snapshot(waypoint_snapshot)
            self._logger.info("Uploaded {}".format(waypoint_snapshot.id))
        for edge_snapshot in self._current_edge_snapshots.values():
            self._graph_nav_client.upload_edge_snapshot(edge_snapshot)
            self._logger.info("Uploaded {}".format(edge_snapshot.id))

        # The upload is complete! Check that the robot is localized to the graph,
        # and it if is not, prompt the user to localize the robot before attempting
        # any navigation commands.
        localization_state = self._graph_nav_client.get_localization_state()
        if not localization_state.localization.waypoint_id:
            # The robot is not localized to the newly uploaded graph.
            self._logger.info(
                "Upload complete! The robot is currently not localized to the map; "
                "please localize the robot"
            )

    def _write_bytes_while_download(self, filepath: str, data: bytes):
        """Write data to a file.

        Args:
            filepath (str) : Path of file where data will be written.
            data (bytes) : Bytes of data"""
        directory = os.path.dirname(filepath)
        os.makedirs(directory, exist_ok=True)
        with open(filepath, "wb+") as f:
            f.write(data)
            f.close()

    def _download_graph_and_snapshots(
        self, download_path: str
    ) -> typing.Tuple[bool, str]:
        """Download the graph and snapshots from the robot.

        Args:
            download_path (str): Directory where graph and snapshots are downloaded from robot.

        Returns:
            success (bool): success flag
            message (str): message"""
        graph = self._graph_nav_client.download_graph()
        if graph is None:
            return False, "Failed to download the graph."
        graph_bytes = graph.SerializeToString()
        self._write_bytes_while_download(
            os.path.join(download_path, "graph"), graph_bytes
        )
        # Download the waypoint and edge snapshots.
        for waypoint in graph.waypoints:
            try:
                waypoint_snapshot = self._graph_nav_client.download_waypoint_snapshot(
                    waypoint.snapshot_id
                )
            except Exception:
                self.logger.warn(
                    "Failed to download waypoint snapshot: %s", waypoint.snapshot_id
                )
                continue
            self._write_bytes_while_download(
                os.path.join(download_path, "waypoint_snapshots", waypoint.snapshot_id),
                waypoint_snapshot.SerializeToString(),
            )
        for edge in graph.edges:
            try:
                edge_snapshot = self._graph_nav_client.download_edge_snapshot(
                    edge.snapshot_id
                )
            except Exception:
                self.logger.warn(
                    "Failed to download edge snapshot: %s", edge.snapshot_id
                )
                continue
            self._write_bytes_while_download(
                os.path.join(download_path, "edge_snapshots", edge.snapshot_id),
                edge_snapshot.SerializeToString(),
            )
        return True, "Success"

    @try_claim
    def _navigate_to(self, *args):
        """Navigate to a specific waypoint."""
        # Take the first argument as the destination waypoint.
        if len(args) < 1:
            # If no waypoint id is given as input, then return without requesting navigation.
            self._logger.info("No waypoint provided as a destination for navigate to.")
            return

        self._lease = self._lease_wallet.get_lease()
        destination_waypoint = graph_nav_util.find_unique_waypoint_id(
            args[0][0],
            self._current_graph,
            self._current_annotation_name_to_wp_id,
            self._logger,
        )
        if not destination_waypoint:
            # Failed to find the appropriate unique waypoint id for the navigation command.
            return
        if not self.toggle_power(should_power_on=True):
            self._logger.info(
                "Failed to power on the robot, and cannot complete navigate to request."
            )
            return

        # Stop the lease keepalive and create a new sublease for graph nav.
        self._lease = self._lease_wallet.advance()
        sublease = self._lease.create_sublease()
        self._lease_keepalive.shutdown()

        # Navigate to the destination waypoint.
        is_finished = False
        nav_to_cmd_id = -1
        while not is_finished:
            # Issue the navigation command about twice a second such that it is easy to terminate the
            # navigation command (with estop or killing the program).
            nav_to_cmd_id = self._graph_nav_client.navigate_to(
                destination_waypoint, 1.0, leases=[sublease.lease_proto]
            )
            time.sleep(0.5)  # Sleep for half a second to allow for command execution.
            # Poll the robot for feedback to determine if the navigation command is complete. Then sit
            # the robot down once it is finished.
            is_finished = self._check_success(nav_to_cmd_id)

        self._lease = self._lease_wallet.advance()
        self._lease_keepalive = LeaseKeepAlive(self._lease_client)

        # Update the lease and power off the robot if appropriate.
        if self._powered_on and not self._started_powered_on:
            # Sit the robot down + power off after the navigation command is complete.
            self.toggle_power(should_power_on=False)

        status = self._graph_nav_client.navigation_feedback(nav_to_cmd_id)
        if (
            status.status
            == graph_nav_pb2.NavigationFeedbackResponse.STATUS_REACHED_GOAL
        ):
            return True, "Successfully completed the navigation commands!"
        elif status.status == graph_nav_pb2.NavigationFeedbackResponse.STATUS_LOST:
            return (
                False,
                "Robot got lost when navigating the route, the robot will now sit down.",
            )
        elif status.status == graph_nav_pb2.NavigationFeedbackResponse.STATUS_STUCK:
            return (
                False,
                "Robot got stuck when navigating the route, the robot will now sit down.",
            )
        elif (
            status.status
            == graph_nav_pb2.NavigationFeedbackResponse.STATUS_ROBOT_IMPAIRED
        ):
            return False, "Robot is impaired."
        else:
            return False, "Navigation command is not complete yet."

    @try_claim
    def _navigate_route(self, *args):
        """Navigate through a specific route of waypoints."""
        if len(args) < 1:
            # If no waypoint ids are given as input, then return without requesting navigation.
            self._logger.error("No waypoints provided for navigate route.")
            return
        waypoint_ids = args[0]
        for i in range(len(waypoint_ids)):
            waypoint_ids[i] = graph_nav_util.find_unique_waypoint_id(
                waypoint_ids[i],
                self._current_graph,
                self._current_annotation_name_to_wp_id,
                self._logger,
            )
            if not waypoint_ids[i]:
                # Failed to find the unique waypoint id.
                return

        edge_ids_list = []
        all_edges_found = True
        # Attempt to find edges in the current graph that match the ordered waypoint pairs.
        # These are necessary to create a valid route.
        for i in range(len(waypoint_ids) - 1):
            start_wp = waypoint_ids[i]
            end_wp = waypoint_ids[i + 1]
            edge_id = self._match_edge(self._current_edges, start_wp, end_wp)
            if edge_id is not None:
                edge_ids_list.append(edge_id)
            else:
                all_edges_found = False
                self._logger.error(
                    "Failed to find an edge between waypoints: ",
                    start_wp,
                    " and ",
                    end_wp,
                )
                self._logger.error(
                    "List the graph's waypoints and edges to ensure pairs of waypoints has an edge."
                )
                break

        self._lease = self._lease_wallet.get_lease()
        if all_edges_found:
            if not self.toggle_power(should_power_on=True):
                self._logger.error(
                    "Failed to power on the robot, and cannot complete navigate route request."
                )
                return

            # Stop the lease keepalive and create a new sublease for graph nav.
            self._lease = self._lease_wallet.advance()
            sublease = self._lease.create_sublease()
            self._lease_keepalive.shutdown()

            # Navigate a specific route.
            route = self._graph_nav_client.build_route(waypoint_ids, edge_ids_list)
            is_finished = False
            while not is_finished:
                # Issue the route command about twice a second such that it is easy to terminate the
                # navigation command (with estop or killing the program).
                nav_route_command_id = self._graph_nav_client.navigate_route(
                    route, cmd_duration=1.0, leases=[sublease.lease_proto]
                )
                time.sleep(
                    0.5
                )  # Sleep for half a second to allow for command execution.
                # Poll the robot for feedback to determine if the route is complete. Then sit
                # the robot down once it is finished.
                is_finished = self._check_success(nav_route_command_id)

            self._lease = self._lease_wallet.advance()
            self._lease_keepalive = LeaseKeepAlive(self._lease_client)

            # Update the lease and power off the robot if appropriate.
            if self._powered_on and not self._started_powered_on:
                # Sit the robot down + power off after the navigation command is complete.
                self.toggle_power(should_power_on=False)

    def _clear_graph(self, *args):
        """Clear the state of the map on the robot, removing all waypoints and edges in the RAM of the robot."""
        result = self._graph_nav_client.clear_graph(lease=self._lease.lease_proto)
        self._init_current_graph_nav_state()
        return result

    @try_claim
    def toggle_power(self, should_power_on):
        """Power the robot on/off dependent on the current power state."""
        is_powered_on = self.check_is_powered_on()
        if not is_powered_on and should_power_on:
            # Power on the robot up before navigating when it is in a powered-off state.
            power_on(self._power_client)
            motors_on = False
            while not motors_on:
                future = self._robot_state_client.get_robot_state_async()
                state_response = future.result(
                    timeout=10
                )  # 10 second timeout for waiting for the state response.
                if (
                    state_response.power_state.motor_power_state
                    == robot_state_pb2.PowerState.STATE_ON
                ):
                    motors_on = True
                else:
                    # Motors are not yet fully powered on.
                    time.sleep(0.25)
        elif is_powered_on and not should_power_on:
            # Safe power off (robot will sit then power down) when it is in a
            # powered-on state.
            safe_power_off(self._robot_command_client, self._robot_state_client)
        else:
            # Return the current power state without change.
            return is_powered_on
        # Update the locally stored power state.
        self.check_is_powered_on()
        return self._powered_on

    def check_is_powered_on(self) -> bool:
        """Determine if the robot is powered on or off."""
        power_state = self._robot_state_client.get_robot_state().power_state
        self._powered_on = power_state.motor_power_state == power_state.STATE_ON
        return self._powered_on

    def _check_success(self, command_id=-1):
        """Use a navigation command id to get feedback from the robot and sit when command succeeds."""
        if command_id == -1:
            # No command, so we have not status to check.
            return False
        status = self._graph_nav_client.navigation_feedback(command_id)
        if (
            status.status
            == graph_nav_pb2.NavigationFeedbackResponse.STATUS_REACHED_GOAL
        ):
            # Successfully completed the navigation commands!
            return True
        elif status.status == graph_nav_pb2.NavigationFeedbackResponse.STATUS_LOST:
            self._logger.error(
                "Robot got lost when navigating the route, the robot will now sit down."
            )
            return True
        elif status.status == graph_nav_pb2.NavigationFeedbackResponse.STATUS_STUCK:
            self._logger.error(
                "Robot got stuck when navigating the route, the robot will now sit down."
            )
            return True
        elif (
            status.status
            == graph_nav_pb2.NavigationFeedbackResponse.STATUS_ROBOT_IMPAIRED
        ):
            self._logger.error("Robot is impaired.")
            return True
        else:
            # Navigation command is not complete yet.
            return False

    def _match_edge(self, current_edges, waypoint1, waypoint2):
        """Find an edge in the graph that is between two waypoint ids."""
        # Return the correct edge id as soon as it's found.
        for edge_to_id in current_edges:
            for edge_from_id in current_edges[edge_to_id]:
                if (waypoint1 == edge_to_id) and (waypoint2 == edge_from_id):
                    # This edge matches the pair of waypoints! Add it the edge list and continue.
                    return map_pb2.Edge.Id(
                        from_waypoint=waypoint2, to_waypoint=waypoint1
                    )
                elif (waypoint2 == edge_to_id) and (waypoint1 == edge_from_id):
                    # This edge matches the pair of waypoints! Add it the edge list and continue.
                    return map_pb2.Edge.Id(
                        from_waypoint=waypoint1, to_waypoint=waypoint2
                    )
        return None

    @try_claim
    def dock(self, dock_id):
        """Dock the robot to the docking station with fiducial ID [dock_id]."""
        try:
            # Make sure we're powered on and standing
            self._robot.power_on()
            self.stand()
            # Dock the robot
            self._last_docking_command = dock_id
            blocking_dock_robot(self._robot, dock_id)
            self._last_docking_command = None
            # Necessary to reset this as docking often causes the last stand command to go into an unknown state
            self._last_stand_command = None
            return True, "Success"
        except Exception as e:
            return False, f"Exception while trying to dock: {e}"

    @try_claim
    def undock(self, timeout=20):
        """Power motors on and undock the robot from the station."""
        try:
            # Maker sure we're powered on
            self._robot.power_on()
            # Undock the robot
            blocking_undock(self._robot, timeout)
            return True, "Success"
        except Exception as e:
            return False, f"Exception while trying to undock: {e}"

    @try_claim
    def execute_dance(self, data):
        if self._is_licensed_for_choreography:
            return self._spot_dance.execute_dance(data)
        else:
            return False, "Spot is not licensed for choreography"

    def upload_animation(
        self, animation_name: str, animation_file_content: str
    ) -> typing.Tuple[bool, str]:
        if self._is_licensed_for_choreography:
            return self._spot_dance.upload_animation(
                animation_name, animation_file_content
            )
        else:
            return False, "Spot is not licensed for choreography"

    def list_all_moves(self) -> typing.Tuple[bool, str, typing.List[str]]:
        if self._is_licensed_for_choreography:
            return self._spot_dance.list_all_moves()
        else:
            return False, "Spot is not licensed for choreography", []

    def list_all_dances(self) -> typing.Tuple[bool, str, typing.List[str]]:
        if self._is_licensed_for_choreography:
            return self._spot_dance.list_all_dances()
        else:
            return False, "Spot is not licensed for choreography", []

    def get_docking_state(self, **kwargs):
        """Get docking state of robot."""
        state = self._docking_client.get_docking_state(**kwargs)
        return state

    def update_image_tasks(self, image_name):
        """Adds an async tasks to retrieve images from the specified image source"""

        task_to_add = self.camera_task_name_to_task_mapping[image_name]

        if task_to_add == self._hand_image_task and not self._robot.has_arm():
            self._logger.warning(
                "Robot has no arm, therefore the arm image task can not be added"
            )
            return

        if task_to_add in self._async_tasks._tasks:
            self._logger.warning(
                f"Task {image_name} already in async task list, will not be added again"
            )
            return

        self._async_tasks.add_task(self.camera_task_name_to_task_mapping[image_name])

    def get_frontleft_rgb_image(self):
        try:
            return self._image_client.get_image(
                [
                    build_image_request(
                        "frontleft_fisheye_image",
                        pixel_format=image_pb2.Image.PIXEL_FORMAT_RGB_U8,
                        quality_percent=50,
                    )
                ]
            )[0]
        except UnsupportedPixelFormatRequestedError as e:
            return None

    def get_frontright_rgb_image(self):
        try:
            return self._image_client.get_image(
                [
                    build_image_request(
                        "frontright_fisheye_image",
                        pixel_format=image_pb2.Image.PIXEL_FORMAT_RGB_U8,
                        quality_percent=50,
                    )
                ]
            )[0]
        except UnsupportedPixelFormatRequestedError as e:
            return None

    def get_left_rgb_image(self):
        try:
            return self._image_client.get_image(
                [
                    build_image_request(
                        "left_fisheye_image",
                        pixel_format=image_pb2.Image.PIXEL_FORMAT_RGB_U8,
                        quality_percent=50,
                    )
                ]
            )[0]
        except UnsupportedPixelFormatRequestedError as e:
            return None

    def get_right_rgb_image(self):
        try:
            return self._image_client.get_image(
                [
                    build_image_request(
                        "right_fisheye_image",
                        pixel_format=image_pb2.Image.PIXEL_FORMAT_RGB_U8,
                        quality_percent=50,
                    )
                ]
            )[0]
        except UnsupportedPixelFormatRequestedError as e:
            return None

    def get_back_rgb_image(self):
        try:
            return self._image_client.get_image(
                [
                    build_image_request(
                        "back_fisheye_image",
                        pixel_format=image_pb2.Image.PIXEL_FORMAT_RGB_U8,
                        quality_percent=50,
                    )
                ]
            )[0]
        except UnsupportedPixelFormatRequestedError as e:
            return None

    def get_hand_rgb_image(self):
        if not self.has_arm():
            return None
        try:
            return self._image_client.get_image(
                [
                    build_image_request(
                        "hand_color_image",
                        pixel_format=image_pb2.Image.PIXEL_FORMAT_RGB_U8,
                        quality_percent=50,
                    )
                ]
            )[0]
        except UnsupportedPixelFormatRequestedError as e:
            return None

    def get_images(
        self, image_requests: typing.List[image_pb2.ImageRequest]
    ) -> typing.Optional[typing.Union[ImageBundle, ImageWithHandBundle]]:
        try:
            image_responses = self._image_client.get_image(image_requests)
        except UnsupportedPixelFormatRequestedError as e:
            return None
        if self.has_arm():
            return ImageWithHandBundle(
                frontleft=image_responses[0],
                frontright=image_responses[1],
                left=image_responses[2],
                right=image_responses[3],
                back=image_responses[4],
                hand=image_responses[5],
            )
        else:
            return ImageBundle(
                frontleft=image_responses[0],
                frontright=image_responses[1],
                left=image_responses[2],
                right=image_responses[3],
                back=image_responses[4],
            )

    def get_camera_images(
        self,
    ) -> typing.Optional[typing.Union[ImageBundle, ImageWithHandBundle]]:
        return self.get_images(self._camera_image_requests)

    def get_depth_images(
        self,
    ) -> typing.Optional[typing.Union[ImageBundle, ImageWithHandBundle]]:
        return self.get_images(self._depth_image_requests)

    def get_depth_registered_images(
        self,
    ) -> typing.Optional[typing.Union[ImageBundle, ImageWithHandBundle]]:
        return self.get_images(self._depth_registered_image_requests)

    def get_images_by_cameras(
        self, camera_sources: typing.List[CameraSource]
    ) -> typing.List[ImageEntry]:
        """Calls the GetImage RPC using the image client with requests
        corresponding to the given cameras.

        Args:
           camera_sources: a list of CameraSource objects. There are two
               possibilities for each item in this list. Either it is
               CameraSource(camera='front') or
               CameraSource(camera='front', image_types=['visual', 'depth_registered')

                - If the former is provided, the image requests will include all
                  image types for each specified camera.
                - If the latter is provided, the image requests will be
                  limited to the specified image types for each corresponding
                  camera.

              Note that duplicates of camera names are not allowed.

        Returns:
            a list, where each entry is (camera_name, image_type, image_response)
                e.g. ('frontleft', 'visual', image_response)
        """
        # Build image requests
        image_requests = []
        source_types = []
        cameras_specified = set()
        for item in camera_sources:
            if item.camera_name in cameras_specified:
                self._logger.error(
                    f"Duplicated camera source for camera {item.camera_name}"
                )
                return None
            image_types = item.image_types
            if image_types is None:
                image_types = IMAGE_TYPES
            for image_type in image_types:
                try:
                    image_requests.append(
                        self._image_requests_by_camera[item.camera_name][image_type]
                    )
                except KeyError:
                    self._logger.error(
                        f"Unexpected camera name '{item.camera_name}' or image type '{image_type}'"
                    )
                    return None
                source_types.append((item.camera_name, image_type))
            cameras_specified.add(item.camera_name)

        # Send image requests
        try:
            image_responses = self._image_client.get_image(image_requests)
        except UnsupportedPixelFormatRequestedError:
            self._logger.error(
                "UnsupportedPixelFormatRequestedError. "
                "Likely pixel_format is set wrong for some image request"
            )
            return None

        # Return
        result = []
        for i, (camera_name, image_type) in enumerate(source_types):
            result.append(
                ImageEntry(
                    camera_name=camera_name,
                    image_type=image_type,
                    image_response=image_responses[i],
                )
            )
        return result<|MERGE_RESOLUTION|>--- conflicted
+++ resolved
@@ -51,11 +51,8 @@
 from bosdyn.client.robot import UnregisteredServiceError, Robot
 from bosdyn.client.robot_command import RobotCommandClient, RobotCommandBuilder
 from bosdyn.client.robot_state import RobotStateClient
-<<<<<<< HEAD
 from bosdyn.client.spot_check import SpotCheckClient
-=======
 from bosdyn.client.time_sync import TimeSyncEndpoint
->>>>>>> b99cee32
 from bosdyn.client.world_object import WorldObjectClient
 from bosdyn.client.exceptions import UnauthenticatedError
 from bosdyn.client.license import LicenseClient
@@ -1031,16 +1028,12 @@
         return self._frame_prefix
 
     @property
-<<<<<<< HEAD
     def spot_check(self) -> SpotCheck:
         """Return SpotCheck instance"""
         return self._spot_check
 
     @property
-    def logger(self):
-=======
     def logger(self) -> logging.Logger:
->>>>>>> b99cee32
         """Return logger instance of the SpotWrapper"""
         return self._logger
 
