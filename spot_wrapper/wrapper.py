--- conflicted
+++ resolved
@@ -778,31 +778,7 @@
         return self.spot_world_objects.async_task.proto
 
     @property
-<<<<<<< HEAD
-    def point_clouds(self):
-=======
-    def front_images(self):
-        """Return latest proto from the _front_image_task"""
-        return self._front_image_task.proto
-
-    @property
-    def side_images(self):
-        """Return latest proto from the _side_image_task"""
-        return self._side_image_task.proto
-
-    @property
-    def rear_images(self):
-        """Return latest proto from the _rear_image_task"""
-        return self._rear_image_task.proto
-
-    @property
-    def hand_images(self):
-        """Return latest proto from the _hand_image_task"""
-        return self._hand_image_task.proto
-
-    @property
     def point_clouds(self) -> typing.List[point_cloud_pb2.PointCloudResponse]:
->>>>>>> 22dbc0f4
         """Return latest proto from the _point_cloud_task"""
         return self._point_cloud_task.proto
 
