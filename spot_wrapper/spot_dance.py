--- conflicted
+++ resolved
@@ -4,8 +4,6 @@
 import time
 from typing import List, Tuple, Union
 
-<<<<<<< HEAD
-=======
 from bosdyn.api.spot.choreography_sequence_pb2 import (
     Animation,
     ChoreographySequence,
@@ -23,7 +21,6 @@
     AnimationValidationFailedError,
     ChoreographyClient,
 )
->>>>>>> c810fc07
 from bosdyn.client import ResponseError
 from bosdyn.client.common import FutureWrapper
 from bosdyn.client.exceptions import UnauthenticatedError
