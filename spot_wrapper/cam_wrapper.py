import asyncio
import datetime
import enum
<<<<<<< HEAD
=======
import logging
>>>>>>> c810fc07
import math
import os.path
import pathlib
import threading
import time
import typing
import wave

import bosdyn.client
import cv2
import numpy as np
from aiortc import RTCConfiguration
from bosdyn.api import image_pb2
from bosdyn.api.data_chunk_pb2 import DataChunk
from bosdyn.api.spot_cam import audio_pb2
from bosdyn.api.spot_cam.camera_pb2 import Camera
from bosdyn.api.spot_cam.logging_pb2 import Logpoint
from bosdyn.api.spot_cam.ptz_pb2 import PtzDescription, PtzPosition, PtzVelocity
from bosdyn.client import Robot, spot_cam
from bosdyn.client.payload import PayloadClient
from bosdyn.client.spot_cam.audio import AudioClient
from bosdyn.client.spot_cam.compositor import CompositorClient
from bosdyn.client.spot_cam.health import HealthClient
from bosdyn.client.spot_cam.lighting import LightingClient
from bosdyn.client.spot_cam.media_log import MediaLogClient
from bosdyn.client.spot_cam.power import PowerClient
from bosdyn.client.spot_cam.ptz import PtzClient
from bosdyn.client.spot_cam.streamquality import StreamQualityClient
from PIL import Image

from spot_wrapper.cam_webrtc_client import WebRTCClient
from spot_wrapper.wrapper import SpotWrapper


class LightingWrapper:
    """
    Wrapper for LED brightness interaction
    """

    class LEDPosition(enum.Enum):
        """
        Values indicate the position of the specified LED in the brightness list
        """

        REAR_LEFT = 0
        FRONT_LEFT = 1
        FRONT_RIGHT = 2
        REAR_RIGHT = 3

    def __init__(self, robot: Robot, logger):
        self.logger = logger
        self.client: LightingClient = robot.ensure_client(LightingClient.default_service_name)

    def set_led_brightness(self, brightness):
        """
        Set the brightness of the LEDs to the specified brightness

        Args:
            brightness: LEDs will all be set to this brightness, which should be in the range [0, 1]. The value will
                        be clipped if outside this range.
        """
        # Clamp brightness to [0,1] range
        brightness = min(max(brightness, 0), 1)
        self.client.set_led_brightness([brightness] * 4)

    def get_led_brightness(self) -> typing.List[float]:
        """
        Get the brightness of the LEDS

        Returns:
            List of floats indicating current brightness of each LED, in the order they are specified in the
            LEDPosition enum
        """
        return self.client.get_led_brightness()


class PowerWrapper:
    """
    Wrapper for power interaction
    """

    def __init__(self, robot: Robot, logger):
        self.logger = logger
        self.client: PowerClient = robot.ensure_client(PowerClient.default_service_name)

    def get_power_status(self):
        """
        Get power status for the devices
        """
        return self.client.get_power_status()

    def set_power_status(
        self,
        ptz: typing.Optional[bool] = None,
        aux1: typing.Optional[bool] = None,
        aux2: typing.Optional[bool] = None,
        external_mic: typing.Optional[bool] = None,
    ):
        """
        Set power status for each of the devices

        Args:
            ptz:
            aux1: ??
            aux2: ??
            external_mic:
        """
        self.client.set_power_status(ptz, aux1, aux2, external_mic)

    def cycle_power(
        self,
        ptz: typing.Optional[bool] = None,
        aux1: typing.Optional[bool] = None,
        aux2: typing.Optional[bool] = None,
        external_mic: typing.Optional[bool] = None,
    ):
        """
        Cycle power of the specified devices

        Args:
            ptz:
            aux1:
            aux2:
            external_mic:
        """
        self.client.cycle_power(ptz, aux1, aux2, external_mic)


class CompositorWrapper:
    """
    Wrapper for compositor interaction
    """

    def __init__(self, robot: Robot, logger):
        self.logger = logger
        self.client: CompositorClient = robot.ensure_client(CompositorClient.default_service_name)

    def list_screens(self) -> typing.List[str]:
        """
        List the available screens - this includes individual cameras and also panoramic and other stitched images
        provided by the camera

        Returns:
             List of strings indicating available screens
        """
        return [screen.name for screen in self.client.list_screens()]

    def get_visible_cameras(self):
        """
        Get the camera data for the camera currently visible on the stream

        Returns:
            List of visible camera streams
        """
        return self.client.get_visible_cameras()

    def set_screen(self, screen: str):
        """
        Set the screen to be streamed over the network

        Args:
            screen: Screen to show
        """
        self.client.set_screen(screen)

    def get_screen(self) -> str:
        """
        Get the screen currently being streamed over the network

        Returns:
            Name of the currently displayed screen
        """
        return self.client.get_screen()

    def set_ir_colormap(self, colormap, min_temp, max_temp, auto_scale=True):
        """
        Set the colormap used for the IR camera

        Args:
            colormap: Colormap to use, options are https://dev.bostondynamics.com/protos/bosdyn/api/proto_reference#ircolormap-colormap
            min_temp: Minimum temperature on the scale
            max_temp: Maximum temperature on the scale
            auto_scale: Auto-scales the colormap according to the image. If this is set min_temp and max_temp are
                        ignored
        """
        self.client.set_ir_colormap(colormap, min_temp, max_temp, auto_scale)

    def set_ir_meter_overlay(self, x, y, enable=True):
        """
        Set the reticle position on the Spot CAM IR.

        Args:
            x: Horizontal coordinate between 0 and 1
            y: Vertical coordinate between 0 and 1
            enable: If true, enable the reticle on the display
        """
        self.client.set_ir_meter_overlay(x, y, enable)


class HealthWrapper:
    """
    Wrapper for health details
    """

    def __init__(self, robot, logger):
        self.client: HealthClient = robot.ensure_client(HealthClient.default_service_name)
        self.logger = logger

    def get_bit_status(
        self,
    ) -> typing.Tuple[typing.List[str], typing.List[typing.Tuple[int, str]]]:
        """
        Get fault events and degradations

        Returns:
            Dictionary

        """
        bit_status = self.client.get_bit_status()
        events = []
        for event in bit_status[0]:
            events.append(event)

        degradations = []
        for degradation in bit_status[1]:
            degradations.append((degradation.type, degradation.description))
        return events, degradations

    def get_temperature(self) -> typing.Tuple[str, float]:
        """
        Get temperatures of various components of the camera

        Returns:
            Tuple of string and float indicating the component and its temperature in celsius
        """
        return [(composite.channel_name, composite.temperature / 1e3) for composite in self.client.get_temperature()]

    # def get_system_log(self):
    #     """
    #     This seems to always time out
    #     """
    #     return self.client.get_system_log()


class AudioWrapper:
    """
    Wrapper for audio commands on the camera
    """

    def __init__(self, robot, logger):
        self.client: AudioClient = robot.ensure_client(AudioClient.default_service_name)
        self.logger = logger

    def list_sounds(self) -> typing.List[str]:
        """
        List sounds available on the device

        Returns:
            List of names of available sounds
        """
        return [sound.name for sound in self.client.list_sounds()]

    def set_volume(self, percentage):
        """
        Set the volume at which sounds should be played

        Args:
            percentage: How loud sounds should be from 0 to 100%
        """
        self.client.set_volume(percentage)

    def get_volume(self):
        """
        Get the current volume at which sounds are played

        Returns:
            Current volume as a percentage
        """
        return self.client.get_volume()

    def play_sound(self, sound_name, gain=1.0):
        """
        Play a sound which is on the device

        Args:
            sound_name: Name of the sound to play
            gain: Volume gain multiplier
        """
        sound = audio_pb2.Sound(name=sound_name)
        self.client.play_sound(sound, gain)

    def load_sound(self, sound_file, name):
        """
        Load a sound from a wav file and save it with the given name onto the device
        Args:
            sound_file: Wav file to read from
            name: Name to assign to the sound

        Raises:
            IOError: If the given file is not a file
            wave.Error: If the given file is not a wav file
        """
        full_path = os.path.abspath(os.path.expanduser(sound_file))
        print(full_path)
        if not os.path.isfile(full_path):
            raise IOError(f"Tried to load sound from {full_path} but it is not a file.")

        sound = audio_pb2.Sound(name=name)

        with wave.open(full_path, "rb") as fh:
            # Use this to make sure that the file is actually a wav file
            pass

        with open(full_path, "rb") as fh:
            data = fh.read()

        self.client.load_sound(sound, data)

    def delete_sound(self, name):
        """
        Delete a sound from the device

        Args:
            name: Name of the sound to delete
        """
        self.client.delete_sound(audio_pb2.Sound(name=name))


class StreamQualityWrapper:
    """
    Wrapper for stream quality commands
    """

    def __init__(self, robot, logger):
        self.client: StreamQualityClient = robot.ensure_client(StreamQualityClient.default_service_name)
        self.logger = logger

    def set_stream_params(self, target_bitrate, refresh_interval, idr_interval, awb):
        """
        Set image compression and postprocessing parameters

        Note: It is currently not possible to turn off the auto white balance. You will get a crash

        Args:
            target_bitrate: Compression level target in bits per second
            refresh_interval: How often the whole feed should be refreshed (in frames)
            idr_interval: How often an IDR message should be sent (in frames)
            awb: Mode for automatic white balance
        """
        self.client.set_stream_params(target_bitrate, refresh_interval, idr_interval, 0)

    def get_stream_params(self) -> typing.Dict[str, int]:
        """
        Get the current stream quality parameters

        Returns:
            Dictionary containing the parameters
        """
        params = self.client.get_stream_params()
        param_dict = {
            "target_bitrate": params.targetbitrate.value,
            "refresh_interval": params.refreshinterval.value,
            "idr_interval": params.idrinterval.value,
            "awb": params.awb.awb,
        }

        return param_dict

    def enable_congestion_control(self, enable):
        """
        Enable congestion control on the receiver... not sure what this does

        Args:
            enable: If true, enable congestion control
        """
        self.client.enable_congestion_control(enable)


class SpotCamCamera(enum.Enum):
    """
    More obvious names for the spot cam cameras
    """

    PANORAMIC = "pano"
    PTZ = "ptz"
    IR = "ir"
    REAR_LEFT_PANO = "c0"
    FRONT_LEFT_PANO = "c1"
    FRONT_PANO = "c2"
    FRONT_RIGHT_PANO = "c3"
    REAR_RIGHT_PANO = "c4"


class MediaLogWrapper:
    """
    Wrapper for interacting with the media log. Allows saving of images from the camera to logpoints for full
    resolution high quality imaging. Importantly, also has information about the cameras available.

    Some functionality adapted from https://github.com/boston-dynamics/spot-sdk/blob/master/python/examples/spot_cam/media_log.py
    """

    def __init__(self, robot, logger) -> None:
        self.client: MediaLogClient = robot.ensure_client(MediaLogClient.default_service_name)
        self.logger = logger

    def list_cameras(self) -> typing.List[Camera]:
        """
        List the cameras on the spot cam
        """
        return self.client.list_cameras()

    def list_logpoints(self) -> typing.List[Logpoint]:
        """
        List logpoints stored on the camera

        Returns:
            List of logpoints
        """
        return self.client.list_logpoints()

    def retrieve_logpoint(self, name: str, raw: bool = False) -> typing.Tuple[Logpoint, DataChunk]:
        """
        Retrieve a logpoint from the camera

        Args:
            name: Name of the logpoint to retrieve
            raw: If true, retrieve raw data from the logpoint. Generally used for IR? See
                 https://github.com/boston-dynamics/spot-sdk/blob/aa607fec2e32f880ad55da8bf186ce1b3384c891/python/examples/spot_cam/media_log.py#L168-L171

        Returns:
            Logpoint with the given name, or None if it doesn't exist
        """
        # TODO: What does this return if the logpoint doesn't exist? Just an empty logpoint?
        if raw:
            return self.client.retrieve_raw_data(logpoint=Logpoint(name=name))
        else:
            return self.client.retrieve(logpoint=Logpoint(name=name))

    def get_logpoint_status(self, name: str) -> Logpoint.LogStatus:
        """
        Get the status of the logpoint

        https://dev.bostondynamics.com/protos/bosdyn/api/proto_reference.html?highlight=listlogpoints#logpoint-logstatus

        Args:
            name: Retrieve the status for the logpoint with this name

        Returns:
            Status of the logpoint
        """
        return self.client.get_status(logpoint=Logpoint(name=name))

    def delete_logpoint(self, name: str) -> None:
        """
        Delete a logpoint from the camera

        Args:
            name: Delete this logpoint
        """
        self.client.delete(logpoint=Logpoint(name=name))

    def store(self, camera: SpotCamCamera, tag: typing.Optional[str] = None) -> Logpoint:
        """
        Take a snapshot of the data currently on the given camera and store it to a logpoint.

        Args:
            camera: Camera for which a logpoint should be recorded
            tag: Optional tag to associate with the logpoint

        Returns:
            Logpoint containing information about the stored data
        """
        return self.client.store(camera=Camera(name=camera.value), record_type=Logpoint.STILLIMAGE, tag=tag)

    def tag(self, name: str, tag: str) -> None:
        """
        Update the tag of the given logpoint

        Args:
            name: Name of the Logpoint for which the tag should be updated
            tag: New tag for the Logpoint
        """
        self.client.tag(logpoint=Logpoint(name=name, tag=tag))

    def _build_filename(
        self,
        logpoint: Logpoint,
        filename: str,
        extension: str,
        camera: typing.Optional[SpotCamCamera] = None,
    ) -> str:
        """
        Build a filename from a base name. Returns files of the form basefilename_cameraname_iso_date


        Args:
            logpoint: Build a filename for this logpoint
            filename: Base filename to use
            extension: Extension to use
            camera: If provided, the camera name will be added to the full filename

        Returns:
            Filename of the form filename{_cameraname}_YYYY-mm-ddTHH:MM:SS.MS.extension
        """
        if not extension.startswith("."):
            extension = f".{extension}"

        log_time = datetime.datetime.fromtimestamp(logpoint.timestamp.seconds)
        log_time.replace(microsecond=int(logpoint.timestamp.nanos * 0.001))
        if camera:
            return f"{filename}_{camera.name}_{log_time.isoformat()}{extension}"
        else:
            return f"{filename}_{log_time.isoformat()}{extension}"

    def save_logpoint_image(
        self,
        logpoint_name: str,
        path: str,
        base_filename: str,
        raw: bool = False,
        camera: typing.Optional[SpotCamCamera] = None,
        use_rgb24: bool = False,
    ) -> typing.Optional[str]:
        """
        Save the data in a logpoint to the given file on the caller's local machine.

        Adapted from https://github.com/boston-dynamics/spot-sdk/blob/aa607fec2e32f880ad55da8bf186ce1b3384c891/python/examples/spot_cam/media_log.py#L166-L206

        Args:
            logpoint_name: Save the image associated with this logpoint
            path: Save the data to this directory
            base_filename: Use this filename as the base name for the image file
            raw: If true, retrieve raw data rather than processed data. Useful for IR images?
            camera: If set, add the name of the camera to the output filename. The logpoint doesn't store this
                    information
            use_rgb24: If set, save the ptz image in .rgb24 format without compression. By default it is saved to png

        Returns:
            Filename the image was saved to, or None if saving failed
        """

        logpoint, image = self.retrieve_logpoint(logpoint_name, raw=raw)

        save_path = os.path.abspath(os.path.expanduser(path))

        if not os.path.isdir(save_path):
            pathlib.Path(save_path).mkdir(parents=True, exist_ok=True)

        # Special case for 16 bit raw thermal image
        if logpoint.image_params.format == image_pb2.Image.PIXEL_FORMAT_GREYSCALE_U16:
            np_img = np.frombuffer(image, dtype=np.uint16).byteswap()
            np_img = np_img.reshape((logpoint.image_params.height, logpoint.image_params.width, 1))
            full_path = os.path.join(
                save_path,
                self._build_filename(logpoint, base_filename, ".pgm", SpotCamCamera.IR),
            )
            cv2.imwrite(full_path, np_img)
            return full_path

        # Pano and IR both come in as JPEG from retrieve command
        if (
            logpoint.image_params.height == 4800
            or logpoint.image_params.height == 2400
            or (logpoint.image_params.width == 640 and logpoint.image_params.height == 512)
        ):
            full_path = os.path.join(
                save_path,
                self._build_filename(logpoint, base_filename, ".jpg", camera),
            )
            # If we're saving as jpg we don't want to rewrite the image file with use_rgb24
            jpg = True
        else:
            full_path = os.path.join(
                save_path,
                self._build_filename(logpoint, base_filename, ".rgb24", camera),
            )
            jpg = False

        # The original method saves the image to file first, then reads and saves it in a different way if rgb24 is
        # not requested, so we do it the same way. There's probably a better way to do it.  Maybe frombytes with the
        # raw option?
        with open(full_path, "wb") as f:
            f.write(image)

        if not jpg and not use_rgb24:
            with open(full_path, mode="rb") as fd:
                data = fd.read()

            mode = "RGB"
            try:
                image = Image.frombuffer(
                    mode,
                    (logpoint.image_params.width, logpoint.image_params.height),
                    data,
                    "raw",
                    mode,
                    0,
                    1,
                )
            except ValueError as e:
                self.logger.error(
                    f"Error while trying to save image as png: {e}. You may need to restart the camera to fix this."
                )
                return None

            os.remove(full_path)  # remove the rgb24 image
            full_path = os.path.join(
                save_path,
                self._build_filename(logpoint, base_filename, ".png", camera),
            )
            image.save(full_path)

        return logpoint

    def store_and_save_image(
        self, camera: SpotCamCamera, path: str, base_filename: str, delete: bool = True
    ) -> typing.Optional[str]:
        """
        Stores a logpoint and saves the data to the given path on the caller's local machine. Blocks until the image
        is ready to be saved.

        Args:
            camera: Camera from which data should be saved
            path: Save the data to this directory
            base_filename: Use this as the base name of the saved file
            delete: If true, delete the logpoint which is created after saving the image

        Returns:
            File the image was saved to, or None if saving failed
        """
        logpoint = self.store(camera)
        # Wait until the data is stored on disk before attempting a save
        while self.get_logpoint_status(logpoint.name).status != Logpoint.COMPLETE:
            logpoint = self.get_logpoint_status(logpoint.name)

        output_fname = self.save_logpoint_image(
            logpoint.name,
            path,
            base_filename,
            raw=False,
            camera=camera,
        )

        if delete:
            # Since we have saved the logpoint image, can probably safely delete it
            self.delete_logpoint(logpoint.name)

        return output_fname


class PTZWrapper:
    """
    Wrapper for controlling the PTZ unit
    """

    def __init__(self, robot, logger):
        self.client: PtzClient = robot.ensure_client(PtzClient.default_service_name)
        self.logger = logger
        self.ptzs = {}
        descriptions = self.client.list_ptz()
        for description in descriptions:
            self.ptzs[description.name] = description

    def list_ptz(self) -> typing.Dict[str, typing.Dict]:
        """
        List the available ptz units on the device

        Returns:
            Dict of descriptions of ptz units
        """
        ptzs = []

        descriptions = self.client.list_ptz()
        for ptz_desc in descriptions:
            ptzs.append(ptz_desc)
            # Also update the internal list of raw ptz definitions
            self.ptzs[ptz_desc.name] = ptz_desc

        return ptzs

    def _get_ptz_description(self, name):
        """
        Get the bosdyn version of the ptz description

        Args:
            name: Get description for this ptz

        Returns:
            PtzDescription
        """
        if name not in self.ptzs:
            self.logger.warn(f"Tried to retrieve description for ptz {name} but it does not exist.")
            return None

        return self.ptzs[name]

    def _clamp_value_to_limits(self, value, limits: PtzDescription.Limits):
        """
        Clamp the given value to the specified limits. If the limits are unspecified (i.e. both 0), the value is not
        clamped

        Args:
            value: Value to clamp
            limits: PTZ description limit proto

        Returns:
            Value clamped to limits
        """
        if limits.max.value == 0 and limits.min.value == 0:
            # If both max and min are zero, this means the limit is unset. The documentation states that if a limit
            # is unset, then all positions are valid.
            # https://dev.bostondynamics.com/protos/bosdyn/api/proto_reference#ptzdescription
            return value

        return max(min(value, limits.max.value), limits.min.value)

    def _clamp_request_to_limits(self, ptz_name, pan, tilt, zoom) -> typing.Tuple[float, float, float]:
        """

        Args:
            ptz_name: Name of the ptz for which the pan, tilt, and zoom should be clamped

        Returns:
            Tuple of pan, tilt, zoom, clamped to the limits of the requested ptz
        """
        ptz_desc = self._get_ptz_description(ptz_name)

        return (
            self._clamp_value_to_limits(pan, ptz_desc.pan_limit),
            self._clamp_value_to_limits(tilt, ptz_desc.tilt_limit),
            self._clamp_value_to_limits(zoom, ptz_desc.zoom_limit),
        )

    def get_ptz_position(self, ptz_name) -> PtzPosition:
        """
        Get the position of the ptz with the given name

        Args:
            ptz_name: Name of the ptz

        Returns:
            ptz position proto
        """
        return self.client.get_ptz_position(PtzDescription(name=ptz_name))

    def set_ptz_position(self, ptz_name, pan, tilt, zoom, blocking=False):
        """
        Set the position of the specified ptz

        Args:
            ptz_name: Name of the ptz
            pan: Set the pan to this value in degrees
            tilt: Set the tilt to this value in degrees
            zoom: Set the zoom to this zoom level
            blocking: If true, block for 3 seconds or until the ptz is within 1 degree of the requested pan and tilt
                      values, and 0.5 zoom levels of the requested zoom level
        """
        pan, tilt, zoom = self._clamp_request_to_limits(ptz_name, pan, tilt, zoom)
        self.client.set_ptz_position(self._get_ptz_description(ptz_name), pan, tilt, zoom)
        if blocking:
            start_time = datetime.datetime.now()
            current_position = self.client.get_ptz_position(self._get_ptz_description(ptz_name))
            while not (
                math.isclose(current_position.pan.value, pan, abs_tol=1)
                and math.isclose(current_position.tilt.value, tilt, abs_tol=1)
                and math.isclose(current_position.zoom.value, zoom, abs_tol=0.5)
            ) and datetime.datetime.now() - start_time < datetime.timedelta(seconds=3):
                current_position = self.client.get_ptz_position(self._get_ptz_description(ptz_name))
                time.sleep(0.2)

    def get_ptz_velocity(self, ptz_name) -> PtzVelocity:
        """
        Get the velocity of the ptz with the given name

        Args:
            ptz_name: Name of the ptz

        Returns:
            ptz velocity proto
        """
        return self.client.get_ptz_velocity(PtzDescription(name=ptz_name))

    def set_ptz_velocity(self, ptz_name, pan, tilt, zoom):
        """
        Set the velocity of the various axes of the specified ptz

        Args:
            ptz_name: Name of the ptz
            pan: Set the pan to this value in degrees per second
            tilt: Set the tilt to this value in degrees per second
            zoom: Set the zoom to this value in zoom level per second
        """
        # We do not clamp the velocity to the limits, as it is a rate
        self.client.set_ptz_velocity(self._get_ptz_description(ptz_name), pan, tilt, zoom)

    def initialise_lens(self):
        """
        Initialises or resets ptz autofocus
        """
        self.client.initialize_lens()


class ImageStreamWrapper:
    """
    A wrapper for the image stream from WebRTC.

    It's not recommended to use images from this image stream for anything beyond casual viewing as they are heavily
    compressed. Prefer use of MediaLog methods to get uncompressed high resolution images.

    Can view the same stream at https://192.168.50.3:31102/h264.sdp.html (depending on the IP of the robot)

    Contains functions adapted from
    https://github.com/boston-dynamics/spot-sdk/blob/master/python/examples/spot_cam/webrtc.py
    """

    def __init__(
        self,
        hostname: str,
        robot,
        logger,
        sdp_port=31102,
        sdp_filename="h264.sdp",
        cam_ssl_cert_path=None,
    ):
        """
        Initialise the wrapper

        Args:
            hostname: Hostname/IP of the robot
            robot: Handle for the robot the camera is on
            logger: Logger to use
            sdp_port: SDP port of Spot's WebRTC server
            sdp_filename: File being streamed from the WebRTC server
            cam_ssl_cert_path: Path to the Spot CAM's client cert to check with Spot CAM server
        """
        self.shutdown_flag = threading.Event()
        self.logger = logger
        self.last_image_time = None
        self.image_lock = threading.Lock()
        loop = asyncio.new_event_loop()
        asyncio.set_event_loop(loop)

        config = RTCConfiguration(iceServers=[])
        self.client = WebRTCClient(
            hostname,
            sdp_port,
            sdp_filename,
            cam_ssl_cert_path if cam_ssl_cert_path else False,
            robot.user_token,
            config,
        )

        asyncio.gather(
            self.client.start(),
            self._process_func(),
            self._monitor_shutdown(),
        )
        # Put the async loop into a separate thread so we can continue initialisation
        self.async_thread = threading.Thread(target=loop.run_forever)
        self.async_thread.start()

    async def _monitor_shutdown(self):
        while not self.shutdown_flag.is_set():
            await asyncio.sleep(1.0)

        self.logger.info("Image stream wrapper received shutdown flag")
        await self.client.pc.close()
        asyncio.get_event_loop().stop()

    async def _process_func(self):
        while asyncio.get_event_loop().is_running():
            try:
                frame = await self.client.video_frame_queue.get()

                pil_image = frame.to_image()
                cv_image = np.array(pil_image)
                # OpenCV needs BGR
                cv_image = cv2.cvtColor(cv_image, cv2.COLOR_RGB2BGR)
                with self.image_lock:
                    self.last_image_time = datetime.datetime.now()
                    self.last_image = cv_image
            except Exception as e:
                self.logger.error(f"Image stream wrapper exception {e}")
            try:
                # discard audio frames
                while not self.client.audio_frame_queue.empty():
                    await self.client.audio_frame_queue.get()
            except Exception as e:
                self.logger.error(f"Image stream wrapper exception while discarding audio frames {e}")

        self.shutdown_flag.set()


class SpotCamWrapper:
    def __init__(
        self,
        hostname: str,
        username: str,
        password: str,
        logger: logging.Logger,
        port: typing.Optional[int] = None,
        cert_resource_glob: typing.Optional[str] = None,
    ) -> None:
        self._hostname = hostname
        self._username = username
        self._password = password
        self._logger = logger

        # Create robot object and authenticate.
        self.sdk = bosdyn.client.create_standard_sdk("Spot CAM Client", cert_resource_glob=cert_resource_glob)
        spot_cam.register_all_service_clients(self.sdk)

        self.robot = self.sdk.create_robot(self._hostname)
        if port:
            self.robot.update_secure_channel_port(port)
        SpotWrapper.authenticate(self.robot, self._username, self._password, self._logger)

        self.payload_client: PayloadClient = self.robot.ensure_client(PayloadClient.default_service_name)
        self.payload_details = None
        for payload in self.payload_client.list_payloads():
            if payload.is_enabled and "Spot CAM" in payload.name:
                self.payload_details = payload

        if not self.payload_details:
            raise SystemError(
                "Expected an enabled payload with Spot CAM in the name. This does not appear to exist. "
                "Please verify that the spot cam is correctly configured in the payload list on the "
                "admin interface"
            )

        self.lighting = LightingWrapper(self.robot, self._logger)
        self.power = PowerWrapper(self.robot, self._logger)
        self.compositor = CompositorWrapper(self.robot, self._logger)
        # NOTE(mhidalgo-bdai): WebRTC image streaming from Spot is failing due to H264 codec issues.
        # Unable to root cause. Disabling until BD support reports back.
        # self.image = ImageStreamWrapper(self._hostname, self.robot, self._logger)
        self.health = HealthWrapper(self.robot, self._logger)
        self.audio = AudioWrapper(self.robot, self._logger)
        self.stream_quality = StreamQualityWrapper(self.robot, self._logger)
        self.media_log = MediaLogWrapper(self.robot, self._logger)
        self.ptz = PTZWrapper(self.robot, self._logger)

        self._logger.info("Finished setting up spot cam wrapper components")

    def shutdown(self):
        self._logger.info("Shutting down Spot CAM wrapper")
        self.image.shutdown_flag.set()<|MERGE_RESOLUTION|>--- conflicted
+++ resolved
@@ -1,10 +1,6 @@
 import asyncio
 import datetime
 import enum
-<<<<<<< HEAD
-=======
-import logging
->>>>>>> c810fc07
 import math
 import os.path
 import pathlib
