--- conflicted
+++ resolved
@@ -3,16 +3,13 @@
   <arg name="password" default="dummypassword" />
   <arg name="hostname" default="192.168.50.3" />
   <arg name="estop_timeout" default="9.0"/>
-<<<<<<< HEAD
   <arg name="autonomy_enabled" default="true"/>
   <!-- In m/s. 0 applies spot's internal limits -->
   <arg name="max_linear_velocity_x" default="0"/>
   <arg name="max_linear_velocity_y" default="0"/>
   <arg name="max_angular_velocity_z" default="0"/>
   <arg name="allow_motion" default="true"/>
-=======
   <arg name="driver_config" default="$(find spot_driver)/config/spot_ros.yaml"/>
->>>>>>> 3aed7a85
 
   <include file="$(find spot_description)/launch/description.launch" />
   <include file="$(find spot_driver)/launch/control.launch" />
