import rospy
import math
import time
from std_srvs.srv import Trigger, TriggerResponse, SetBool, SetBoolResponse
from std_msgs.msg import Bool
from tf2_msgs.msg import TFMessage
from geometry_msgs.msg import TransformStamped
from sensor_msgs.msg import Image, CameraInfo
from sensor_msgs.msg import JointState
from geometry_msgs.msg import TwistWithCovarianceStamped, Twist, Pose, PoseStamped
from nav_msgs.msg import Odometry

from bosdyn.api.spot import robot_command_pb2 as spot_command_pb2
from bosdyn.api import geometry_pb2, trajectory_pb2
from bosdyn.api.geometry_pb2 import Quaternion, SE2VelocityLimit
from bosdyn.client import math_helpers
from google.protobuf.wrappers_pb2 import DoubleValue
import actionlib
import functools
import math
import bosdyn.geometry
import tf2_ros
import tf2_geometry_msgs

from spot_msgs.msg import Metrics
from spot_msgs.msg import LeaseArray, LeaseResource
from spot_msgs.msg import FootState, FootStateArray
from spot_msgs.msg import EStopState, EStopStateArray
from spot_msgs.msg import WiFiState
from spot_msgs.msg import PowerState
from spot_msgs.msg import BehaviorFault, BehaviorFaultState
from spot_msgs.msg import SystemFault, SystemFaultState
from spot_msgs.msg import BatteryState, BatteryStateArray
from spot_msgs.msg import PoseBodyAction, PoseBodyGoal, PoseBodyResult
from spot_msgs.msg import Feedback
from spot_msgs.msg import MobilityParams, ObstacleParams, TerrainParams
from spot_msgs.msg import NavigateToAction, NavigateToResult, NavigateToFeedback
from spot_msgs.msg import TrajectoryAction, TrajectoryResult, TrajectoryFeedback
from spot_msgs.srv import ListGraph, ListGraphResponse
from spot_msgs.srv import SetLocomotion, SetLocomotionResponse
from spot_msgs.srv import SetTerrainParams, SetTerrainParamsResponse
from spot_msgs.srv import SetObstacleParams, SetObstacleParamsResponse
from spot_msgs.srv import ClearBehaviorFault, ClearBehaviorFaultResponse
from spot_msgs.srv import SetVelocity, SetVelocityResponse
from spot_msgs.srv import PosedStand, PosedStandResponse
from spot_msgs.srv import SetSwingHeight, SetSwingHeightResponse

from .ros_helpers import *
from .spot_wrapper import SpotWrapper

import actionlib
import logging
import threading

class RateLimitedCall:
    """
    Wrap a function with this class to limit how frequently it can be called within a loop
    """
    def __init__(self, fn, rate_limit):
        """

        Args:
            fn: Function to call
            rate_limit: The function will not be called faster than this rate
        """
        self.fn = fn
        self.min_time_between_calls = 1.0/rate_limit
        self.last_call = 0

    def __call__(self):
        now_sec = time.time()
        if (now_sec - self.last_call) > self.min_time_between_calls:
            self.fn()
            self.last_call = now_sec

class SpotROS():
    """Parent class for using the wrapper.  Defines all callbacks and keeps the wrapper alive"""

    def __init__(self):
        self.spot_wrapper = None

        self.callbacks = {}
        """Dictionary listing what callback to use for what data task"""
        self.callbacks["robot_state"] = self.RobotStateCB
        self.callbacks["metrics"] = self.MetricsCB
        self.callbacks["lease"] = self.LeaseCB
        self.callbacks["front_image"] = self.FrontImageCB
        self.callbacks["side_image"] = self.SideImageCB
        self.callbacks["rear_image"] = self.RearImageCB

    def RobotStateCB(self, results):
        """Callback for when the Spot Wrapper gets new robot state data.

        Args:
            results: FutureWrapper object of AsyncPeriodicQuery callback
        """
        state = self.spot_wrapper.robot_state

        if state:
            ## joint states ##
            joint_state = GetJointStatesFromState(state, self.spot_wrapper)
            self.joint_state_pub.publish(joint_state)

            ## TF ##
            tf_msg = GetTFFromState(state, self.spot_wrapper, self.mode_parent_odom_tf)
            if len(tf_msg.transforms) > 0:
                self.tf_pub.publish(tf_msg)

            # Odom Twist #
            twist_odom_msg = GetOdomTwistFromState(state, self.spot_wrapper)
            self.odom_twist_pub.publish(twist_odom_msg)

            # Odom #
            if self.mode_parent_odom_tf == 'vision':
                odom_msg = GetOdomFromState(state, self.spot_wrapper, use_vision=True)
            else:
                odom_msg = GetOdomFromState(state, self.spot_wrapper, use_vision=False)
            self.odom_pub.publish(odom_msg)

            # Feet #
            foot_array_msg = GetFeetFromState(state, self.spot_wrapper)
            self.tf_pub.publish(generate_feet_tf(foot_array_msg))
            self.feet_pub.publish(foot_array_msg)

            # EStop #
            estop_array_msg = GetEStopStateFromState(state, self.spot_wrapper)
            self.estop_pub.publish(estop_array_msg)

            # WIFI #
            wifi_msg = GetWifiFromState(state, self.spot_wrapper)
            self.wifi_pub.publish(wifi_msg)

            # Battery States #
            battery_states_array_msg = GetBatteryStatesFromState(state, self.spot_wrapper)
            self.is_charging = battery_states_array_msg.battery_states[0].status == BatteryState.STATUS_CHARGING
            self.battery_pub.publish(battery_states_array_msg)

            # Power State #
            power_state_msg = GetPowerStatesFromState(state, self.spot_wrapper)
            self.power_pub.publish(power_state_msg)

            # System Faults #
            system_fault_state_msg = GetSystemFaultsFromState(state, self.spot_wrapper)
            self.system_faults_pub.publish(system_fault_state_msg)

            # Behavior Faults #
            behavior_fault_state_msg = getBehaviorFaultsFromState(state, self.spot_wrapper)
            self.behavior_faults_pub.publish(behavior_fault_state_msg)

    def MetricsCB(self, results):
        """Callback for when the Spot Wrapper gets new metrics data.

        Args:
            results: FutureWrapper object of AsyncPeriodicQuery callback
        """
        metrics = self.spot_wrapper.metrics
        if metrics:
            metrics_msg = Metrics()
            local_time = self.spot_wrapper.robotToLocalTime(metrics.timestamp)
            metrics_msg.header.stamp = rospy.Time(local_time.seconds, local_time.nanos)

            for metric in metrics.metrics:
                if metric.label == "distance":
                    metrics_msg.distance = metric.float_value
                if metric.label == "gait cycles":
                    metrics_msg.gait_cycles = metric.int_value
                if metric.label == "time moving":
                    metrics_msg.time_moving = rospy.Time(metric.duration.seconds, metric.duration.nanos)
                if metric.label == "electric power":
                    metrics_msg.electric_power = rospy.Time(metric.duration.seconds, metric.duration.nanos)

            self.metrics_pub.publish(metrics_msg)

    def LeaseCB(self, results):
        """Callback for when the Spot Wrapper gets new lease data.

        Args:
            results: FutureWrapper object of AsyncPeriodicQuery callback
        """
        lease_array_msg = LeaseArray()
        lease_list = self.spot_wrapper.lease
        if lease_list:
            for resource in lease_list:
                new_resource = LeaseResource()
                new_resource.resource = resource.resource
                new_resource.lease.resource = resource.lease.resource
                new_resource.lease.epoch = resource.lease.epoch

                for seq in resource.lease.sequence:
                    new_resource.lease.sequence.append(seq)

                new_resource.lease_owner.client_name = resource.lease_owner.client_name
                new_resource.lease_owner.user_name = resource.lease_owner.user_name

                lease_array_msg.resources.append(new_resource)

            self.lease_pub.publish(lease_array_msg)

    def FrontImageCB(self, results):
        """Callback for when the Spot Wrapper gets new front image data.

        Args:
            results: FutureWrapper object of AsyncPeriodicQuery callback
        """
        data = self.spot_wrapper.front_images
        if data:
            image_msg0, camera_info_msg0 = getImageMsg(data[0], self.spot_wrapper)
            self.frontleft_image_pub.publish(image_msg0)
            self.frontleft_image_info_pub.publish(camera_info_msg0)
            image_msg1, camera_info_msg1 = getImageMsg(data[1], self.spot_wrapper)
            self.frontright_image_pub.publish(image_msg1)
            self.frontright_image_info_pub.publish(camera_info_msg1)
            image_msg2, camera_info_msg2 = getImageMsg(data[2], self.spot_wrapper)
            self.frontleft_depth_pub.publish(image_msg2)
            self.frontleft_depth_info_pub.publish(camera_info_msg2)
            image_msg3, camera_info_msg3 = getImageMsg(data[3], self.spot_wrapper)
            self.frontright_depth_pub.publish(image_msg3)
            self.frontright_depth_info_pub.publish(camera_info_msg3)

            self.populate_camera_static_transforms(data[0])
            self.populate_camera_static_transforms(data[1])
            self.populate_camera_static_transforms(data[2])
            self.populate_camera_static_transforms(data[3])

    def SideImageCB(self, results):
        """Callback for when the Spot Wrapper gets new side image data.

        Args:
            results: FutureWrapper object of AsyncPeriodicQuery callback
        """
        data = self.spot_wrapper.side_images
        if data:
            image_msg0, camera_info_msg0 = getImageMsg(data[0], self.spot_wrapper)
            self.left_image_pub.publish(image_msg0)
            self.left_image_info_pub.publish(camera_info_msg0)
            image_msg1, camera_info_msg1 = getImageMsg(data[1], self.spot_wrapper)
            self.right_image_pub.publish(image_msg1)
            self.right_image_info_pub.publish(camera_info_msg1)
            image_msg2, camera_info_msg2 = getImageMsg(data[2], self.spot_wrapper)
            self.left_depth_pub.publish(image_msg2)
            self.left_depth_info_pub.publish(camera_info_msg2)
            image_msg3, camera_info_msg3 = getImageMsg(data[3], self.spot_wrapper)
            self.right_depth_pub.publish(image_msg3)
            self.right_depth_info_pub.publish(camera_info_msg3)

            self.populate_camera_static_transforms(data[0])
            self.populate_camera_static_transforms(data[1])
            self.populate_camera_static_transforms(data[2])
            self.populate_camera_static_transforms(data[3])

    def RearImageCB(self, results):
        """Callback for when the Spot Wrapper gets new rear image data.

        Args:
            results: FutureWrapper object of AsyncPeriodicQuery callback
        """
        data = self.spot_wrapper.rear_images
        if data:
            mage_msg0, camera_info_msg0 = getImageMsg(data[0], self.spot_wrapper)
            self.back_image_pub.publish(mage_msg0)
            self.back_image_info_pub.publish(camera_info_msg0)
            mage_msg1, camera_info_msg1 = getImageMsg(data[1], self.spot_wrapper)
            self.back_depth_pub.publish(mage_msg1)
            self.back_depth_info_pub.publish(camera_info_msg1)

            self.populate_camera_static_transforms(data[0])
            self.populate_camera_static_transforms(data[1])

    def handle_claim(self, req):
        """ROS service handler for the claim service"""
        resp = self.spot_wrapper.claim()
        return TriggerResponse(resp[0], resp[1])

    def handle_release(self, req):
        """ROS service handler for the release service"""
        resp = self.spot_wrapper.release()
        return TriggerResponse(resp[0], resp[1])

    def handle_locked_stop(self, req):
        """Stop the current motion of the robot and disallow any further motion until the allow motion service is
        called"""
        self.allow_motion = False
        return self.handle_stop(req)

    def handle_stop(self, req):
        """ROS service handler for the stop service. Interrupts the currently active motion"""
        resp = self.spot_wrapper.stop()
        message = "Spot stop service was called"
        if self.navigate_as.is_active():
            self.navigate_as.set_preempted(NavigateToResult(success=False, message=message))
        if self.trajectory_server.is_active():
            self.trajectory_server.set_preempted(TrajectoryResult(success=False, message=message))
        if self.body_pose_as.is_active():
            self.body_pose_as.set_preempted(PoseBodyResult(success=False, message=message))
        return TriggerResponse(resp[0], resp[1])

    def handle_self_right(self, req):
        """ROS service handler for the self-right service"""
        if not self.robot_allowed_to_move(autonomous_command=False):
            return TriggerResponse(False, "Robot motion is not allowed")

        resp = self.spot_wrapper.self_right()
        return TriggerResponse(resp[0], resp[1])

    def handle_sit(self, req):
        """ROS service handler for the sit service"""
        if not self.robot_allowed_to_move(autonomous_command=False):
            return TriggerResponse(False, "Robot motion is not allowed")

        resp = self.spot_wrapper.sit()
        return TriggerResponse(resp[0], resp[1])

    def handle_stand(self, req):
        """ROS service handler for the stand service"""
        if not self.robot_allowed_to_move(autonomous_command=False):
            return TriggerResponse(False, "Robot motion is not allowed")
        resp = self.spot_wrapper.stand()
        return TriggerResponse(resp[0], resp[1])

    def handle_posed_stand(self, req):
        """
        Handle a service call for the posed stand

        Args:
            req: PosedStandRequest

        Returns: PosedStandResponse
        """
        success, message = self._posed_stand(req.body_height, req.body_yaw, req.body_pitch, req.body_roll)
        return PosedStandResponse(success, message)

    def handle_posed_stand_action(self, action):
        """
        Handle a call to the posed stand actionserver

        If no value is provided, this is equivalent to the basic stand commmand

        Args:
            action: PoseBodyGoal

        """
        success, message = self._posed_stand(action.body_height, action.yaw, action.pitch, action.roll)
        result = PoseBodyResult(success, message)
        rospy.sleep(2)  # Only return after the body has had a chance to move
        if success:
            self.body_pose_as.set_succeeded(result)
        else:
            self.body_pose_as.set_aborted(result)

    def _posed_stand(self, body_height, yaw, pitch, roll):
        """
        Make the robot do a posed stand with specified body height and orientation

        By empirical observation, the limit on body height is [-0.16, 0.11], and RPY are probably limited to 30
        degrees. Roll values are likely affected by the payload configuration as well. If the payload is
        misconfigured a high roll value could cause it to hit the legs

        Args:
            body_height: Height of the body relative to the default height
            yaw: Yaw to apply (in degrees)
            pitch: Pitch to apply (in degrees)
            roll: Roll to apply (in degrees)

        Returns:

        """
        if not self.robot_allowed_to_move(autonomous_command=False):
            return False, "Robot motion is not allowed"

        resp = self.spot_wrapper.stand(body_height=body_height,
                                       body_yaw=math.radians(yaw),
                                       body_pitch=math.radians(pitch),
                                       body_roll=math.radians(roll))

        return resp[0], resp[1]

    def handle_power_on(self, req):
        """ROS service handler for the power-on service"""
        resp = self.spot_wrapper.power_on()
        return TriggerResponse(resp[0], resp[1])

    def handle_safe_power_off(self, req):
        """ROS service handler for the safe-power-off service"""
        resp = self.spot_wrapper.safe_power_off()
        return TriggerResponse(resp[0], resp[1])

    def handle_estop_hard(self, req):
        """ROS service handler to hard-eStop the robot.  The robot will immediately cut power to the motors"""
        resp = self.spot_wrapper.assertEStop(True)
        return TriggerResponse(resp[0], resp[1])

    def handle_estop_soft(self, req):
        """ROS service handler to soft-eStop the robot.  The robot will try to settle on the ground before cutting
        power to the motors """
        resp = self.spot_wrapper.assertEStop(False)
        return TriggerResponse(resp[0], resp[1])

    def handle_estop_disengage(self, req):
        """ROS service handler to disengage the eStop on the robot."""
        resp = self.spot_wrapper.disengageEStop()
        return TriggerResponse(resp[0], resp[1])

    def handle_clear_behavior_fault(self, req):
        """ROS service handler for clearing behavior faults"""
        resp = self.spot_wrapper.clear_behavior_fault(req.id)
        return ClearBehaviorFaultResponse(resp[0], resp[1])

    def handle_stair_mode(self, req):
        """ROS service handler to set a stair mode to the robot."""
        try:
            mobility_params = self.spot_wrapper.get_mobility_params()
            mobility_params.stair_hint = req.data
            self.spot_wrapper.set_mobility_params( mobility_params )
            return SetBoolResponse(True, 'Success')
        except Exception as e:
            return SetBoolResponse(False, 'Error:{}'.format(e))

    def handle_locomotion_mode(self, req):
        """ROS service handler to set locomotion mode"""
        if req.locomotion_mode in [0, 9] or req.locomotion_mode > 10:
            msg = "Attempted to set locomotion mode to {}, which is an invalid value.".format(req.locomotion_mode)
            rospy.logerr(msg)
            return SetLocomotionResponse(False, msg)
        try:
            mobility_params = self.spot_wrapper.get_mobility_params()
            mobility_params.locomotion_hint = req.locomotion_mode
            self.spot_wrapper.set_mobility_params(mobility_params)
            return SetLocomotionResponse(True, 'Success')
        except Exception as e:
            return SetLocomotionResponse(False, 'Error:{}'.format(e))

    def handle_swing_height(self, req):
        """ROS service handler to set the step swing height"""
        if req.swing_height == 0 or req.swing_height > 3:
            msg = "Attempted to set step swing height to {}, which is an invalid value.".format(req.swing_height)
            rospy.logerr(msg)
            return SetSwingHeightResponse(False, msg)
        try:
            mobility_params = self.spot_wrapper.get_mobility_params()
            mobility_params.swing_height = req.swing_height
            self.spot_wrapper.set_mobility_params(mobility_params)
            return SetSwingHeightResponse(True, 'Success')
        except Exception as e:
            return SetSwingHeightResponse(False, 'Error:{}'.format(e))

    def handle_vel_limit(self, req):
        """
        Handle a velocity_limit service call.

        Args:
            req: SetVelocityRequest containing requested velocity limit

        Returns: SetVelocityResponse
        """
        success, message = self.set_velocity_limits(req.velocity_limit.linear.x,
                                                    req.velocity_limit.linear.y,
                                                    req.velocity_limit.angular.z)
        return SetVelocityResponse(success, message)

    def set_velocity_limits(self, max_linear_x, max_linear_y, max_angular_z):
        """
        Modify the mobility params to have a limit on the robot's velocity during trajectory commands.
        Velocities sent to cmd_vel ignore these values

        Passing 0 to any of the values will use spot's internal limits

        Args:
            max_linear_x: Maximum forwards/backwards velocity
            max_linear_y: Maximum lateral velocity
            max_angular_z: Maximum rotation velocity

        Returns: (bool, str) boolean indicating whether the call was successful, along with a message

        """
        if any(map(lambda x: 0 < x < 0.15, [max_linear_x, max_linear_y, max_angular_z])):
            return False, 'Error: One of the values provided to velocity limits was below 0.15. Values in the range (' \
                          '0,0.15) can cause unexpected behaviour of the trajectory command.'
        try:
            mobility_params = self.spot_wrapper.get_mobility_params()
            mobility_params.vel_limit.CopyFrom(SE2VelocityLimit(max_vel=math_helpers.SE2Velocity(max_linear_x,
                                                                                                 max_linear_y,
                                                                                                 max_angular_z).to_proto(),
                                                                min_vel=math_helpers.SE2Velocity(-max_linear_x,
                                                                                                 -max_linear_y,
                                                                                                 -max_angular_z).to_proto()))
            self.spot_wrapper.set_mobility_params(mobility_params)
            return True, 'Success'
        except Exception as e:
            return False, 'Error:{}'.format(e)

    def _transform_pose_to_body_frame(self, pose):
        """
        Transform a pose to the body frame

        Args:
            pose: PoseStamped to transform

        Raises: tf2_ros.LookupException if the transform lookup fails

        Returns: Transformed pose in body frame if given pose is not in the body frame, or the original pose if it is
        in the body frame
        """
        if pose.header.frame_id == "body":
            return pose

        body_to_fixed = self.tf_buffer.lookup_transform(
            "body", pose.header.frame_id, rospy.Time()
        )

        pose_in_body = tf2_geometry_msgs.do_transform_pose(pose, body_to_fixed)
        pose_in_body.header.frame_id = "body"

        return pose_in_body

    def robot_allowed_to_move(self, autonomous_command=True):
        """
        Check if the robot is allowed to move. This means checking both that autonomy is enabled, which can only be
        set when the driver is started, and also that motion is allowed, the state of which can change while the
        driver is running

        Args:
            autonomous_command: If true, indicates that this function should also check if autonomy is enabled

        Returns: True if the robot is allowed to move, false otherwise

        """
        if not self.allow_motion:
            rospy.logwarn("Spot is not currently allowed to move. Use the allow_motion service to allow the robot to "
                          "move.")
        autonomy_ok = True
        if autonomous_command:
            if not self.autonomy_enabled:
                rospy.logwarn("Spot is not allowed to be autonomous because this instance of the driver was started "
                              "with it disabled. Set autonomy_enabled to true in the launch file to enable it.")
                autonomy_ok = False

            if self.is_charging:
                rospy.logwarn("Spot cannot be autonomous because it is connected to shore power.")
                autonomy_ok = False

        return self.allow_motion and autonomy_ok

    def handle_allow_motion(self, req):
        """
        Handle a call to set whether motion is allowed or not

        When motion is not allowed, any service call or topic which can move the robot will return without doing
        anything

        Returns: (bool, str) True if successful, along with a message

        """
        self.allow_motion = req.data
        rospy.loginfo("Robot motion is now {}".format("allowed" if self.allow_motion else "disallowed"))
        if not self.allow_motion:
            # Always send a stop command if disallowing motion, in case the robot is moving when it is sent
            self.spot_wrapper.stop()
        return True, "Spot motion was {}".format("enabled" if req.data else "disabled")

    def handle_obstacle_params(self, req):
        """
        Handle a call to set the obstacle params part of mobility params. The previous values are always overwritten.

        Args:
            req:

        Returns: (bool, str) True if successful, along with a message

        """
        mobility_params = self.spot_wrapper.get_mobility_params()
        obstacle_params = spot_command_pb2.ObstacleParams()
        # Currently only the obstacle setting that we allow is the padding. The previous value is always overwritten
        # Clamp to the range [0, 0.5] as on the controller
        if req.obstacle_params.obstacle_avoidance_padding < 0:
            rospy.logwarn("Received padding value of {}, clamping to 0".format(
                    req.obstacle_params.obstacle_avoidance_padding))
            req.obstacle_params.obstacle_avoidance_padding = 0
        if req.obstacle_params.obstacle_avoidance_padding > 0.5:
            rospy.logwarn("Received padding value of {}, clamping to 0.5".format(
                    req.obstacle_params.obstacle_avoidance_padding))
            req.obstacle_params.obstacle_avoidance_padding = 0.5

        disable_notallowed = ""
        if any([req.obstacle_params.disable_vision_foot_obstacle_avoidance,
                req.obstacle_params.disable_vision_foot_constraint_avoidance,
                req.obstacle_params.disable_vision_body_obstacle_avoidance,
                req.obstacle_params.disable_vision_foot_obstacle_body_assist,
                req.obstacle_params.disable_vision_negative_obstacles,
                ]):
            disable_notallowed = " Disabling any of the obstacle avoidance components is not currently allowed."
            rospy.logerr("At least one of the disable settings on obstacle params was true." + disable_notallowed)

        obstacle_params.obstacle_avoidance_padding = req.obstacle_params.obstacle_avoidance_padding

        mobility_params.obstacle_params.CopyFrom(obstacle_params)
        self.spot_wrapper.set_mobility_params(mobility_params)
        return True, "Successfully set obstacle params" + disable_notallowed

    def handle_terrain_params(self, req):
        """
        Handle a call to set the terrain params part of mobility params. The previous values are always overwritten

        Args:
            req:

        Returns: (bool, str) True if successful, along with a message

        """
        mobility_params = self.spot_wrapper.get_mobility_params()

        # We always overwrite the previous settings of these values. Reject if not within recommended limits (as on
        # the controller)
        if 0.2 <= req.terrain_params.ground_mu_hint <= 0.8:
            # For some reason assignment to ground_mu_hint is not allowed once the terrain params are initialised
            # Must initialise with the protobuf type DoubleValue for initialisation to work
            terrain_params = spot_command_pb2.TerrainParams(ground_mu_hint=DoubleValue(value=req.terrain_params.ground_mu_hint))
        else:
            return False, "Failed to set terrain params, ground_mu_hint of {} is not in the range [0.4, 0.8]".format(
                    req.terrain_params.ground_mu_hint)

        if req.terrain_params.grated_surfaces_mode in [1, 2, 3]:
            terrain_params.grated_surfaces_mode = req.terrain_params.grated_surfaces_mode
        else:
            return False, "Failed to set terrain params, grated_surfaces_mode {} was not one of [1, 2, 3]".format(
                    req.terrain_params.grated_surfaces_mode)

        mobility_params.terrain_params.CopyFrom(terrain_params)
        self.spot_wrapper.set_mobility_params(mobility_params)
        return True, "Successfully set terrain params"

    def trajectory_callback(self, msg):
        """
        Handle a callback from the trajectory topic requesting to go to a location

        The trajectory will time out after 5 seconds

        Args:
            msg: PoseStamped containing desired pose

        Returns:
        """
        if not self.robot_allowed_to_move():
            rospy.logerr("Trajectory topic received a message but the robot is not allowed to move.")
            return

        try:
            self._send_trajectory_command(self._transform_pose_to_body_frame(msg), rospy.Duration(5))
        except tf2_ros.LookupException as e:
            rospy.logerr(str(e))

    def handle_trajectory(self, req):
        """ROS actionserver execution handler to handle receiving a request to move to a location"""
        if not self.robot_allowed_to_move():
            rospy.logerr("Trajectory service was called but robot is not allowed to move")
            self.trajectory_server.set_aborted(TrajectoryResult(False, 'Robot is not allowed to move.'))
            return

        target_pose = req.target_pose
        if req.target_pose.header.frame_id != 'body':
            rospy.logwarn("Pose given was not in the body frame, will transform")
            try:
                target_pose = self._transform_pose_to_body_frame(target_pose)
            except tf2_ros.LookupException as e:
                self.trajectory_server.set_aborted(TrajectoryResult(False, 'Could not transform pose into body frame'))
                return
        if req.duration.data.to_sec() <= 0:
            self.trajectory_server.set_aborted(TrajectoryResult(False, 'duration must be larger than 0'))
            return

        cmd_duration = rospy.Duration(req.duration.data.secs, req.duration.data.nsecs)
        resp = self._send_trajectory_command(target_pose, cmd_duration, req.precise_positioning)

        def timeout_cb(trajectory_server, _):
            trajectory_server.publish_feedback(TrajectoryFeedback("Failed to reach goal, timed out"))
            trajectory_server.set_aborted(TrajectoryResult(False, "Failed to reach goal, timed out"))

        # Abort the actionserver if cmd_duration is exceeded - the driver stops but does not provide feedback to
        # indicate this so we monitor it ourselves
        cmd_timeout = rospy.Timer(cmd_duration, functools.partial(timeout_cb, self.trajectory_server), oneshot=True)

        # Sleep to allow some feedback to come through from the trajectory command
        rospy.sleep(0.25)
        if self.spot_wrapper._trajectory_status_unknown:
            rospy.logerr("Sent trajectory request to spot but received unknown feedback. Resending command. This will "
                         "only be attempted once")
            # If we receive an unknown result from the trajectory, something went wrong internally (not
            # catastrophically). We need to resend the command, because getting status unknown happens right when
            # the command is sent. It's unclear right now why this happens
            resp = self._send_trajectory_command(target_pose, cmd_duration, req.precise_positioning)
            cmd_timeout.shutdown()
            cmd_timeout = rospy.Timer(cmd_duration, functools.partial(timeout_cb, self.trajectory_server),
                                      oneshot=True)

        # The trajectory command is non-blocking but we need to keep this function up in order to interrupt if a
        # preempt is requested and to return success if/when the robot reaches the goal. Also check the is_active to
        # monitor whether the timeout_cb has already aborted the command
        rate = rospy.Rate(10)
        while not rospy.is_shutdown() and not self.trajectory_server.is_preempt_requested() and not self.spot_wrapper.at_goal and self.trajectory_server.is_active() and not self.spot_wrapper._trajectory_status_unknown:
            if self.spot_wrapper.near_goal:
                if self.spot_wrapper._last_trajectory_command_precise:
                    self.trajectory_server.publish_feedback(TrajectoryFeedback("Near goal, performing final adjustments"))
                else:
                    self.trajectory_server.publish_feedback(TrajectoryFeedback("Near goal"))
            else:
                self.trajectory_server.publish_feedback(TrajectoryFeedback("Moving to goal"))
            rate.sleep()

        # If still active after exiting the loop, the command did not time out
        if self.trajectory_server.is_active():
            cmd_timeout.shutdown()
            if self.trajectory_server.is_preempt_requested():
                self.trajectory_server.publish_feedback(TrajectoryFeedback("Preempted"))
                self.trajectory_server.set_preempted()
                self.spot_wrapper.stop()

            if self.spot_wrapper.at_goal:
                self.trajectory_server.publish_feedback(TrajectoryFeedback("Reached goal"))
                self.trajectory_server.set_succeeded(TrajectoryResult(resp[0], resp[1]))
            else:
                self.trajectory_server.publish_feedback(TrajectoryFeedback("Failed to reach goal"))
                self.trajectory_server.set_aborted(TrajectoryResult(False, "Failed to reach goal"))

    def _send_trajectory_command(self, pose, duration, precise=True):
        """
        Send a trajectory command to the robot

        Args:
            pose: Pose the robot should go to. Must be in the body frame
            duration: After this duration, the command will time out and the robot will stop
            precise: If true, the robot will position itself precisely at the target pose, otherwise it will end up
                     near (within ~0.5m, rotation optional) the requested location

        Returns: (bool, str) tuple indicating whether the command was successfully sent, and a message

        """
        if not self.robot_allowed_to_move():
            rospy.logerr("send trajectory was called but motion is not allowed.")
            return

        if pose.header.frame_id != "body":
            rospy.logerr("Trajectory command poses must be in the body frame")
            return

        return self.spot_wrapper.trajectory_cmd(
            goal_x=pose.pose.position.x,
            goal_y=pose.pose.position.y,
            goal_heading=math_helpers.Quat(
                w=pose.pose.orientation.w,
                x=pose.pose.orientation.x,
                y=pose.pose.orientation.y,
                z=pose.pose.orientation.z,
            ).to_yaw(),
            cmd_duration=duration.to_sec(),
            precise_position=precise,
        )

    def cmdVelCallback(self, data):
        """Callback for cmd_vel command"""
        if not self.robot_allowed_to_move():
            rospy.logerr("cmd_vel received a message but motion is not allowed.")
            return

        self.spot_wrapper.velocity_cmd(data.linear.x, data.linear.y, data.angular.z)

    def in_motion_or_idle_pose_cb(self, data):
        """
        Callback for pose to be used while in motion or idling

        This sets the body control field in the mobility params. This means that the pose will be used while a motion
        command is executed. Only the pitch is maintained while moving. The roll and yaw will be applied by the idle
        stand command.
        """
        if not self.robot_allowed_to_move(autonomous_command=False):
            rospy.logerr("body pose received a message but motion is not allowed.")
            return

        self._set_in_motion_or_idle_body_pose(data)

    def handle_in_motion_or_idle_body_pose(self, goal):
        """
        Handle a goal received from the pose body actionserver

        Args:
            goal: PoseBodyGoal containing a pose to apply to the body

        Returns:

        """
        # We can change the body pose if autonomy is not allowed
        if not self.robot_allowed_to_move(autonomous_command=False):
            rospy.logerr("body pose actionserver was called but motion is not allowed.")
            return

        # If the body_pose is empty, we use the rpy + height components instead
        if goal.body_pose == Pose():
            # If the rpy+body height are all zero then we set the body to neutral pose
            if not any([goal.roll, goal.pitch, goal.yaw, not math.isclose(goal.body_height, 0, abs_tol=1e-9)]):
                pose = Pose()
                pose.orientation.w = 1
                self._set_in_motion_or_idle_body_pose(pose)
            else:
                pose = Pose()
                # Multiplication order is important to get the correct quaternion
                orientation_quat = (
                    math_helpers.Quat.from_yaw(math.radians(goal.yaw))
                    * math_helpers.Quat.from_pitch(math.radians(goal.pitch))
                    * math_helpers.Quat.from_roll(math.radians(goal.roll))
                )
                pose.orientation.x = orientation_quat.x
                pose.orientation.y = orientation_quat.y
                pose.orientation.z = orientation_quat.z
                pose.orientation.w = orientation_quat.w
                pose.position.z = goal.body_height
                self._set_in_motion_or_idle_body_pose(pose)
        else:
            self._set_in_motion_or_idle_body_pose(goal.body_pose)
        # Give it some time to move
        rospy.sleep(2)
        self.body_pose_as.set_succeeded(PoseBodyResult(success=True, message="Successfully posed body"))

    def _set_in_motion_or_idle_body_pose(self, pose):
        """
        Set the pose of the body which should be applied while in motion or idle

        Args:
            pose: Pose to be applied to the body. Only the body height is taken from the position component

        Returns:

        """
        q = Quaternion()
        q.x = pose.orientation.x
        q.y = pose.orientation.y
        q.z = pose.orientation.z
        q.w = pose.orientation.w
        position = geometry_pb2.Vec3(z=pose.position.z)
        pose = geometry_pb2.SE3Pose(position=position, rotation=q)
        point = trajectory_pb2.SE3TrajectoryPoint(pose=pose)
        traj = trajectory_pb2.SE3Trajectory(points=[point])
        body_control = spot_command_pb2.BodyControlParams(base_offset_rt_footprint=traj)

        mobility_params = self.spot_wrapper.get_mobility_params()
        mobility_params.body_control.CopyFrom(body_control)
        self.spot_wrapper.set_mobility_params(mobility_params)

    def handle_list_graph(self, upload_path):
        """ROS service handler for listing graph_nav waypoint_ids"""
        resp = self.spot_wrapper.list_graph(upload_path)
        return ListGraphResponse(resp)

    def handle_navigate_to_feedback(self):
        """Thread function to send navigate_to feedback"""
        while not rospy.is_shutdown() and self.run_navigate_to:
            localization_state = self.spot_wrapper._graph_nav_client.get_localization_state()
            if localization_state.localization.waypoint_id:
                self.navigate_as.publish_feedback(NavigateToFeedback(localization_state.localization.waypoint_id))
            rospy.Rate(10).sleep()

    def handle_navigate_to(self, msg):
        """ROS service handler to run mission of the robot.  The robot will replay a mission"""
        if not self.robot_allowed_to_move():
            rospy.logerr("navigate_to was requested but robot is not allowed to move.")
            self.navigate_as.set_aborted(NavigateToResult(False, "Autonomy is not enabled"))
            return

        # create thread to periodically publish feedback
        feedback_thraed = threading.Thread(target = self.handle_navigate_to_feedback, args = ())
        self.run_navigate_to = True
        feedback_thraed.start()
        # run navigate_to
        resp = self.spot_wrapper.navigate_to(upload_path = msg.upload_path,
                                             navigate_to = msg.navigate_to,
                                             initial_localization_fiducial = msg.initial_localization_fiducial,
                                             initial_localization_waypoint = msg.initial_localization_waypoint)
        self.run_navigate_to = False
        feedback_thraed.join()

        # check status
        if resp[0]:
            self.navigate_as.set_succeeded(NavigateToResult(resp[0], resp[1]))
        else:
            self.navigate_as.set_aborted(NavigateToResult(resp[0], resp[1]))

    def populate_camera_static_transforms(self, image_data):
        """Check data received from one of the image tasks and use the transform snapshot to extract the camera frame
        transforms. This is the transforms from body->frontleft->frontleft_fisheye, for example. These transforms
        never change, but they may be calibrated slightly differently for each robot so we need to generate the
        transforms at runtime.

        Args:
        image_data: Image protobuf data from the wrapper
        """
        # We exclude the odometry frames from static transforms since they are not static. We can ignore the body
        # frame because it is a child of odom or vision depending on the mode_parent_odom_tf, and will be published
        # by the non-static transform publishing that is done by the state callback
        excluded_frames = [self.tf_name_vision_odom, self.tf_name_kinematic_odom, "body"]
        for frame_name in image_data.shot.transforms_snapshot.child_to_parent_edge_map:
            if frame_name in excluded_frames:
                continue
            parent_frame = image_data.shot.transforms_snapshot.child_to_parent_edge_map.get(frame_name).parent_frame_name
            existing_transforms = [(transform.header.frame_id, transform.child_frame_id) for transform in self.camera_static_transforms]
            if (parent_frame, frame_name) in existing_transforms:
                # We already extracted this transform
                continue

            transform = image_data.shot.transforms_snapshot.child_to_parent_edge_map.get(frame_name)
            local_time = self.spot_wrapper.robotToLocalTime(image_data.shot.acquisition_time)
            tf_time = rospy.Time(local_time.seconds, local_time.nanos)
            static_tf = populateTransformStamped(tf_time, transform.parent_frame_name, frame_name,
                                                 transform.parent_tform_child)
            self.camera_static_transforms.append(static_tf)
            self.camera_static_transform_broadcaster.sendTransform(self.camera_static_transforms)

    def shutdown(self):
        rospy.loginfo("Shutting down ROS driver for Spot")
        self.spot_wrapper.sit()
        rospy.Rate(0.25).sleep()
        self.spot_wrapper.disconnect()

    def publish_mobility_params(self):
        mobility_params_msg = MobilityParams()
        try:
            mobility_params = self.spot_wrapper.get_mobility_params()
            mobility_params_msg.body_control.position.x = \
                    mobility_params.body_control.base_offset_rt_footprint.points[0].pose.position.x
            mobility_params_msg.body_control.position.y = \
                    mobility_params.body_control.base_offset_rt_footprint.points[0].pose.position.y
            mobility_params_msg.body_control.position.z = \
                    mobility_params.body_control.base_offset_rt_footprint.points[0].pose.position.z
            mobility_params_msg.body_control.orientation.x = \
                    mobility_params.body_control.base_offset_rt_footprint.points[0].pose.rotation.x
            mobility_params_msg.body_control.orientation.y = \
                    mobility_params.body_control.base_offset_rt_footprint.points[0].pose.rotation.y
            mobility_params_msg.body_control.orientation.z = \
                    mobility_params.body_control.base_offset_rt_footprint.points[0].pose.rotation.z
            mobility_params_msg.body_control.orientation.w = \
                    mobility_params.body_control.base_offset_rt_footprint.points[0].pose.rotation.w
            mobility_params_msg.locomotion_hint = mobility_params.locomotion_hint
            mobility_params_msg.stair_hint = mobility_params.stair_hint
            mobility_params_msg.swing_height = mobility_params.swing_height
            mobility_params_msg.obstacle_params.obstacle_avoidance_padding = \
                mobility_params.obstacle_params.obstacle_avoidance_padding
            mobility_params_msg.obstacle_params.disable_vision_foot_obstacle_avoidance = \
                mobility_params.obstacle_params.disable_vision_foot_obstacle_avoidance
            mobility_params_msg.obstacle_params.disable_vision_foot_constraint_avoidance = \
                mobility_params.obstacle_params.disable_vision_foot_constraint_avoidance
            mobility_params_msg.obstacle_params.disable_vision_body_obstacle_avoidance = \
                mobility_params.obstacle_params.disable_vision_body_obstacle_avoidance
            mobility_params_msg.obstacle_params.disable_vision_foot_obstacle_body_assist = \
                mobility_params.obstacle_params.disable_vision_foot_obstacle_body_assist
            mobility_params_msg.obstacle_params.disable_vision_negative_obstacles = \
                mobility_params.obstacle_params.disable_vision_negative_obstacles
            if mobility_params.HasField("terrain_params"):
                if mobility_params.terrain_params.HasField("ground_mu_hint"):
                    mobility_params_msg.terrain_params.ground_mu_hint = \
                        mobility_params.terrain_params.ground_mu_hint
                    # hasfield does not work on grated surfaces mode
                if hasattr(mobility_params.terrain_params, "grated_surfaces_mode"):
                    mobility_params_msg.terrain_params.grated_surfaces_mode = \
                        mobility_params.terrain_params.grated_surfaces_mode

            # The velocity limit values can be set independently so make sure each of them exists before setting
            if mobility_params.HasField("vel_limit"):
                if hasattr(mobility_params.vel_limit.max_vel.linear, "x"):
                    mobility_params_msg.velocity_limit.linear.x = mobility_params.vel_limit.max_vel.linear.x
                if hasattr(mobility_params.vel_limit.max_vel.linear, "y"):
                    mobility_params_msg.velocity_limit.linear.y = mobility_params.vel_limit.max_vel.linear.y
                if hasattr(mobility_params.vel_limit.max_vel, "angular"):
                    mobility_params_msg.velocity_limit.angular.z = mobility_params.vel_limit.max_vel.angular
        except Exception as e:
            rospy.logerr('Error:{}'.format(e))
            pass
        self.mobility_params_pub.publish(mobility_params_msg)

    def publish_feedback(self):
        feedback_msg = Feedback()
        feedback_msg.standing = self.spot_wrapper.is_standing
        feedback_msg.sitting = self.spot_wrapper.is_sitting
        feedback_msg.moving = self.spot_wrapper.is_moving
        id_ = self.spot_wrapper.id
        try:
            feedback_msg.serial_number = id_.serial_number
            feedback_msg.species = id_.species
            feedback_msg.version = id_.version
            feedback_msg.nickname = id_.nickname
            feedback_msg.computer_serial_number = id_.computer_serial_number
        except:
            pass
        self.feedback_pub.publish(feedback_msg)

    def publish_allow_motion(self):
        self.motion_allowed_pub.publish(self.allow_motion)

    def main(self):
        """Main function for the SpotROS class.  Gets config from ROS and initializes the wrapper.  Holds lease from wrapper and updates all async tasks at the ROS rate"""
        rospy.init_node('spot_ros', anonymous=True)

        self.rates = rospy.get_param('~rates', {})
        if "loop_frequency" in self.rates:
            loop_rate = self.rates["loop_frequency"]
        else:
            loop_rate = 50

        for param, rate in self.rates.items():
            if rate > loop_rate:
                rospy.logwarn("{} has a rate of {} specified, which is higher than the loop rate of {}. It will not "
                              "be published at the expected frequency".format(param, rate, loop_rate))

        rate = rospy.Rate(loop_rate)
        self.username = rospy.get_param('~username', 'default_value')
        self.password = rospy.get_param('~password', 'default_value')
        self.hostname = rospy.get_param('~hostname', 'default_value')
        self.motion_deadzone = rospy.get_param('~deadzone', 0.05)
        self.estop_timeout = rospy.get_param('~estop_timeout', 9.0)
        self.autonomy_enabled = rospy.get_param('~autonomy_enabled', True)
        self.allow_motion = rospy.get_param('~allow_motion', True)
        self.is_charging = False

        self.tf_buffer = tf2_ros.Buffer()
        self.tf_listener = tf2_ros.TransformListener(self.tf_buffer)

        self.camera_static_transform_broadcaster = tf2_ros.StaticTransformBroadcaster()
        # Static transform broadcaster is super simple and just a latched publisher. Every time we add a new static
        # transform we must republish all static transforms from this source, otherwise the tree will be incomplete.
        # We keep a list of all the static transforms we already have so they can be republished, and so we can check
        # which ones we already have
        self.camera_static_transforms = []

        # Spot has 2 types of odometries: 'odom' and 'vision'
        # The former one is kinematic odometry and the second one is a combined odometry of vision and kinematics
        # These params enables to change which odometry frame is a parent of body frame and to change tf names of each odometry frames.
        self.mode_parent_odom_tf = rospy.get_param('~mode_parent_odom_tf', 'odom') # 'vision' or 'odom'
        self.tf_name_kinematic_odom = rospy.get_param('~tf_name_kinematic_odom', 'odom')
        self.tf_name_raw_kinematic = 'odom'
        self.tf_name_vision_odom = rospy.get_param('~tf_name_vision_odom', 'vision')
        self.tf_name_raw_vision = 'vision'
        if self.mode_parent_odom_tf != self.tf_name_raw_kinematic and self.mode_parent_odom_tf != self.tf_name_raw_vision:
            rospy.logerr('rosparam \'~mode_parent_odom_tf\' should be \'odom\' or \'vision\'.')
            return

        self.logger = logging.getLogger('rosout')

        rospy.loginfo("Starting ROS driver for Spot")
        self.spot_wrapper = SpotWrapper(self.username, self.password, self.hostname, self.logger, self.estop_timeout, self.rates, self.callbacks)

<<<<<<< HEAD
        if self.spot_wrapper.is_valid:
            # Images #
            self.back_image_pub = rospy.Publisher('camera/back/image', Image, queue_size=10)
            self.frontleft_image_pub = rospy.Publisher('camera/frontleft/image', Image, queue_size=10)
            self.frontright_image_pub = rospy.Publisher('camera/frontright/image', Image, queue_size=10)
            self.left_image_pub = rospy.Publisher('camera/left/image', Image, queue_size=10)
            self.right_image_pub = rospy.Publisher('camera/right/image', Image, queue_size=10)
            # Depth #
            self.back_depth_pub = rospy.Publisher('depth/back/image', Image, queue_size=10)
            self.frontleft_depth_pub = rospy.Publisher('depth/frontleft/image', Image, queue_size=10)
            self.frontright_depth_pub = rospy.Publisher('depth/frontright/image', Image, queue_size=10)
            self.left_depth_pub = rospy.Publisher('depth/left/image', Image, queue_size=10)
            self.right_depth_pub = rospy.Publisher('depth/right/image', Image, queue_size=10)

            # Image Camera Info #
            self.back_image_info_pub = rospy.Publisher('camera/back/camera_info', CameraInfo, queue_size=10)
            self.frontleft_image_info_pub = rospy.Publisher('camera/frontleft/camera_info', CameraInfo, queue_size=10)
            self.frontright_image_info_pub = rospy.Publisher('camera/frontright/camera_info', CameraInfo, queue_size=10)
            self.left_image_info_pub = rospy.Publisher('camera/left/camera_info', CameraInfo, queue_size=10)
            self.right_image_info_pub = rospy.Publisher('camera/right/camera_info', CameraInfo, queue_size=10)
            # Depth Camera Info #
            self.back_depth_info_pub = rospy.Publisher('depth/back/camera_info', CameraInfo, queue_size=10)
            self.frontleft_depth_info_pub = rospy.Publisher('depth/frontleft/camera_info', CameraInfo, queue_size=10)
            self.frontright_depth_info_pub = rospy.Publisher('depth/frontright/camera_info', CameraInfo, queue_size=10)
            self.left_depth_info_pub = rospy.Publisher('depth/left/camera_info', CameraInfo, queue_size=10)
            self.right_depth_info_pub = rospy.Publisher('depth/right/camera_info', CameraInfo, queue_size=10)

            # Status Publishers #
            self.joint_state_pub = rospy.Publisher('joint_states', JointState, queue_size=10)
            """Defining a TF publisher manually because of conflicts between Python3 and tf"""
            self.tf_pub = rospy.Publisher('tf', TFMessage, queue_size=10)
            self.metrics_pub = rospy.Publisher('status/metrics', Metrics, queue_size=10)
            self.lease_pub = rospy.Publisher('status/leases', LeaseArray, queue_size=10)
            self.odom_twist_pub = rospy.Publisher('odometry/twist', TwistWithCovarianceStamped, queue_size=10)
            self.odom_pub = rospy.Publisher('odometry', Odometry, queue_size=10)
            self.feet_pub = rospy.Publisher('status/feet', FootStateArray, queue_size=10)
            self.estop_pub = rospy.Publisher('status/estop', EStopStateArray, queue_size=10)
            self.wifi_pub = rospy.Publisher('status/wifi', WiFiState, queue_size=10)
            self.power_pub = rospy.Publisher('status/power_state', PowerState, queue_size=10)
            self.battery_pub = rospy.Publisher('status/battery_states', BatteryStateArray, queue_size=10)
            self.behavior_faults_pub = rospy.Publisher('status/behavior_faults', BehaviorFaultState, queue_size=10)
            self.system_faults_pub = rospy.Publisher('status/system_faults', SystemFaultState, queue_size=10)
            self.motion_allowed_pub = rospy.Publisher('status/motion_allowed', Bool, queue_size=10)

            self.feedback_pub = rospy.Publisher('status/feedback', Feedback, queue_size=10)

            self.mobility_params_pub = rospy.Publisher('status/mobility_params', MobilityParams, queue_size=10)

            rospy.Subscriber('cmd_vel', Twist, self.cmdVelCallback, queue_size = 1)
            rospy.Subscriber('go_to_pose', PoseStamped, self.trajectory_callback, queue_size = 1)
            rospy.Subscriber('in_motion_or_idle_body_pose', Pose, self.in_motion_or_idle_pose_cb, queue_size = 1)

            rospy.Service("claim", Trigger, self.handle_claim)
            rospy.Service("release", Trigger, self.handle_release)
            rospy.Service("self_right", Trigger, self.handle_self_right)
            rospy.Service("sit", Trigger, self.handle_sit)
            rospy.Service("stand", Trigger, self.handle_stand)
            rospy.Service("power_on", Trigger, self.handle_power_on)
            rospy.Service("power_off", Trigger, self.handle_safe_power_off)

            rospy.Service("estop/hard", Trigger, self.handle_estop_hard)
            rospy.Service("estop/gentle", Trigger, self.handle_estop_soft)
            rospy.Service("estop/release", Trigger, self.handle_estop_disengage)

            rospy.Service("allow_motion", SetBool, self.handle_allow_motion)

            rospy.Service("stair_mode", SetBool, self.handle_stair_mode)
            rospy.Service("locomotion_mode", SetLocomotion, self.handle_locomotion_mode)
            rospy.Service("swing_height", SetSwingHeight, self.handle_swing_height)
            rospy.Service("velocity_limit", SetVelocity, self.handle_vel_limit)
            rospy.Service("clear_behavior_fault", ClearBehaviorFault, self.handle_clear_behavior_fault)
            rospy.Service("terrain_params", SetTerrainParams, self.handle_terrain_params)
            rospy.Service("obstacle_params", SetObstacleParams, self.handle_obstacle_params)
            rospy.Service("posed_stand", PosedStand, self.handle_posed_stand)

            rospy.Service("list_graph", ListGraph, self.handle_list_graph)

            self.navigate_as = actionlib.SimpleActionServer('navigate_to', NavigateToAction,
                                                            execute_cb = self.handle_navigate_to,
                                                            auto_start = False)
            self.navigate_as.start()

            self.trajectory_server = actionlib.SimpleActionServer("trajectory", TrajectoryAction,
                                                                  execute_cb=self.handle_trajectory,
                                                                  auto_start=False)
            self.trajectory_server.start()

            self.motion_or_idle_body_pose_as = actionlib.SimpleActionServer('motion_or_idle_body_pose', PoseBodyAction,
                                                                            execute_cb=self.handle_in_motion_or_idle_body_pose,
                                                                            auto_start=False)
            self.motion_or_idle_body_pose_as.start()

            self.body_pose_as = actionlib.SimpleActionServer('body_pose', PoseBodyAction,
                                                             execute_cb=self.handle_posed_stand_action,
                                                             auto_start=False)
            self.body_pose_as.start()

            # Stop service calls other services so initialise it after them to prevent crashes which can happen if
            # the service is immediately called
            rospy.Service("stop", Trigger, self.handle_stop)
            rospy.Service("locked_stop", Trigger, self.handle_locked_stop)

            rospy.on_shutdown(self.shutdown)

            max_linear_x = rospy.get_param('~max_linear_velocity_x', 0)
            max_linear_y = rospy.get_param('~max_linear_velocity_y', 0)
            max_angular_z = rospy.get_param('~max_angular_velocity_z', 0)
            self.set_velocity_limits(max_linear_x, max_linear_y, max_angular_z)

            self.auto_claim = rospy.get_param('~auto_claim', False)
            self.auto_power_on = rospy.get_param('~auto_power_on', False)
            self.auto_stand = rospy.get_param('~auto_stand', False)

            if self.auto_claim:
                self.spot_wrapper.claim()
                if self.auto_power_on:
                    self.spot_wrapper.power_on()
                    if self.auto_stand:
                        self.spot_wrapper.stand()

            rate_limited_feedback = RateLimitedCall(self.publish_feedback, self.rates["feedback"])
            rate_limited_mobility_params = RateLimitedCall(self.publish_mobility_params, self.rates["mobility_params"])
            rate_limited_motion_allowed = RateLimitedCall(self.publish_allow_motion, 10)
            while not rospy.is_shutdown():
                self.spot_wrapper.updateTasks()
                rate_limited_feedback()
                rate_limited_mobility_params()
                rate_limited_motion_allowed()
                rate.sleep()
=======
        if not self.spot_wrapper.is_valid:
            return

        # Images #
        self.back_image_pub = rospy.Publisher('camera/back/image', Image, queue_size=10)
        self.frontleft_image_pub = rospy.Publisher('camera/frontleft/image', Image, queue_size=10)
        self.frontright_image_pub = rospy.Publisher('camera/frontright/image', Image, queue_size=10)
        self.left_image_pub = rospy.Publisher('camera/left/image', Image, queue_size=10)
        self.right_image_pub = rospy.Publisher('camera/right/image', Image, queue_size=10)
        # Depth #
        self.back_depth_pub = rospy.Publisher('depth/back/image', Image, queue_size=10)
        self.frontleft_depth_pub = rospy.Publisher('depth/frontleft/image', Image, queue_size=10)
        self.frontright_depth_pub = rospy.Publisher('depth/frontright/image', Image, queue_size=10)
        self.left_depth_pub = rospy.Publisher('depth/left/image', Image, queue_size=10)
        self.right_depth_pub = rospy.Publisher('depth/right/image', Image, queue_size=10)

        # Image Camera Info #
        self.back_image_info_pub = rospy.Publisher('camera/back/camera_info', CameraInfo, queue_size=10)
        self.frontleft_image_info_pub = rospy.Publisher('camera/frontleft/camera_info', CameraInfo, queue_size=10)
        self.frontright_image_info_pub = rospy.Publisher('camera/frontright/camera_info', CameraInfo, queue_size=10)
        self.left_image_info_pub = rospy.Publisher('camera/left/camera_info', CameraInfo, queue_size=10)
        self.right_image_info_pub = rospy.Publisher('camera/right/camera_info', CameraInfo, queue_size=10)
        # Depth Camera Info #
        self.back_depth_info_pub = rospy.Publisher('depth/back/camera_info', CameraInfo, queue_size=10)
        self.frontleft_depth_info_pub = rospy.Publisher('depth/frontleft/camera_info', CameraInfo, queue_size=10)
        self.frontright_depth_info_pub = rospy.Publisher('depth/frontright/camera_info', CameraInfo, queue_size=10)
        self.left_depth_info_pub = rospy.Publisher('depth/left/camera_info', CameraInfo, queue_size=10)
        self.right_depth_info_pub = rospy.Publisher('depth/right/camera_info', CameraInfo, queue_size=10)

        # Status Publishers #
        self.joint_state_pub = rospy.Publisher('joint_states', JointState, queue_size=10)
        """Defining a TF publisher manually because of conflicts between Python3 and tf"""
        self.tf_pub = rospy.Publisher('tf', TFMessage, queue_size=10)
        self.metrics_pub = rospy.Publisher('status/metrics', Metrics, queue_size=10)
        self.lease_pub = rospy.Publisher('status/leases', LeaseArray, queue_size=10)
        self.odom_twist_pub = rospy.Publisher('odometry/twist', TwistWithCovarianceStamped, queue_size=10)
        self.odom_pub = rospy.Publisher('odometry', Odometry, queue_size=10)
        self.feet_pub = rospy.Publisher('status/feet', FootStateArray, queue_size=10)
        self.estop_pub = rospy.Publisher('status/estop', EStopStateArray, queue_size=10)
        self.wifi_pub = rospy.Publisher('status/wifi', WiFiState, queue_size=10)
        self.power_pub = rospy.Publisher('status/power_state', PowerState, queue_size=10)
        self.battery_pub = rospy.Publisher('status/battery_states', BatteryStateArray, queue_size=10)
        self.behavior_faults_pub = rospy.Publisher('status/behavior_faults', BehaviorFaultState, queue_size=10)
        self.system_faults_pub = rospy.Publisher('status/system_faults', SystemFaultState, queue_size=10)

        self.feedback_pub = rospy.Publisher('status/feedback', Feedback, queue_size=10)

        self.mobility_params_pub = rospy.Publisher('status/mobility_params', MobilityParams, queue_size=10)

        rospy.Subscriber('cmd_vel', Twist, self.cmdVelCallback, queue_size = 1)
        rospy.Subscriber('body_pose', Pose, self.bodyPoseCallback, queue_size = 1)

        rospy.Service("claim", Trigger, self.handle_claim)
        rospy.Service("release", Trigger, self.handle_release)
        rospy.Service("stop", Trigger, self.handle_stop)
        rospy.Service("self_right", Trigger, self.handle_self_right)
        rospy.Service("sit", Trigger, self.handle_sit)
        rospy.Service("stand", Trigger, self.handle_stand)
        rospy.Service("power_on", Trigger, self.handle_power_on)
        rospy.Service("power_off", Trigger, self.handle_safe_power_off)

        rospy.Service("estop/hard", Trigger, self.handle_estop_hard)
        rospy.Service("estop/gentle", Trigger, self.handle_estop_soft)
        rospy.Service("estop/release", Trigger, self.handle_estop_disengage)

        rospy.Service("stair_mode", SetBool, self.handle_stair_mode)
        rospy.Service("locomotion_mode", SetLocomotion, self.handle_locomotion_mode)
        rospy.Service("max_velocity", SetVelocity, self.handle_max_vel)
        rospy.Service("clear_behavior_fault", ClearBehaviorFault, self.handle_clear_behavior_fault)

        rospy.Service("list_graph", ListGraph, self.handle_list_graph)

        self.navigate_as = actionlib.SimpleActionServer('navigate_to', NavigateToAction,
                                                        execute_cb = self.handle_navigate_to,
                                                        auto_start = False)
        self.navigate_as.start()

        self.trajectory_server = actionlib.SimpleActionServer("trajectory", TrajectoryAction,
                                                              execute_cb=self.handle_trajectory,
                                                              auto_start=False)
        self.trajectory_server.start()

        rospy.on_shutdown(self.shutdown)

        self.auto_claim = rospy.get_param('~auto_claim', False)
        self.auto_power_on = rospy.get_param('~auto_power_on', False)
        self.auto_stand = rospy.get_param('~auto_stand', False)

        if self.auto_claim:
            self.spot_wrapper.claim()
            if self.auto_power_on:
                self.spot_wrapper.power_on()
                if self.auto_stand:
                    self.spot_wrapper.stand()

        rospy.loginfo("Driver started")
        while not rospy.is_shutdown():
            self.spot_wrapper.updateTasks()
            feedback_msg = Feedback()
            feedback_msg.standing = self.spot_wrapper.is_standing
            feedback_msg.sitting = self.spot_wrapper.is_sitting
            feedback_msg.moving = self.spot_wrapper.is_moving
            id = self.spot_wrapper.id
            try:
                feedback_msg.serial_number = id.serial_number
                feedback_msg.species = id.species
                feedback_msg.version = id.version
                feedback_msg.nickname = id.nickname
                feedback_msg.computer_serial_number = id.computer_serial_number
            except:
                pass
            self.feedback_pub.publish(feedback_msg)
            mobility_params_msg = MobilityParams()
            try:
                mobility_params = self.spot_wrapper.get_mobility_params()
                mobility_params_msg.body_control.position.x = \
                        mobility_params.body_control.base_offset_rt_footprint.points[0].pose.position.x
                mobility_params_msg.body_control.position.y = \
                        mobility_params.body_control.base_offset_rt_footprint.points[0].pose.position.y
                mobility_params_msg.body_control.position.z = \
                        mobility_params.body_control.base_offset_rt_footprint.points[0].pose.position.z
                mobility_params_msg.body_control.orientation.x = \
                        mobility_params.body_control.base_offset_rt_footprint.points[0].pose.rotation.x
                mobility_params_msg.body_control.orientation.y = \
                        mobility_params.body_control.base_offset_rt_footprint.points[0].pose.rotation.y
                mobility_params_msg.body_control.orientation.z = \
                        mobility_params.body_control.base_offset_rt_footprint.points[0].pose.rotation.z
                mobility_params_msg.body_control.orientation.w = \
                        mobility_params.body_control.base_offset_rt_footprint.points[0].pose.rotation.w
                mobility_params_msg.locomotion_hint = mobility_params.locomotion_hint
                mobility_params_msg.stair_hint = mobility_params.stair_hint
            except Exception as e:
                rospy.logerr('Error:{}'.format(e))
                pass
            self.mobility_params_pub.publish(mobility_params_msg)
            rate.sleep()
>>>>>>> 1044cf7c
<|MERGE_RESOLUTION|>--- conflicted
+++ resolved
@@ -1043,137 +1043,7 @@
         rospy.loginfo("Starting ROS driver for Spot")
         self.spot_wrapper = SpotWrapper(self.username, self.password, self.hostname, self.logger, self.estop_timeout, self.rates, self.callbacks)
 
-<<<<<<< HEAD
-        if self.spot_wrapper.is_valid:
-            # Images #
-            self.back_image_pub = rospy.Publisher('camera/back/image', Image, queue_size=10)
-            self.frontleft_image_pub = rospy.Publisher('camera/frontleft/image', Image, queue_size=10)
-            self.frontright_image_pub = rospy.Publisher('camera/frontright/image', Image, queue_size=10)
-            self.left_image_pub = rospy.Publisher('camera/left/image', Image, queue_size=10)
-            self.right_image_pub = rospy.Publisher('camera/right/image', Image, queue_size=10)
-            # Depth #
-            self.back_depth_pub = rospy.Publisher('depth/back/image', Image, queue_size=10)
-            self.frontleft_depth_pub = rospy.Publisher('depth/frontleft/image', Image, queue_size=10)
-            self.frontright_depth_pub = rospy.Publisher('depth/frontright/image', Image, queue_size=10)
-            self.left_depth_pub = rospy.Publisher('depth/left/image', Image, queue_size=10)
-            self.right_depth_pub = rospy.Publisher('depth/right/image', Image, queue_size=10)
-
-            # Image Camera Info #
-            self.back_image_info_pub = rospy.Publisher('camera/back/camera_info', CameraInfo, queue_size=10)
-            self.frontleft_image_info_pub = rospy.Publisher('camera/frontleft/camera_info', CameraInfo, queue_size=10)
-            self.frontright_image_info_pub = rospy.Publisher('camera/frontright/camera_info', CameraInfo, queue_size=10)
-            self.left_image_info_pub = rospy.Publisher('camera/left/camera_info', CameraInfo, queue_size=10)
-            self.right_image_info_pub = rospy.Publisher('camera/right/camera_info', CameraInfo, queue_size=10)
-            # Depth Camera Info #
-            self.back_depth_info_pub = rospy.Publisher('depth/back/camera_info', CameraInfo, queue_size=10)
-            self.frontleft_depth_info_pub = rospy.Publisher('depth/frontleft/camera_info', CameraInfo, queue_size=10)
-            self.frontright_depth_info_pub = rospy.Publisher('depth/frontright/camera_info', CameraInfo, queue_size=10)
-            self.left_depth_info_pub = rospy.Publisher('depth/left/camera_info', CameraInfo, queue_size=10)
-            self.right_depth_info_pub = rospy.Publisher('depth/right/camera_info', CameraInfo, queue_size=10)
-
-            # Status Publishers #
-            self.joint_state_pub = rospy.Publisher('joint_states', JointState, queue_size=10)
-            """Defining a TF publisher manually because of conflicts between Python3 and tf"""
-            self.tf_pub = rospy.Publisher('tf', TFMessage, queue_size=10)
-            self.metrics_pub = rospy.Publisher('status/metrics', Metrics, queue_size=10)
-            self.lease_pub = rospy.Publisher('status/leases', LeaseArray, queue_size=10)
-            self.odom_twist_pub = rospy.Publisher('odometry/twist', TwistWithCovarianceStamped, queue_size=10)
-            self.odom_pub = rospy.Publisher('odometry', Odometry, queue_size=10)
-            self.feet_pub = rospy.Publisher('status/feet', FootStateArray, queue_size=10)
-            self.estop_pub = rospy.Publisher('status/estop', EStopStateArray, queue_size=10)
-            self.wifi_pub = rospy.Publisher('status/wifi', WiFiState, queue_size=10)
-            self.power_pub = rospy.Publisher('status/power_state', PowerState, queue_size=10)
-            self.battery_pub = rospy.Publisher('status/battery_states', BatteryStateArray, queue_size=10)
-            self.behavior_faults_pub = rospy.Publisher('status/behavior_faults', BehaviorFaultState, queue_size=10)
-            self.system_faults_pub = rospy.Publisher('status/system_faults', SystemFaultState, queue_size=10)
-            self.motion_allowed_pub = rospy.Publisher('status/motion_allowed', Bool, queue_size=10)
-
-            self.feedback_pub = rospy.Publisher('status/feedback', Feedback, queue_size=10)
-
-            self.mobility_params_pub = rospy.Publisher('status/mobility_params', MobilityParams, queue_size=10)
-
-            rospy.Subscriber('cmd_vel', Twist, self.cmdVelCallback, queue_size = 1)
-            rospy.Subscriber('go_to_pose', PoseStamped, self.trajectory_callback, queue_size = 1)
-            rospy.Subscriber('in_motion_or_idle_body_pose', Pose, self.in_motion_or_idle_pose_cb, queue_size = 1)
-
-            rospy.Service("claim", Trigger, self.handle_claim)
-            rospy.Service("release", Trigger, self.handle_release)
-            rospy.Service("self_right", Trigger, self.handle_self_right)
-            rospy.Service("sit", Trigger, self.handle_sit)
-            rospy.Service("stand", Trigger, self.handle_stand)
-            rospy.Service("power_on", Trigger, self.handle_power_on)
-            rospy.Service("power_off", Trigger, self.handle_safe_power_off)
-
-            rospy.Service("estop/hard", Trigger, self.handle_estop_hard)
-            rospy.Service("estop/gentle", Trigger, self.handle_estop_soft)
-            rospy.Service("estop/release", Trigger, self.handle_estop_disengage)
-
-            rospy.Service("allow_motion", SetBool, self.handle_allow_motion)
-
-            rospy.Service("stair_mode", SetBool, self.handle_stair_mode)
-            rospy.Service("locomotion_mode", SetLocomotion, self.handle_locomotion_mode)
-            rospy.Service("swing_height", SetSwingHeight, self.handle_swing_height)
-            rospy.Service("velocity_limit", SetVelocity, self.handle_vel_limit)
-            rospy.Service("clear_behavior_fault", ClearBehaviorFault, self.handle_clear_behavior_fault)
-            rospy.Service("terrain_params", SetTerrainParams, self.handle_terrain_params)
-            rospy.Service("obstacle_params", SetObstacleParams, self.handle_obstacle_params)
-            rospy.Service("posed_stand", PosedStand, self.handle_posed_stand)
-
-            rospy.Service("list_graph", ListGraph, self.handle_list_graph)
-
-            self.navigate_as = actionlib.SimpleActionServer('navigate_to', NavigateToAction,
-                                                            execute_cb = self.handle_navigate_to,
-                                                            auto_start = False)
-            self.navigate_as.start()
-
-            self.trajectory_server = actionlib.SimpleActionServer("trajectory", TrajectoryAction,
-                                                                  execute_cb=self.handle_trajectory,
-                                                                  auto_start=False)
-            self.trajectory_server.start()
-
-            self.motion_or_idle_body_pose_as = actionlib.SimpleActionServer('motion_or_idle_body_pose', PoseBodyAction,
-                                                                            execute_cb=self.handle_in_motion_or_idle_body_pose,
-                                                                            auto_start=False)
-            self.motion_or_idle_body_pose_as.start()
-
-            self.body_pose_as = actionlib.SimpleActionServer('body_pose', PoseBodyAction,
-                                                             execute_cb=self.handle_posed_stand_action,
-                                                             auto_start=False)
-            self.body_pose_as.start()
-
-            # Stop service calls other services so initialise it after them to prevent crashes which can happen if
-            # the service is immediately called
-            rospy.Service("stop", Trigger, self.handle_stop)
-            rospy.Service("locked_stop", Trigger, self.handle_locked_stop)
-
-            rospy.on_shutdown(self.shutdown)
-
-            max_linear_x = rospy.get_param('~max_linear_velocity_x', 0)
-            max_linear_y = rospy.get_param('~max_linear_velocity_y', 0)
-            max_angular_z = rospy.get_param('~max_angular_velocity_z', 0)
-            self.set_velocity_limits(max_linear_x, max_linear_y, max_angular_z)
-
-            self.auto_claim = rospy.get_param('~auto_claim', False)
-            self.auto_power_on = rospy.get_param('~auto_power_on', False)
-            self.auto_stand = rospy.get_param('~auto_stand', False)
-
-            if self.auto_claim:
-                self.spot_wrapper.claim()
-                if self.auto_power_on:
-                    self.spot_wrapper.power_on()
-                    if self.auto_stand:
-                        self.spot_wrapper.stand()
-
-            rate_limited_feedback = RateLimitedCall(self.publish_feedback, self.rates["feedback"])
-            rate_limited_mobility_params = RateLimitedCall(self.publish_mobility_params, self.rates["mobility_params"])
-            rate_limited_motion_allowed = RateLimitedCall(self.publish_allow_motion, 10)
-            while not rospy.is_shutdown():
-                self.spot_wrapper.updateTasks()
-                rate_limited_feedback()
-                rate_limited_mobility_params()
-                rate_limited_motion_allowed()
-                rate.sleep()
-=======
+
         if not self.spot_wrapper.is_valid:
             return
 
@@ -1218,17 +1088,18 @@
         self.battery_pub = rospy.Publisher('status/battery_states', BatteryStateArray, queue_size=10)
         self.behavior_faults_pub = rospy.Publisher('status/behavior_faults', BehaviorFaultState, queue_size=10)
         self.system_faults_pub = rospy.Publisher('status/system_faults', SystemFaultState, queue_size=10)
+        self.motion_allowed_pub = rospy.Publisher('status/motion_allowed', Bool, queue_size=10)
 
         self.feedback_pub = rospy.Publisher('status/feedback', Feedback, queue_size=10)
 
         self.mobility_params_pub = rospy.Publisher('status/mobility_params', MobilityParams, queue_size=10)
 
         rospy.Subscriber('cmd_vel', Twist, self.cmdVelCallback, queue_size = 1)
-        rospy.Subscriber('body_pose', Pose, self.bodyPoseCallback, queue_size = 1)
+        rospy.Subscriber('go_to_pose', PoseStamped, self.trajectory_callback, queue_size = 1)
+        rospy.Subscriber('in_motion_or_idle_body_pose', Pose, self.in_motion_or_idle_pose_cb, queue_size = 1)
 
         rospy.Service("claim", Trigger, self.handle_claim)
         rospy.Service("release", Trigger, self.handle_release)
-        rospy.Service("stop", Trigger, self.handle_stop)
         rospy.Service("self_right", Trigger, self.handle_self_right)
         rospy.Service("sit", Trigger, self.handle_sit)
         rospy.Service("stand", Trigger, self.handle_stand)
@@ -1239,10 +1110,16 @@
         rospy.Service("estop/gentle", Trigger, self.handle_estop_soft)
         rospy.Service("estop/release", Trigger, self.handle_estop_disengage)
 
+        rospy.Service("allow_motion", SetBool, self.handle_allow_motion)
+
         rospy.Service("stair_mode", SetBool, self.handle_stair_mode)
         rospy.Service("locomotion_mode", SetLocomotion, self.handle_locomotion_mode)
-        rospy.Service("max_velocity", SetVelocity, self.handle_max_vel)
+        rospy.Service("swing_height", SetSwingHeight, self.handle_swing_height)
+        rospy.Service("velocity_limit", SetVelocity, self.handle_vel_limit)
         rospy.Service("clear_behavior_fault", ClearBehaviorFault, self.handle_clear_behavior_fault)
+        rospy.Service("terrain_params", SetTerrainParams, self.handle_terrain_params)
+        rospy.Service("obstacle_params", SetObstacleParams, self.handle_obstacle_params)
+        rospy.Service("posed_stand", PosedStand, self.handle_posed_stand)
 
         rospy.Service("list_graph", ListGraph, self.handle_list_graph)
 
@@ -1256,7 +1133,27 @@
                                                               auto_start=False)
         self.trajectory_server.start()
 
+        self.motion_or_idle_body_pose_as = actionlib.SimpleActionServer('motion_or_idle_body_pose', PoseBodyAction,
+                                                                        execute_cb=self.handle_in_motion_or_idle_body_pose,
+                                                                        auto_start=False)
+        self.motion_or_idle_body_pose_as.start()
+
+        self.body_pose_as = actionlib.SimpleActionServer('body_pose', PoseBodyAction,
+                                                         execute_cb=self.handle_posed_stand_action,
+                                                         auto_start=False)
+        self.body_pose_as.start()
+
+        # Stop service calls other services so initialise it after them to prevent crashes which can happen if
+        # the service is immediately called
+        rospy.Service("stop", Trigger, self.handle_stop)
+        rospy.Service("locked_stop", Trigger, self.handle_locked_stop)
+
         rospy.on_shutdown(self.shutdown)
+
+        max_linear_x = rospy.get_param('~max_linear_velocity_x', 0)
+        max_linear_y = rospy.get_param('~max_linear_velocity_y', 0)
+        max_angular_z = rospy.get_param('~max_angular_velocity_z', 0)
+        self.set_velocity_limits(max_linear_x, max_linear_y, max_angular_z)
 
         self.auto_claim = rospy.get_param('~auto_claim', False)
         self.auto_power_on = rospy.get_param('~auto_power_on', False)
@@ -1269,45 +1166,13 @@
                 if self.auto_stand:
                     self.spot_wrapper.stand()
 
+        rate_limited_feedback = RateLimitedCall(self.publish_feedback, self.rates["feedback"])
+        rate_limited_mobility_params = RateLimitedCall(self.publish_mobility_params, self.rates["mobility_params"])
+        rate_limited_motion_allowed = RateLimitedCall(self.publish_allow_motion, 10)
         rospy.loginfo("Driver started")
         while not rospy.is_shutdown():
             self.spot_wrapper.updateTasks()
-            feedback_msg = Feedback()
-            feedback_msg.standing = self.spot_wrapper.is_standing
-            feedback_msg.sitting = self.spot_wrapper.is_sitting
-            feedback_msg.moving = self.spot_wrapper.is_moving
-            id = self.spot_wrapper.id
-            try:
-                feedback_msg.serial_number = id.serial_number
-                feedback_msg.species = id.species
-                feedback_msg.version = id.version
-                feedback_msg.nickname = id.nickname
-                feedback_msg.computer_serial_number = id.computer_serial_number
-            except:
-                pass
-            self.feedback_pub.publish(feedback_msg)
-            mobility_params_msg = MobilityParams()
-            try:
-                mobility_params = self.spot_wrapper.get_mobility_params()
-                mobility_params_msg.body_control.position.x = \
-                        mobility_params.body_control.base_offset_rt_footprint.points[0].pose.position.x
-                mobility_params_msg.body_control.position.y = \
-                        mobility_params.body_control.base_offset_rt_footprint.points[0].pose.position.y
-                mobility_params_msg.body_control.position.z = \
-                        mobility_params.body_control.base_offset_rt_footprint.points[0].pose.position.z
-                mobility_params_msg.body_control.orientation.x = \
-                        mobility_params.body_control.base_offset_rt_footprint.points[0].pose.rotation.x
-                mobility_params_msg.body_control.orientation.y = \
-                        mobility_params.body_control.base_offset_rt_footprint.points[0].pose.rotation.y
-                mobility_params_msg.body_control.orientation.z = \
-                        mobility_params.body_control.base_offset_rt_footprint.points[0].pose.rotation.z
-                mobility_params_msg.body_control.orientation.w = \
-                        mobility_params.body_control.base_offset_rt_footprint.points[0].pose.rotation.w
-                mobility_params_msg.locomotion_hint = mobility_params.locomotion_hint
-                mobility_params_msg.stair_hint = mobility_params.stair_hint
-            except Exception as e:
-                rospy.logerr('Error:{}'.format(e))
-                pass
-            self.mobility_params_pub.publish(mobility_params_msg)
-            rate.sleep()
->>>>>>> 1044cf7c
+            rate_limited_feedback()
+            rate_limited_mobility_params()
+            rate_limited_motion_allowed()
+            rate.sleep()