import rospy
import math
import time
from std_srvs.srv import Trigger, TriggerResponse, SetBool, SetBoolResponse
from std_msgs.msg import Bool
from tf2_msgs.msg import TFMessage
from sensor_msgs.msg import Image, CameraInfo
from sensor_msgs.msg import PointCloud2
from sensor_msgs.msg import JointState
from geometry_msgs.msg import TwistWithCovarianceStamped, Twist, Pose, PoseStamped
from nav_msgs.msg import Odometry


from bosdyn.api.spot import robot_command_pb2 as spot_command_pb2
from bosdyn.api import geometry_pb2, trajectory_pb2
from bosdyn.api.geometry_pb2 import Quaternion, SE2VelocityLimit
from bosdyn.client import math_helpers
from google.protobuf.wrappers_pb2 import DoubleValue
import actionlib
import functools
import math
import bosdyn.geometry
import tf2_ros
import tf2_geometry_msgs

from spot_msgs.msg import Metrics
from spot_msgs.msg import LeaseArray, LeaseResource
from spot_msgs.msg import FootState, FootStateArray
from spot_msgs.msg import EStopState, EStopStateArray
from spot_msgs.msg import WiFiState
from spot_msgs.msg import PowerState
from spot_msgs.msg import BehaviorFault, BehaviorFaultState
from spot_msgs.msg import SystemFault, SystemFaultState
from spot_msgs.msg import BatteryState, BatteryStateArray
from spot_msgs.msg import PoseBodyAction, PoseBodyGoal, PoseBodyResult
from spot_msgs.msg import Feedback
from spot_msgs.msg import MobilityParams, ObstacleParams, TerrainParams
from spot_msgs.msg import NavigateToAction, NavigateToResult, NavigateToFeedback
from spot_msgs.msg import TrajectoryAction, TrajectoryResult, TrajectoryFeedback
from spot_msgs.srv import ListGraph, ListGraphResponse
from spot_msgs.srv import SetLocomotion, SetLocomotionResponse
from spot_msgs.srv import SetTerrainParams, SetTerrainParamsResponse
from spot_msgs.srv import SetObstacleParams, SetObstacleParamsResponse
from spot_msgs.srv import ClearBehaviorFault, ClearBehaviorFaultResponse
from spot_msgs.srv import SetVelocity, SetVelocityResponse
from spot_msgs.srv import Dock, DockResponse, GetDockState, GetDockStateResponse
from spot_msgs.srv import PosedStand, PosedStandResponse
from spot_msgs.srv import SetSwingHeight, SetSwingHeightResponse
from spot_msgs.srv import (
    ArmJointMovement,
    ArmJointMovementResponse,
    ArmJointMovementRequest,
)
from spot_msgs.srv import (
    GripperAngleMove,
    GripperAngleMoveResponse,
    GripperAngleMoveRequest,
)
from spot_msgs.srv import (
    ArmForceTrajectory,
    ArmForceTrajectoryResponse,
    ArmForceTrajectoryRequest,
)
from spot_msgs.srv import HandPose, HandPoseResponse, HandPoseRequest

from .ros_helpers import *
from .spot_wrapper import SpotWrapper

import actionlib
import logging
import threading


class RateLimitedCall:
    """
    Wrap a function with this class to limit how frequently it can be called within a loop
    """

    def __init__(self, fn, rate_limit):
        """

        Args:
            fn: Function to call
            rate_limit: The function will not be called faster than this rate
        """
        self.fn = fn
        self.min_time_between_calls = 1.0 / rate_limit
        self.last_call = 0

    def __call__(self):
        now_sec = time.time()
        if (now_sec - self.last_call) > self.min_time_between_calls:
            self.fn()
            self.last_call = now_sec


class SpotROS:
    """Parent class for using the wrapper.  Defines all callbacks and keeps the wrapper alive"""

    def __init__(self):
        self.spot_wrapper = None

        self.callbacks = {}
        """Dictionary listing what callback to use for what data task"""
        self.callbacks["robot_state"] = self.RobotStateCB
        self.callbacks["metrics"] = self.MetricsCB
        self.callbacks["lease"] = self.LeaseCB
        self.callbacks["front_image"] = self.FrontImageCB
        self.callbacks["side_image"] = self.SideImageCB
        self.callbacks["rear_image"] = self.RearImageCB
        self.callbacks["hand_image"] = self.HandImageCB
        self.callbacks["lidar_points"] = self.PointCloudCB

    def RobotStateCB(self, results):
        """Callback for when the Spot Wrapper gets new robot state data.

        Args:
            results: FutureWrapper object of AsyncPeriodicQuery callback
        """
        state = self.spot_wrapper.robot_state
        if state:
            ## joint states ##
            joint_state = GetJointStatesFromState(state, self.spot_wrapper)
            self.joint_state_pub.publish(joint_state)

            ## TF ##
            tf_msg = GetTFFromState(state, self.spot_wrapper, self.mode_parent_odom_tf)
            if len(tf_msg.transforms) > 0:
                self.tf_pub.publish(tf_msg)

            # Odom Twist #
            twist_odom_msg = GetOdomTwistFromState(state, self.spot_wrapper)
            self.odom_twist_pub.publish(twist_odom_msg)

            # Odom #
            if self.mode_parent_odom_tf == "vision":
                odom_msg = GetOdomFromState(state, self.spot_wrapper, use_vision=True)
            else:
                odom_msg = GetOdomFromState(state, self.spot_wrapper, use_vision=False)
            self.odom_pub.publish(odom_msg)

            # Feet #
            foot_array_msg = GetFeetFromState(state, self.spot_wrapper)
            self.tf_pub.publish(generate_feet_tf(foot_array_msg))
            self.feet_pub.publish(foot_array_msg)

            # EStop #
            estop_array_msg = GetEStopStateFromState(state, self.spot_wrapper)
            self.estop_pub.publish(estop_array_msg)

            # WIFI #
            wifi_msg = GetWifiFromState(state, self.spot_wrapper)
            self.wifi_pub.publish(wifi_msg)

            # Battery States #
            battery_states_array_msg = GetBatteryStatesFromState(
                state, self.spot_wrapper
            )
            self.is_charging = (
                battery_states_array_msg.battery_states[0].status
                == BatteryState.STATUS_CHARGING
            )
            self.battery_pub.publish(battery_states_array_msg)

            # Power State #
            power_state_msg = GetPowerStatesFromState(state, self.spot_wrapper)
            self.power_pub.publish(power_state_msg)

            # System Faults #
            system_fault_state_msg = GetSystemFaultsFromState(state, self.spot_wrapper)
            self.system_faults_pub.publish(system_fault_state_msg)

            # Behavior Faults #
            behavior_fault_state_msg = getBehaviorFaultsFromState(
                state, self.spot_wrapper
            )
            self.behavior_faults_pub.publish(behavior_fault_state_msg)

    def MetricsCB(self, results):
        """Callback for when the Spot Wrapper gets new metrics data.

        Args:
            results: FutureWrapper object of AsyncPeriodicQuery callback
        """
        metrics = self.spot_wrapper.metrics
        if metrics:
            metrics_msg = Metrics()
            local_time = self.spot_wrapper.robotToLocalTime(metrics.timestamp)
            metrics_msg.header.stamp = rospy.Time(local_time.seconds, local_time.nanos)

            for metric in metrics.metrics:
                if metric.label == "distance":
                    metrics_msg.distance = metric.float_value
                if metric.label == "gait cycles":
                    metrics_msg.gait_cycles = metric.int_value
                if metric.label == "time moving":
                    metrics_msg.time_moving = rospy.Time(
                        metric.duration.seconds, metric.duration.nanos
                    )
                if metric.label == "electric power":
                    metrics_msg.electric_power = rospy.Time(
                        metric.duration.seconds, metric.duration.nanos
                    )

            self.metrics_pub.publish(metrics_msg)

    def LeaseCB(self, results):
        """Callback for when the Spot Wrapper gets new lease data.

        Args:
            results: FutureWrapper object of AsyncPeriodicQuery callback
        """
        lease_array_msg = LeaseArray()
        lease_list = self.spot_wrapper.lease
        if lease_list:
            for resource in lease_list:
                new_resource = LeaseResource()
                new_resource.resource = resource.resource
                new_resource.lease.resource = resource.lease.resource
                new_resource.lease.epoch = resource.lease.epoch

                for seq in resource.lease.sequence:
                    new_resource.lease.sequence.append(seq)

                new_resource.lease_owner.client_name = resource.lease_owner.client_name
                new_resource.lease_owner.user_name = resource.lease_owner.user_name

                lease_array_msg.resources.append(new_resource)

            self.lease_pub.publish(lease_array_msg)

    def FrontImageCB(self, results):
        """Callback for when the Spot Wrapper gets new front image data.

        Args:
            results: FutureWrapper object of AsyncPeriodicQuery callback
        """
        data = self.spot_wrapper.front_images
        if data:
            image_msg0, camera_info_msg0 = getImageMsg(data[0], self.spot_wrapper)
            self.frontleft_image_pub.publish(image_msg0)
            self.frontleft_image_info_pub.publish(camera_info_msg0)
            image_msg1, camera_info_msg1 = getImageMsg(data[1], self.spot_wrapper)
            self.frontright_image_pub.publish(image_msg1)
            self.frontright_image_info_pub.publish(camera_info_msg1)
            image_msg2, camera_info_msg2 = getImageMsg(data[2], self.spot_wrapper)
            self.frontleft_depth_pub.publish(image_msg2)
            self.frontleft_depth_info_pub.publish(camera_info_msg2)
            image_msg3, camera_info_msg3 = getImageMsg(data[3], self.spot_wrapper)
            self.frontright_depth_pub.publish(image_msg3)
            self.frontright_depth_info_pub.publish(camera_info_msg3)

            self.populate_camera_static_transforms(data[0])
            self.populate_camera_static_transforms(data[1])
            self.populate_camera_static_transforms(data[2])
            self.populate_camera_static_transforms(data[3])

    def SideImageCB(self, results):
        """Callback for when the Spot Wrapper gets new side image data.

        Args:
            results: FutureWrapper object of AsyncPeriodicQuery callback
        """
        data = self.spot_wrapper.side_images
        if data:
            image_msg0, camera_info_msg0 = getImageMsg(data[0], self.spot_wrapper)
            self.left_image_pub.publish(image_msg0)
            self.left_image_info_pub.publish(camera_info_msg0)
            image_msg1, camera_info_msg1 = getImageMsg(data[1], self.spot_wrapper)
            self.right_image_pub.publish(image_msg1)
            self.right_image_info_pub.publish(camera_info_msg1)
            image_msg2, camera_info_msg2 = getImageMsg(data[2], self.spot_wrapper)
            self.left_depth_pub.publish(image_msg2)
            self.left_depth_info_pub.publish(camera_info_msg2)
            image_msg3, camera_info_msg3 = getImageMsg(data[3], self.spot_wrapper)
            self.right_depth_pub.publish(image_msg3)
            self.right_depth_info_pub.publish(camera_info_msg3)

            self.populate_camera_static_transforms(data[0])
            self.populate_camera_static_transforms(data[1])
            self.populate_camera_static_transforms(data[2])
            self.populate_camera_static_transforms(data[3])

    def RearImageCB(self, results):
        """Callback for when the Spot Wrapper gets new rear image data.

        Args:
            results: FutureWrapper object of AsyncPeriodicQuery callback
        """
        data = self.spot_wrapper.rear_images
        if data:
            mage_msg0, camera_info_msg0 = getImageMsg(data[0], self.spot_wrapper)
            self.back_image_pub.publish(mage_msg0)
            self.back_image_info_pub.publish(camera_info_msg0)
            mage_msg1, camera_info_msg1 = getImageMsg(data[1], self.spot_wrapper)
            self.back_depth_pub.publish(mage_msg1)
            self.back_depth_info_pub.publish(camera_info_msg1)

            self.populate_camera_static_transforms(data[0])
            self.populate_camera_static_transforms(data[1])

    def HandImageCB(self, results):
        """Callback for when the Spot Wrapper gets new hand image data.

        Args:
            results: FutureWrapper object of AsyncPeriodicQuery callback
        """
        data = self.spot_wrapper.hand_images
        if data:
            mage_msg0, camera_info_msg0 = getImageMsg(data[0], self.spot_wrapper)
            self.hand_image_mono_pub.publish(mage_msg0)
            self.hand_image_mono_info_pub.publish(camera_info_msg0)
            mage_msg1, camera_info_msg1 = getImageMsg(data[1], self.spot_wrapper)
            self.hand_depth_pub.publish(mage_msg1)
            self.hand_depth_info_pub.publish(camera_info_msg1)
            image_msg2, camera_info_msg2 = getImageMsg(data[2], self.spot_wrapper)
            self.hand_image_color_pub.publish(image_msg2)
            self.hand_image_color_info_pub.publish(camera_info_msg2)
            image_msg3, camera_info_msg3 = getImageMsg(data[3], self.spot_wrapper)
            self.hand_depth_in_hand_color_pub.publish(image_msg3)
            self.hand_depth_in_color_info_pub.publish(camera_info_msg3)

            self.populate_camera_static_transforms(data[0])
            self.populate_camera_static_transforms(data[1])
            self.populate_camera_static_transforms(data[2])
            self.populate_camera_static_transforms(data[3])

    def PointCloudCB(self, results):
        """Callback for when the Spot Wrapper gets new point cloud data.

        Args:
            results: FutureWrapper object of AsyncPeriodicQuery callback
        """
        data = self.spot_wrapper.point_clouds
        if data:
            point_cloud_msg = GetPointCloudMsg(data[0], self.spot_wrapper)
            self.point_cloud_pub.publish(point_cloud_msg)

            self.populate_lidar_static_transforms(data[0])

    def handle_claim(self, req):
        """ROS service handler for the claim service"""
        resp = self.spot_wrapper.claim()
        return TriggerResponse(resp[0], resp[1])

    def handle_release(self, req):
        """ROS service handler for the release service"""
        resp = self.spot_wrapper.release()
        return TriggerResponse(resp[0], resp[1])

    def handle_locked_stop(self, req):
        """Stop the current motion of the robot and disallow any further motion until the allow motion service is
        called"""
        self.allow_motion = False
        return self.handle_stop(req)

    def handle_stop(self, req):
        """ROS service handler for the stop service. Interrupts the currently active motion"""
        resp = self.spot_wrapper.stop()
        message = "Spot stop service was called"
        if self.navigate_as.is_active():
            self.navigate_as.set_preempted(
                NavigateToResult(success=False, message=message)
            )
        if self.trajectory_server.is_active():
            self.trajectory_server.set_preempted(
                TrajectoryResult(success=False, message=message)
            )
        if self.body_pose_as.is_active():
            self.body_pose_as.set_preempted(
                PoseBodyResult(success=False, message=message)
            )
        return TriggerResponse(resp[0], resp[1])

    def handle_self_right(self, req):
        """ROS service handler for the self-right service"""
        if not self.robot_allowed_to_move(autonomous_command=False):
            return TriggerResponse(False, "Robot motion is not allowed")

        resp = self.spot_wrapper.self_right()
        return TriggerResponse(resp[0], resp[1])

    def handle_sit(self, req):
        """ROS service handler for the sit service"""
        if not self.robot_allowed_to_move(autonomous_command=False):
            return TriggerResponse(False, "Robot motion is not allowed")

        resp = self.spot_wrapper.sit()
        return TriggerResponse(resp[0], resp[1])

    def handle_stand(self, req):
        """ROS service handler for the stand service"""
        if not self.robot_allowed_to_move(autonomous_command=False):
            return TriggerResponse(False, "Robot motion is not allowed")
        resp = self.spot_wrapper.stand()
        return TriggerResponse(resp[0], resp[1])

    def handle_posed_stand(self, req):
        """
        Handle a service call for the posed stand

        Args:
            req: PosedStandRequest

        Returns: PosedStandResponse
        """
        success, message = self._posed_stand(
            req.body_height, req.body_yaw, req.body_pitch, req.body_roll
        )
        return PosedStandResponse(success, message)

    def handle_posed_stand_action(self, action):
        """
        Handle a call to the posed stand actionserver

        If no value is provided, this is equivalent to the basic stand commmand

        Args:
            action: PoseBodyGoal

        """
        success, message = self._posed_stand(
            action.body_height, action.yaw, action.pitch, action.roll
        )
        result = PoseBodyResult(success, message)
        rospy.sleep(2)  # Only return after the body has had a chance to move
        if success:
            self.body_pose_as.set_succeeded(result)
        else:
            self.body_pose_as.set_aborted(result)

    def _posed_stand(self, body_height, yaw, pitch, roll):
        """
        Make the robot do a posed stand with specified body height and orientation

        By empirical observation, the limit on body height is [-0.16, 0.11], and RPY are probably limited to 30
        degrees. Roll values are likely affected by the payload configuration as well. If the payload is
        misconfigured a high roll value could cause it to hit the legs

        Args:
            body_height: Height of the body relative to the default height
            yaw: Yaw to apply (in degrees)
            pitch: Pitch to apply (in degrees)
            roll: Roll to apply (in degrees)

        Returns:

        """
        if not self.robot_allowed_to_move(autonomous_command=False):
            return False, "Robot motion is not allowed"

        resp = self.spot_wrapper.stand(
            body_height=body_height,
            body_yaw=math.radians(yaw),
            body_pitch=math.radians(pitch),
            body_roll=math.radians(roll),
        )

        return resp[0], resp[1]

    def handle_power_on(self, req):
        """ROS service handler for the power-on service"""
        resp = self.spot_wrapper.power_on()
        return TriggerResponse(resp[0], resp[1])

    def handle_safe_power_off(self, req):
        """ROS service handler for the safe-power-off service"""
        resp = self.spot_wrapper.safe_power_off()
        return TriggerResponse(resp[0], resp[1])

    def handle_estop_hard(self, req):
        """ROS service handler to hard-eStop the robot.  The robot will immediately cut power to the motors"""
        resp = self.spot_wrapper.assertEStop(True)
        return TriggerResponse(resp[0], resp[1])

    def handle_estop_soft(self, req):
        """ROS service handler to soft-eStop the robot.  The robot will try to settle on the ground before cutting
        power to the motors"""
        resp = self.spot_wrapper.assertEStop(False)
        return TriggerResponse(resp[0], resp[1])

    def handle_estop_disengage(self, req):
        """ROS service handler to disengage the eStop on the robot."""
        resp = self.spot_wrapper.disengageEStop()
        return TriggerResponse(resp[0], resp[1])

    def handle_clear_behavior_fault(self, req):
        """ROS service handler for clearing behavior faults"""
        resp = self.spot_wrapper.clear_behavior_fault(req.id)
        return ClearBehaviorFaultResponse(resp[0], resp[1])

    def handle_stair_mode(self, req):
        """ROS service handler to set a stair mode to the robot."""
        try:
            mobility_params = self.spot_wrapper.get_mobility_params()
            mobility_params.stair_hint = req.data
            self.spot_wrapper.set_mobility_params(mobility_params)
            return SetBoolResponse(True, "Success")
        except Exception as e:
            return SetBoolResponse(False, "Error:{}".format(e))

    def handle_locomotion_mode(self, req):
        """ROS service handler to set locomotion mode"""
        if req.locomotion_mode in [0, 9] or req.locomotion_mode > 10:
            msg = "Attempted to set locomotion mode to {}, which is an invalid value.".format(
                req.locomotion_mode
            )
            rospy.logerr(msg)
            return SetLocomotionResponse(False, msg)
        try:
            mobility_params = self.spot_wrapper.get_mobility_params()
            mobility_params.locomotion_hint = req.locomotion_mode
            self.spot_wrapper.set_mobility_params(mobility_params)
            return SetLocomotionResponse(True, "Success")
        except Exception as e:
            return SetLocomotionResponse(False, "Error:{}".format(e))

    def handle_swing_height(self, req):
        """ROS service handler to set the step swing height"""
        if req.swing_height == 0 or req.swing_height > 3:
            msg = "Attempted to set step swing height to {}, which is an invalid value.".format(
                req.swing_height
            )
            rospy.logerr(msg)
            return SetSwingHeightResponse(False, msg)
        try:
            mobility_params = self.spot_wrapper.get_mobility_params()
            mobility_params.swing_height = req.swing_height
            self.spot_wrapper.set_mobility_params(mobility_params)
            return SetSwingHeightResponse(True, "Success")
        except Exception as e:
            return SetSwingHeightResponse(False, "Error:{}".format(e))

    def handle_vel_limit(self, req):
        """
        Handle a velocity_limit service call.

        Args:
            req: SetVelocityRequest containing requested velocity limit

        Returns: SetVelocityResponse
        """
        success, message = self.set_velocity_limits(
            req.velocity_limit.linear.x,
            req.velocity_limit.linear.y,
            req.velocity_limit.angular.z,
        )
        return SetVelocityResponse(success, message)

    def set_velocity_limits(self, max_linear_x, max_linear_y, max_angular_z):
        """
        Modify the mobility params to have a limit on the robot's velocity during trajectory commands.
        Velocities sent to cmd_vel ignore these values

        Passing 0 to any of the values will use spot's internal limits

        Args:
            max_linear_x: Maximum forwards/backwards velocity
            max_linear_y: Maximum lateral velocity
            max_angular_z: Maximum rotation velocity

        Returns: (bool, str) boolean indicating whether the call was successful, along with a message

        """
        if any(
            map(lambda x: 0 < x < 0.15, [max_linear_x, max_linear_y, max_angular_z])
        ):
            return (
                False,
                "Error: One of the values provided to velocity limits was below 0.15. Values in the range ("
                "0,0.15) can cause unexpected behaviour of the trajectory command.",
            )
        try:
            mobility_params = self.spot_wrapper.get_mobility_params()
            mobility_params.vel_limit.CopyFrom(
                SE2VelocityLimit(
                    max_vel=math_helpers.SE2Velocity(
                        max_linear_x, max_linear_y, max_angular_z
                    ).to_proto(),
                    min_vel=math_helpers.SE2Velocity(
                        -max_linear_x, -max_linear_y, -max_angular_z
                    ).to_proto(),
                )
            )
            self.spot_wrapper.set_mobility_params(mobility_params)
            return True, "Success"
        except Exception as e:
            return False, "Error:{}".format(e)

    def _transform_pose_to_body_frame(self, pose):
        """
        Transform a pose to the body frame

        Args:
            pose: PoseStamped to transform

        Raises: tf2_ros.LookupException if the transform lookup fails

        Returns: Transformed pose in body frame if given pose is not in the body frame, or the original pose if it is
        in the body frame
        """
        if pose.header.frame_id == "body":
            return pose

        body_to_fixed = self.tf_buffer.lookup_transform(
            "body", pose.header.frame_id, rospy.Time()
        )

        pose_in_body = tf2_geometry_msgs.do_transform_pose(pose, body_to_fixed)
        pose_in_body.header.frame_id = "body"

        return pose_in_body

    def robot_allowed_to_move(self, autonomous_command=True):
        """
        Check if the robot is allowed to move. This means checking both that autonomy is enabled, which can only be
        set when the driver is started, and also that motion is allowed, the state of which can change while the
        driver is running

        Args:
            autonomous_command: If true, indicates that this function should also check if autonomy is enabled

        Returns: True if the robot is allowed to move, false otherwise

        """
        if not self.allow_motion:
            rospy.logwarn(
                "Spot is not currently allowed to move. Use the allow_motion service to allow the robot to "
                "move."
            )
        autonomy_ok = True
        if autonomous_command:
            if not self.autonomy_enabled:
                rospy.logwarn(
                    "Spot is not allowed to be autonomous because this instance of the driver was started "
                    "with it disabled. Set autonomy_enabled to true in the launch file to enable it."
                )
                autonomy_ok = False

            if self.is_charging:
                rospy.logwarn(
                    "Spot cannot be autonomous because it is connected to shore power."
                )
                autonomy_ok = False

        return self.allow_motion and autonomy_ok

    def handle_allow_motion(self, req):
        """
        Handle a call to set whether motion is allowed or not

        When motion is not allowed, any service call or topic which can move the robot will return without doing
        anything

        Returns: (bool, str) True if successful, along with a message

        """
        self.allow_motion = req.data
        rospy.loginfo(
            "Robot motion is now {}".format(
                "allowed" if self.allow_motion else "disallowed"
            )
        )
        if not self.allow_motion:
            # Always send a stop command if disallowing motion, in case the robot is moving when it is sent
            self.spot_wrapper.stop()
        return True, "Spot motion was {}".format("enabled" if req.data else "disabled")

    def handle_obstacle_params(self, req):
        """
        Handle a call to set the obstacle params part of mobility params. The previous values are always overwritten.

        Args:
            req:

        Returns: (bool, str) True if successful, along with a message

        """
        mobility_params = self.spot_wrapper.get_mobility_params()
        obstacle_params = spot_command_pb2.ObstacleParams()
        # Currently only the obstacle setting that we allow is the padding. The previous value is always overwritten
        # Clamp to the range [0, 0.5] as on the controller
        if req.obstacle_params.obstacle_avoidance_padding < 0:
            rospy.logwarn(
                "Received padding value of {}, clamping to 0".format(
                    req.obstacle_params.obstacle_avoidance_padding
                )
            )
            req.obstacle_params.obstacle_avoidance_padding = 0
        if req.obstacle_params.obstacle_avoidance_padding > 0.5:
            rospy.logwarn(
                "Received padding value of {}, clamping to 0.5".format(
                    req.obstacle_params.obstacle_avoidance_padding
                )
            )
            req.obstacle_params.obstacle_avoidance_padding = 0.5

        disable_notallowed = ""
        if any(
            [
                req.obstacle_params.disable_vision_foot_obstacle_avoidance,
                req.obstacle_params.disable_vision_foot_constraint_avoidance,
                req.obstacle_params.disable_vision_body_obstacle_avoidance,
                req.obstacle_params.disable_vision_foot_obstacle_body_assist,
                req.obstacle_params.disable_vision_negative_obstacles,
            ]
        ):
            disable_notallowed = " Disabling any of the obstacle avoidance components is not currently allowed."
            rospy.logerr(
                "At least one of the disable settings on obstacle params was true."
                + disable_notallowed
            )

        obstacle_params.obstacle_avoidance_padding = (
            req.obstacle_params.obstacle_avoidance_padding
        )

        mobility_params.obstacle_params.CopyFrom(obstacle_params)
        self.spot_wrapper.set_mobility_params(mobility_params)
        return True, "Successfully set obstacle params" + disable_notallowed

    def handle_terrain_params(self, req):
        """
        Handle a call to set the terrain params part of mobility params. The previous values are always overwritten

        Args:
            req:

        Returns: (bool, str) True if successful, along with a message

        """
        mobility_params = self.spot_wrapper.get_mobility_params()

        # We always overwrite the previous settings of these values. Reject if not within recommended limits (as on
        # the controller)
        if 0.2 <= req.terrain_params.ground_mu_hint <= 0.8:
            # For some reason assignment to ground_mu_hint is not allowed once the terrain params are initialised
            # Must initialise with the protobuf type DoubleValue for initialisation to work
            terrain_params = spot_command_pb2.TerrainParams(
                ground_mu_hint=DoubleValue(value=req.terrain_params.ground_mu_hint)
            )
        else:
            return (
                False,
                "Failed to set terrain params, ground_mu_hint of {} is not in the range [0.4, 0.8]".format(
                    req.terrain_params.ground_mu_hint
                ),
            )

        if req.terrain_params.grated_surfaces_mode in [1, 2, 3]:
            terrain_params.grated_surfaces_mode = (
                req.terrain_params.grated_surfaces_mode
            )
        else:
            return (
                False,
                "Failed to set terrain params, grated_surfaces_mode {} was not one of [1, 2, 3]".format(
                    req.terrain_params.grated_surfaces_mode
                ),
            )

        mobility_params.terrain_params.CopyFrom(terrain_params)
        self.spot_wrapper.set_mobility_params(mobility_params)
        return True, "Successfully set terrain params"

    def trajectory_callback(self, msg):
        """
        Handle a callback from the trajectory topic requesting to go to a location

        The trajectory will time out after 5 seconds

        Args:
            msg: PoseStamped containing desired pose

        Returns:
        """
        if not self.robot_allowed_to_move():
            rospy.logerr(
                "Trajectory topic received a message but the robot is not allowed to move."
            )
            return

        try:
            self._send_trajectory_command(
                self._transform_pose_to_body_frame(msg), rospy.Duration(5)
            )
        except tf2_ros.LookupException as e:
            rospy.logerr(str(e))

    def handle_trajectory(self, req):
        """ROS actionserver execution handler to handle receiving a request to move to a location"""
        if not self.robot_allowed_to_move():
            rospy.logerr(
                "Trajectory service was called but robot is not allowed to move"
            )
            self.trajectory_server.set_aborted(
                TrajectoryResult(False, "Robot is not allowed to move.")
            )
            return

        target_pose = req.target_pose
        if req.target_pose.header.frame_id != "body":
            rospy.logwarn("Pose given was not in the body frame, will transform")
            try:
                target_pose = self._transform_pose_to_body_frame(target_pose)
            except tf2_ros.LookupException as e:
                self.trajectory_server.set_aborted(
                    TrajectoryResult(False, "Could not transform pose into body frame")
                )
                return
        if req.duration.data.to_sec() <= 0:
            self.trajectory_server.set_aborted(
                TrajectoryResult(False, "duration must be larger than 0")
            )
            return

        cmd_duration = rospy.Duration(req.duration.data.secs, req.duration.data.nsecs)
        resp = self._send_trajectory_command(
            target_pose, cmd_duration, req.precise_positioning
        )

        def timeout_cb(trajectory_server, _):
            trajectory_server.publish_feedback(
                TrajectoryFeedback("Failed to reach goal, timed out")
            )
            trajectory_server.set_aborted(
                TrajectoryResult(False, "Failed to reach goal, timed out")
            )

        # Abort the actionserver if cmd_duration is exceeded - the driver stops but does not provide feedback to
        # indicate this so we monitor it ourselves
        cmd_timeout = rospy.Timer(
            cmd_duration,
            functools.partial(timeout_cb, self.trajectory_server),
            oneshot=True,
        )

        # Sleep to allow some feedback to come through from the trajectory command
        rospy.sleep(0.25)
        if self.spot_wrapper._trajectory_status_unknown:
            rospy.logerr(
                "Sent trajectory request to spot but received unknown feedback. Resending command. This will "
                "only be attempted once"
            )
            # If we receive an unknown result from the trajectory, something went wrong internally (not
            # catastrophically). We need to resend the command, because getting status unknown happens right when
            # the command is sent. It's unclear right now why this happens
            resp = self._send_trajectory_command(
                target_pose, cmd_duration, req.precise_positioning
            )
            cmd_timeout.shutdown()
            cmd_timeout = rospy.Timer(
                cmd_duration,
                functools.partial(timeout_cb, self.trajectory_server),
                oneshot=True,
            )

        # The trajectory command is non-blocking but we need to keep this function up in order to interrupt if a
        # preempt is requested and to return success if/when the robot reaches the goal. Also check the is_active to
        # monitor whether the timeout_cb has already aborted the command
        rate = rospy.Rate(10)
        while (
            not rospy.is_shutdown()
            and not self.trajectory_server.is_preempt_requested()
            and not self.spot_wrapper.at_goal
            and self.trajectory_server.is_active()
            and not self.spot_wrapper._trajectory_status_unknown
        ):
            if self.spot_wrapper.near_goal:
                if self.spot_wrapper._last_trajectory_command_precise:
                    self.trajectory_server.publish_feedback(
                        TrajectoryFeedback("Near goal, performing final adjustments")
                    )
                else:
                    self.trajectory_server.publish_feedback(
                        TrajectoryFeedback("Near goal")
                    )
            else:
                self.trajectory_server.publish_feedback(
                    TrajectoryFeedback("Moving to goal")
                )
            rate.sleep()

        # If still active after exiting the loop, the command did not time out
        if self.trajectory_server.is_active():
            cmd_timeout.shutdown()
            if self.trajectory_server.is_preempt_requested():
                self.trajectory_server.publish_feedback(TrajectoryFeedback("Preempted"))
                self.trajectory_server.set_preempted()
                self.spot_wrapper.stop()

            if self.spot_wrapper.at_goal:
                self.trajectory_server.publish_feedback(
                    TrajectoryFeedback("Reached goal")
                )
                self.trajectory_server.set_succeeded(TrajectoryResult(resp[0], resp[1]))
            else:
                self.trajectory_server.publish_feedback(
                    TrajectoryFeedback("Failed to reach goal")
                )
                self.trajectory_server.set_aborted(
                    TrajectoryResult(False, "Failed to reach goal")
                )
<<<<<<< HEAD
=======

    def handle_roll_over_right(self, req):
        """Robot sit down and roll on to it its side for easier battery access"""
        del req
        resp = self.spot_wrapper.battery_change_pose(1)
        return TriggerResponse(resp[0], resp[1])

    def handle_roll_over_left(self, req):
        """Robot sit down and roll on to it its side for easier battery access"""
        del req
        resp = self.spot_wrapper.battery_change_pose(2)
        return TriggerResponse(resp[0], resp[1])

    def handle_dock(self, req):
        """Dock the robot"""
        resp = self.spot_wrapper.dock(req.dock_id)
        return DockResponse(resp[0], resp[1])

    def handle_undock(self, req):
        """Undock the robot"""
        resp = self.spot_wrapper.undock()
        return TriggerResponse(resp[0], resp[1])

    def handle_get_docking_state(self, req):
        """Get docking state of robot"""
        resp = self.spot_wrapper.get_docking_state()
        return GetDockStateResponse(GetDockStatesFromState(resp))
>>>>>>> bb82c29e

    def _send_trajectory_command(self, pose, duration, precise=True):
        """
        Send a trajectory command to the robot

        Args:
            pose: Pose the robot should go to. Must be in the body frame
            duration: After this duration, the command will time out and the robot will stop
            precise: If true, the robot will position itself precisely at the target pose, otherwise it will end up
                     near (within ~0.5m, rotation optional) the requested location

        Returns: (bool, str) tuple indicating whether the command was successfully sent, and a message

        """
        if not self.robot_allowed_to_move():
            rospy.logerr("send trajectory was called but motion is not allowed.")
            return

        if pose.header.frame_id != "body":
            rospy.logerr("Trajectory command poses must be in the body frame")
            return

        return self.spot_wrapper.trajectory_cmd(
            goal_x=pose.pose.position.x,
            goal_y=pose.pose.position.y,
            goal_heading=math_helpers.Quat(
                w=pose.pose.orientation.w,
                x=pose.pose.orientation.x,
                y=pose.pose.orientation.y,
                z=pose.pose.orientation.z,
            ).to_yaw(),
            cmd_duration=duration.to_sec(),
            precise_position=precise,
        )

    def cmdVelCallback(self, data):
        """Callback for cmd_vel command"""
        if not self.robot_allowed_to_move():
            rospy.logerr("cmd_vel received a message but motion is not allowed.")
            return

        self.spot_wrapper.velocity_cmd(data.linear.x, data.linear.y, data.angular.z)

    def in_motion_or_idle_pose_cb(self, data):
        """
        Callback for pose to be used while in motion or idling

        This sets the body control field in the mobility params. This means that the pose will be used while a motion
        command is executed. Only the pitch is maintained while moving. The roll and yaw will be applied by the idle
        stand command.
        """
        if not self.robot_allowed_to_move(autonomous_command=False):
            rospy.logerr("body pose received a message but motion is not allowed.")
            return

        self._set_in_motion_or_idle_body_pose(data)

    def handle_in_motion_or_idle_body_pose(self, goal):
        """
        Handle a goal received from the pose body actionserver

        Args:
            goal: PoseBodyGoal containing a pose to apply to the body

        Returns:

        """
        # We can change the body pose if autonomy is not allowed
        if not self.robot_allowed_to_move(autonomous_command=False):
            rospy.logerr("body pose actionserver was called but motion is not allowed.")
            return

        # If the body_pose is empty, we use the rpy + height components instead
        if goal.body_pose == Pose():
            # If the rpy+body height are all zero then we set the body to neutral pose
            if not any(
                [
                    goal.roll,
                    goal.pitch,
                    goal.yaw,
                    not math.isclose(goal.body_height, 0, abs_tol=1e-9),
                ]
            ):
                pose = Pose()
                pose.orientation.w = 1
                self._set_in_motion_or_idle_body_pose(pose)
            else:
                pose = Pose()
                # Multiplication order is important to get the correct quaternion
                orientation_quat = (
                    math_helpers.Quat.from_yaw(math.radians(goal.yaw))
                    * math_helpers.Quat.from_pitch(math.radians(goal.pitch))
                    * math_helpers.Quat.from_roll(math.radians(goal.roll))
                )
                pose.orientation.x = orientation_quat.x
                pose.orientation.y = orientation_quat.y
                pose.orientation.z = orientation_quat.z
                pose.orientation.w = orientation_quat.w
                pose.position.z = goal.body_height
                self._set_in_motion_or_idle_body_pose(pose)
        else:
            self._set_in_motion_or_idle_body_pose(goal.body_pose)
        # Give it some time to move
        rospy.sleep(2)
        self.body_pose_as.set_succeeded(
            PoseBodyResult(success=True, message="Successfully posed body")
        )

    def _set_in_motion_or_idle_body_pose(self, pose):
        """
        Set the pose of the body which should be applied while in motion or idle

        Args:
            pose: Pose to be applied to the body. Only the body height is taken from the position component

        Returns:

        """
        q = Quaternion()
        q.x = pose.orientation.x
        q.y = pose.orientation.y
        q.z = pose.orientation.z
        q.w = pose.orientation.w
        position = geometry_pb2.Vec3(z=pose.position.z)
        pose = geometry_pb2.SE3Pose(position=position, rotation=q)
        point = trajectory_pb2.SE3TrajectoryPoint(pose=pose)
        traj = trajectory_pb2.SE3Trajectory(points=[point])
        body_control = spot_command_pb2.BodyControlParams(base_offset_rt_footprint=traj)

        mobility_params = self.spot_wrapper.get_mobility_params()
        mobility_params.body_control.CopyFrom(body_control)
        self.spot_wrapper.set_mobility_params(mobility_params)

    def handle_list_graph(self, upload_path):
        """ROS service handler for listing graph_nav waypoint_ids"""
        resp = self.spot_wrapper.list_graph(upload_path)
        return ListGraphResponse(resp)

    def handle_navigate_to_feedback(self):
        """Thread function to send navigate_to feedback"""
        while not rospy.is_shutdown() and self.run_navigate_to:
            localization_state = (
                self.spot_wrapper._graph_nav_client.get_localization_state()
            )
            if localization_state.localization.waypoint_id:
                self.navigate_as.publish_feedback(
                    NavigateToFeedback(localization_state.localization.waypoint_id)
                )
            rospy.Rate(10).sleep()

    def handle_navigate_to(self, msg):
        """ROS service handler to run mission of the robot.  The robot will replay a mission"""
        if not self.robot_allowed_to_move():
            rospy.logerr("navigate_to was requested but robot is not allowed to move.")
            self.navigate_as.set_aborted(
                NavigateToResult(False, "Autonomy is not enabled")
            )
            return

        # create thread to periodically publish feedback
        feedback_thraed = threading.Thread(
            target=self.handle_navigate_to_feedback, args=()
        )
        self.run_navigate_to = True
        feedback_thraed.start()
        # run navigate_to
        resp = self.spot_wrapper.navigate_to(
            upload_path=msg.upload_path,
            navigate_to=msg.navigate_to,
            initial_localization_fiducial=msg.initial_localization_fiducial,
            initial_localization_waypoint=msg.initial_localization_waypoint,
        )
        self.run_navigate_to = False
        feedback_thraed.join()

        # check status
        if resp[0]:
            self.navigate_as.set_succeeded(NavigateToResult(resp[0], resp[1]))
        else:
            self.navigate_as.set_aborted(NavigateToResult(resp[0], resp[1]))

    def populate_camera_static_transforms(self, image_data):
        """Check data received from one of the image tasks and use the transform snapshot to extract the camera frame
        transforms. This is the transforms from body->frontleft->frontleft_fisheye, for example. These transforms
        never change, but they may be calibrated slightly differently for each robot so we need to generate the
        transforms at runtime.

        Args:
        image_data: Image protobuf data from the wrapper
        """
        # We exclude the odometry frames from static transforms since they are not static. We can ignore the body
        # frame because it is a child of odom or vision depending on the mode_parent_odom_tf, and will be published
        # by the non-static transform publishing that is done by the state callback
        excluded_frames = [
            self.tf_name_vision_odom,
            self.tf_name_kinematic_odom,
            "body",
        ]
        for frame_name in image_data.shot.transforms_snapshot.child_to_parent_edge_map:
            if frame_name in excluded_frames:
                continue
            parent_frame = (
                image_data.shot.transforms_snapshot.child_to_parent_edge_map.get(
                    frame_name
                ).parent_frame_name
            )
            existing_transforms = [
                (transform.header.frame_id, transform.child_frame_id)
<<<<<<< HEAD
                for transform in self.sensors_static_transforms
            ]
            if (parent_frame, frame_name) in existing_transforms:
                # We already extracted this transform
                continue

            transform = (
                image_data.shot.transforms_snapshot.child_to_parent_edge_map.get(
                    frame_name
                )
            )
            local_time = self.spot_wrapper.robotToLocalTime(
                image_data.shot.acquisition_time
            )
            tf_time = rospy.Time(local_time.seconds, local_time.nanos)
            static_tf = populateTransformStamped(
                tf_time,
                transform.parent_frame_name,
                frame_name,
                transform.parent_tform_child,
            )
            self.sensors_static_transforms.append(static_tf)
            self.sensors_static_transform_broadcaster.sendTransform(
                self.sensors_static_transforms
            )

    def populate_lidar_static_transforms(self, point_cloud_data):
        """Check data received from one of the point cloud tasks and use the transform snapshot to extract the lidar frame
        transforms. This is the transforms from body->sensor, for example. These transforms
        never change, but they may be calibrated slightly differently for each robot so we need to generate the
        transforms at runtime.

        Args:
        point_cloud_data: PointCloud protobuf data from the wrapper
        """
        # We exclude the odometry frames from static transforms since they are not static. We can ignore the body
        # frame because it is a child of odom or vision depending on the mode_parent_odom_tf, and will be published
        # by the non-static transform publishing that is done by the state callback
        excluded_frames = [
            self.tf_name_vision_odom,
            self.tf_name_kinematic_odom,
            "body",
        ]
        for (
            frame_name
        ) in (
            point_cloud_data.point_cloud.source.transforms_snapshot.child_to_parent_edge_map
        ):
            if frame_name in excluded_frames:
                continue
            parent_frame = point_cloud_data.point_cloud.source.transforms_snapshot.child_to_parent_edge_map.get(
                frame_name
            ).parent_frame_name
            existing_transforms = [
                (transform.header.frame_id, transform.child_frame_id)
                for transform in self.sensors_static_transforms
=======
                for transform in self.camera_static_transforms
>>>>>>> bb82c29e
            ]
            if (parent_frame, frame_name) in existing_transforms:
                # We already extracted this transform
                continue

<<<<<<< HEAD
            transform = point_cloud_data.point_cloud.source.transforms_snapshot.child_to_parent_edge_map.get(
                frame_name
            )
            local_time = self.spot_wrapper.robotToLocalTime(
                point_cloud_data.point_cloud.source.acquisition_time
=======
            transform = (
                image_data.shot.transforms_snapshot.child_to_parent_edge_map.get(
                    frame_name
                )
            )
            local_time = self.spot_wrapper.robotToLocalTime(
                image_data.shot.acquisition_time
>>>>>>> bb82c29e
            )
            tf_time = rospy.Time(local_time.seconds, local_time.nanos)
            static_tf = populateTransformStamped(
                tf_time,
                transform.parent_frame_name,
                frame_name,
                transform.parent_tform_child,
            )
<<<<<<< HEAD
            self.sensors_static_transforms.append(static_tf)
            self.sensors_static_transform_broadcaster.sendTransform(
                self.sensors_static_transforms
=======
            self.camera_static_transforms.append(static_tf)
            self.camera_static_transform_broadcaster.sendTransform(
                self.camera_static_transforms
>>>>>>> bb82c29e
            )

    # Arm functions ##################################################
    def handle_arm_stow(self, srv_data):
        """ROS service handler to command the arm to stow, home position"""
        resp = self.spot_wrapper.arm_stow()
        return TriggerResponse(resp[0], resp[1])

    def handle_arm_unstow(self, srv_data):
        """ROS service handler to command the arm to unstow, joints are all zeros"""
        resp = self.spot_wrapper.arm_unstow()
        return TriggerResponse(resp[0], resp[1])

    def handle_arm_joint_move(self, srv_data: ArmJointMovementRequest):
        """ROS service handler to send joint movement to the arm to execute"""
        resp = self.spot_wrapper.arm_joint_move(joint_targets=srv_data.joint_target)
        return ArmJointMovementResponse(resp[0], resp[1])

    def handle_force_trajectory(self, srv_data: ArmForceTrajectoryRequest):
        """ROS service handler to send a force trajectory up or down a vertical force"""
        resp = self.spot_wrapper.force_trajectory(data=srv_data)
        return ArmForceTrajectoryResponse(resp[0], resp[1])

    def handle_gripper_open(self, srv_data):
        """ROS service handler to open the gripper"""
        resp = self.spot_wrapper.gripper_open()
        return TriggerResponse(resp[0], resp[1])

    def handle_gripper_close(self, srv_data):
        """ROS service handler to close the gripper"""
        resp = self.spot_wrapper.gripper_close()
        return TriggerResponse(resp[0], resp[1])

    def handle_gripper_angle_open(self, srv_data: GripperAngleMoveRequest):
        """ROS service handler to open the gripper at an angle"""
        resp = self.spot_wrapper.gripper_angle_open(gripper_ang=srv_data.gripper_angle)
        return GripperAngleMoveResponse(resp[0], resp[1])

    def handle_arm_carry(self, srv_data):
        """ROS service handler to put arm in carry mode"""
        resp = self.spot_wrapper.arm_carry()
        return TriggerResponse(resp[0], resp[1])

    def handle_hand_pose(self, srv_data: HandPoseRequest):
        """ROS service to give a position to the gripper"""
        resp = self.spot_wrapper.hand_pose(pose_points=srv_data.pose_point)
        return HandPoseResponse(resp[0], resp[1])

    ##################################################################

    def shutdown(self):
        rospy.loginfo("Shutting down ROS driver for Spot")
        self.spot_wrapper.sit()
        rospy.Rate(0.25).sleep()
        self.spot_wrapper.disconnect()

    def publish_mobility_params(self):
        mobility_params_msg = MobilityParams()
        try:
            mobility_params = self.spot_wrapper.get_mobility_params()
            mobility_params_msg.body_control.position.x = (
                mobility_params.body_control.base_offset_rt_footprint.points[
                    0
                ].pose.position.x
            )
            mobility_params_msg.body_control.position.y = (
                mobility_params.body_control.base_offset_rt_footprint.points[
                    0
                ].pose.position.y
            )
            mobility_params_msg.body_control.position.z = (
                mobility_params.body_control.base_offset_rt_footprint.points[
                    0
                ].pose.position.z
            )
            mobility_params_msg.body_control.orientation.x = (
                mobility_params.body_control.base_offset_rt_footprint.points[
                    0
                ].pose.rotation.x
            )
            mobility_params_msg.body_control.orientation.y = (
                mobility_params.body_control.base_offset_rt_footprint.points[
                    0
                ].pose.rotation.y
            )
            mobility_params_msg.body_control.orientation.z = (
                mobility_params.body_control.base_offset_rt_footprint.points[
                    0
                ].pose.rotation.z
            )
            mobility_params_msg.body_control.orientation.w = (
                mobility_params.body_control.base_offset_rt_footprint.points[
                    0
                ].pose.rotation.w
            )
            mobility_params_msg.locomotion_hint = mobility_params.locomotion_hint
            mobility_params_msg.stair_hint = mobility_params.stair_hint
            mobility_params_msg.swing_height = mobility_params.swing_height
            mobility_params_msg.obstacle_params.obstacle_avoidance_padding = (
                mobility_params.obstacle_params.obstacle_avoidance_padding
            )
            mobility_params_msg.obstacle_params.disable_vision_foot_obstacle_avoidance = (
                mobility_params.obstacle_params.disable_vision_foot_obstacle_avoidance
            )
            mobility_params_msg.obstacle_params.disable_vision_foot_constraint_avoidance = (
                mobility_params.obstacle_params.disable_vision_foot_constraint_avoidance
            )
            mobility_params_msg.obstacle_params.disable_vision_body_obstacle_avoidance = (
                mobility_params.obstacle_params.disable_vision_body_obstacle_avoidance
            )
            mobility_params_msg.obstacle_params.disable_vision_foot_obstacle_body_assist = (
                mobility_params.obstacle_params.disable_vision_foot_obstacle_body_assist
            )
            mobility_params_msg.obstacle_params.disable_vision_negative_obstacles = (
                mobility_params.obstacle_params.disable_vision_negative_obstacles
            )
            if mobility_params.HasField("terrain_params"):
                if mobility_params.terrain_params.HasField("ground_mu_hint"):
                    mobility_params_msg.terrain_params.ground_mu_hint = (
                        mobility_params.terrain_params.ground_mu_hint
                    )
                    # hasfield does not work on grated surfaces mode
                if hasattr(mobility_params.terrain_params, "grated_surfaces_mode"):
                    mobility_params_msg.terrain_params.grated_surfaces_mode = (
                        mobility_params.terrain_params.grated_surfaces_mode
                    )

            # The velocity limit values can be set independently so make sure each of them exists before setting
            if mobility_params.HasField("vel_limit"):
                if hasattr(mobility_params.vel_limit.max_vel.linear, "x"):
                    mobility_params_msg.velocity_limit.linear.x = (
                        mobility_params.vel_limit.max_vel.linear.x
                    )
                if hasattr(mobility_params.vel_limit.max_vel.linear, "y"):
                    mobility_params_msg.velocity_limit.linear.y = (
                        mobility_params.vel_limit.max_vel.linear.y
                    )
                if hasattr(mobility_params.vel_limit.max_vel, "angular"):
                    mobility_params_msg.velocity_limit.angular.z = (
                        mobility_params.vel_limit.max_vel.angular
                    )
        except Exception as e:
            rospy.logerr("Error:{}".format(e))
            pass
        self.mobility_params_pub.publish(mobility_params_msg)

    def publish_feedback(self):
        feedback_msg = Feedback()
        feedback_msg.standing = self.spot_wrapper.is_standing
        feedback_msg.sitting = self.spot_wrapper.is_sitting
        feedback_msg.moving = self.spot_wrapper.is_moving
        id_ = self.spot_wrapper.id
        try:
            feedback_msg.serial_number = id_.serial_number
            feedback_msg.species = id_.species
            feedback_msg.version = id_.version
            feedback_msg.nickname = id_.nickname
            feedback_msg.computer_serial_number = id_.computer_serial_number
        except:
            pass
        self.feedback_pub.publish(feedback_msg)

    def publish_allow_motion(self):
        self.motion_allowed_pub.publish(self.allow_motion)

    def main(self):
        """Main function for the SpotROS class.  Gets config from ROS and initializes the wrapper.  Holds lease from wrapper and updates all async tasks at the ROS rate"""
        rospy.init_node("spot_ros", anonymous=True)

        self.rates = rospy.get_param("~rates", {})
        if "loop_frequency" in self.rates:
            loop_rate = self.rates["loop_frequency"]
        else:
            loop_rate = 50

        for param, rate in self.rates.items():
            if rate > loop_rate:
                rospy.logwarn(
                    "{} has a rate of {} specified, which is higher than the loop rate of {}. It will not "
                    "be published at the expected frequency".format(
                        param, rate, loop_rate
                    )
                )

        rate = rospy.Rate(loop_rate)
        self.username = rospy.get_param("~username", "default_value")
        self.password = rospy.get_param("~password", "default_value")
        self.hostname = rospy.get_param("~hostname", "default_value")
        self.motion_deadzone = rospy.get_param("~deadzone", 0.05)
        self.estop_timeout = rospy.get_param("~estop_timeout", 9.0)
        self.autonomy_enabled = rospy.get_param("~autonomy_enabled", True)
        self.allow_motion = rospy.get_param("~allow_motion", True)
        self.is_charging = False

        self.tf_buffer = tf2_ros.Buffer()
        self.tf_listener = tf2_ros.TransformListener(self.tf_buffer)

        self.sensors_static_transform_broadcaster = tf2_ros.StaticTransformBroadcaster()
        # Static transform broadcaster is super simple and just a latched publisher. Every time we add a new static
        # transform we must republish all static transforms from this source, otherwise the tree will be incomplete.
        # We keep a list of all the static transforms we already have so they can be republished, and so we can check
        # which ones we already have
        self.sensors_static_transforms = []

        # Spot has 2 types of odometries: 'odom' and 'vision'
        # The former one is kinematic odometry and the second one is a combined odometry of vision and kinematics
        # These params enables to change which odometry frame is a parent of body frame and to change tf names of each odometry frames.
        self.mode_parent_odom_tf = rospy.get_param(
            "~mode_parent_odom_tf", "odom"
        )  # 'vision' or 'odom'
        self.tf_name_kinematic_odom = rospy.get_param("~tf_name_kinematic_odom", "odom")
        self.tf_name_raw_kinematic = "odom"
        self.tf_name_vision_odom = rospy.get_param("~tf_name_vision_odom", "vision")
        self.tf_name_raw_vision = "vision"
        if (
            self.mode_parent_odom_tf != self.tf_name_raw_kinematic
            and self.mode_parent_odom_tf != self.tf_name_raw_vision
        ):
            rospy.logerr(
                "rosparam '~mode_parent_odom_tf' should be 'odom' or 'vision'."
            )
            return

        self.logger = logging.getLogger("rosout")

        rospy.loginfo("Starting ROS driver for Spot")
        self.spot_wrapper = SpotWrapper(
            self.username,
            self.password,
            self.hostname,
            self.logger,
            self.estop_timeout,
            self.rates,
            self.callbacks,
        )

        if not self.spot_wrapper.is_valid:
            return

        # Images #
        self.back_image_pub = rospy.Publisher("camera/back/image", Image, queue_size=10)
        self.frontleft_image_pub = rospy.Publisher(
            "camera/frontleft/image", Image, queue_size=10
        )
        self.frontright_image_pub = rospy.Publisher(
            "camera/frontright/image", Image, queue_size=10
        )
        self.left_image_pub = rospy.Publisher("camera/left/image", Image, queue_size=10)
        self.right_image_pub = rospy.Publisher(
            "camera/right/image", Image, queue_size=10
        )
        self.hand_image_mono_pub = rospy.Publisher(
            "camera/hand_mono/image", Image, queue_size=10
        )
        self.hand_image_color_pub = rospy.Publisher(
            "camera/hand_color/image", Image, queue_size=10
        )

        # Depth #
        self.back_depth_pub = rospy.Publisher("depth/back/image", Image, queue_size=10)
        self.frontleft_depth_pub = rospy.Publisher(
            "depth/frontleft/image", Image, queue_size=10
        )
        self.frontright_depth_pub = rospy.Publisher(
            "depth/frontright/image", Image, queue_size=10
        )
        self.left_depth_pub = rospy.Publisher("depth/left/image", Image, queue_size=10)
        self.right_depth_pub = rospy.Publisher(
            "depth/right/image", Image, queue_size=10
        )
        self.hand_depth_pub = rospy.Publisher("depth/hand/image", Image, queue_size=10)
        self.hand_depth_in_hand_color_pub = rospy.Publisher(
            "depth/hand/depth_in_color", Image, queue_size=10
        )
        self.frontleft_depth_in_visual_pub = rospy.Publisher(
            "depth/frontleft/depth_in_visual", Image, queue_size=10
        )
        self.frontright_depth_in_visual_pub = rospy.Publisher(
            "depth/frontright/depth_in_visual", Image, queue_size=10
        )
<<<<<<< HEAD

        # EAP Pointcloud #
        self.point_cloud_pub = rospy.Publisher(
            "lidar/points", PointCloud2, queue_size=10
        )
=======
>>>>>>> bb82c29e

        # Image Camera Info #
        self.back_image_info_pub = rospy.Publisher(
            "camera/back/camera_info", CameraInfo, queue_size=10
        )
        self.frontleft_image_info_pub = rospy.Publisher(
            "camera/frontleft/camera_info", CameraInfo, queue_size=10
        )
        self.frontright_image_info_pub = rospy.Publisher(
            "camera/frontright/camera_info", CameraInfo, queue_size=10
        )
        self.left_image_info_pub = rospy.Publisher(
            "camera/left/camera_info", CameraInfo, queue_size=10
        )
        self.right_image_info_pub = rospy.Publisher(
            "camera/right/camera_info", CameraInfo, queue_size=10
        )
        self.hand_image_mono_info_pub = rospy.Publisher(
            "camera/hand_mono/camera_info", CameraInfo, queue_size=10
        )
        self.hand_image_color_info_pub = rospy.Publisher(
            "camera/hand_color/camera_info", CameraInfo, queue_size=10
        )

        # Depth Camera Info #
        self.back_depth_info_pub = rospy.Publisher(
            "depth/back/camera_info", CameraInfo, queue_size=10
        )
        self.frontleft_depth_info_pub = rospy.Publisher(
            "depth/frontleft/camera_info", CameraInfo, queue_size=10
        )
        self.frontright_depth_info_pub = rospy.Publisher(
            "depth/frontright/camera_info", CameraInfo, queue_size=10
        )
        self.left_depth_info_pub = rospy.Publisher(
            "depth/left/camera_info", CameraInfo, queue_size=10
        )
        self.right_depth_info_pub = rospy.Publisher(
            "depth/right/camera_info", CameraInfo, queue_size=10
        )
        self.hand_depth_info_pub = rospy.Publisher(
            "depth/hand/camera_info", CameraInfo, queue_size=10
        )
        self.hand_depth_in_color_info_pub = rospy.Publisher(
            "camera/hand/depth_in_color/camera_info", CameraInfo, queue_size=10
        )
        self.frontleft_depth_in_visual_info_pub = rospy.Publisher(
            "depth/frontleft/depth_in_visual/camera_info", CameraInfo, queue_size=10
        )
        self.frontright_depth_in_visual_info_pub = rospy.Publisher(
            "depth/frontright/depth_in_visual/camera_info", CameraInfo, queue_size=10
        )

        # Status Publishers #
        self.joint_state_pub = rospy.Publisher(
            "joint_states", JointState, queue_size=10
        )
        """Defining a TF publisher manually because of conflicts between Python3 and tf"""
        self.tf_pub = rospy.Publisher("tf", TFMessage, queue_size=10)
        self.metrics_pub = rospy.Publisher("status/metrics", Metrics, queue_size=10)
        self.lease_pub = rospy.Publisher("status/leases", LeaseArray, queue_size=10)
        self.odom_twist_pub = rospy.Publisher(
            "odometry/twist", TwistWithCovarianceStamped, queue_size=10
        )
        self.odom_pub = rospy.Publisher("odometry", Odometry, queue_size=10)
        self.feet_pub = rospy.Publisher("status/feet", FootStateArray, queue_size=10)
        self.estop_pub = rospy.Publisher("status/estop", EStopStateArray, queue_size=10)
        self.wifi_pub = rospy.Publisher("status/wifi", WiFiState, queue_size=10)
        self.power_pub = rospy.Publisher(
            "status/power_state", PowerState, queue_size=10
        )
        self.battery_pub = rospy.Publisher(
            "status/battery_states", BatteryStateArray, queue_size=10
        )
        self.behavior_faults_pub = rospy.Publisher(
            "status/behavior_faults", BehaviorFaultState, queue_size=10
        )
        self.system_faults_pub = rospy.Publisher(
            "status/system_faults", SystemFaultState, queue_size=10
        )
        self.motion_allowed_pub = rospy.Publisher(
            "status/motion_allowed", Bool, queue_size=10
        )

        self.feedback_pub = rospy.Publisher("status/feedback", Feedback, queue_size=10)

        self.mobility_params_pub = rospy.Publisher(
            "status/mobility_params", MobilityParams, queue_size=10
        )

        rospy.Subscriber("cmd_vel", Twist, self.cmdVelCallback, queue_size=1)
        rospy.Subscriber(
            "go_to_pose", PoseStamped, self.trajectory_callback, queue_size=1
        )
        rospy.Subscriber(
            "in_motion_or_idle_body_pose",
            Pose,
            self.in_motion_or_idle_pose_cb,
            queue_size=1,
        )
        rospy.Service("claim", Trigger, self.handle_claim)
        rospy.Service("release", Trigger, self.handle_release)
        rospy.Service("self_right", Trigger, self.handle_self_right)
        rospy.Service("sit", Trigger, self.handle_sit)
        rospy.Service("stand", Trigger, self.handle_stand)
        rospy.Service("power_on", Trigger, self.handle_power_on)
        rospy.Service("power_off", Trigger, self.handle_safe_power_off)

        rospy.Service("estop/hard", Trigger, self.handle_estop_hard)
        rospy.Service("estop/gentle", Trigger, self.handle_estop_soft)
        rospy.Service("estop/release", Trigger, self.handle_estop_disengage)

        rospy.Service("allow_motion", SetBool, self.handle_allow_motion)

        rospy.Service("stair_mode", SetBool, self.handle_stair_mode)
        rospy.Service("locomotion_mode", SetLocomotion, self.handle_locomotion_mode)
        rospy.Service("swing_height", SetSwingHeight, self.handle_swing_height)
        rospy.Service("velocity_limit", SetVelocity, self.handle_vel_limit)
        rospy.Service(
            "clear_behavior_fault", ClearBehaviorFault, self.handle_clear_behavior_fault
        )
        rospy.Service("terrain_params", SetTerrainParams, self.handle_terrain_params)
        rospy.Service("obstacle_params", SetObstacleParams, self.handle_obstacle_params)
        rospy.Service("posed_stand", PosedStand, self.handle_posed_stand)

        rospy.Service("list_graph", ListGraph, self.handle_list_graph)

        rospy.Service("roll_over_right", Trigger, self.handle_roll_over_right)
        rospy.Service("roll_over_left", Trigger, self.handle_roll_over_left)
        # Docking
        rospy.Service("dock", Dock, self.handle_dock)
        rospy.Service("undock", Trigger, self.handle_undock)
        rospy.Service("docking_state", GetDockState, self.handle_get_docking_state)
        # Arm Services #########################################
        rospy.Service("arm_stow", Trigger, self.handle_arm_stow)
        rospy.Service("arm_unstow", Trigger, self.handle_arm_unstow)
        rospy.Service("gripper_open", Trigger, self.handle_gripper_open)
        rospy.Service("gripper_close", Trigger, self.handle_gripper_close)
        rospy.Service("arm_carry", Trigger, self.handle_arm_carry)
        rospy.Service(
            "gripper_angle_open", GripperAngleMove, self.handle_gripper_angle_open
        )
        rospy.Service("arm_joint_move", ArmJointMovement, self.handle_arm_joint_move)
        rospy.Service(
            "force_trajectory", ArmForceTrajectory, self.handle_force_trajectory
        )
        rospy.Service("gripper_pose", HandPose, self.handle_hand_pose)
        #########################################################

        self.navigate_as = actionlib.SimpleActionServer(
            "navigate_to",
            NavigateToAction,
            execute_cb=self.handle_navigate_to,
            auto_start=False,
        )
        self.navigate_as.start()

        self.trajectory_server = actionlib.SimpleActionServer(
            "trajectory",
            TrajectoryAction,
            execute_cb=self.handle_trajectory,
            auto_start=False,
        )
        self.trajectory_server.start()

        self.motion_or_idle_body_pose_as = actionlib.SimpleActionServer(
            "motion_or_idle_body_pose",
            PoseBodyAction,
            execute_cb=self.handle_in_motion_or_idle_body_pose,
            auto_start=False,
        )
        self.motion_or_idle_body_pose_as.start()

        self.body_pose_as = actionlib.SimpleActionServer(
            "body_pose",
            PoseBodyAction,
            execute_cb=self.handle_posed_stand_action,
            auto_start=False,
        )
        self.body_pose_as.start()

        # Stop service calls other services so initialise it after them to prevent crashes which can happen if
        # the service is immediately called
        rospy.Service("stop", Trigger, self.handle_stop)
        rospy.Service("locked_stop", Trigger, self.handle_locked_stop)

        rospy.on_shutdown(self.shutdown)

        max_linear_x = rospy.get_param("~max_linear_velocity_x", 0)
        max_linear_y = rospy.get_param("~max_linear_velocity_y", 0)
        max_angular_z = rospy.get_param("~max_angular_velocity_z", 0)
        self.set_velocity_limits(max_linear_x, max_linear_y, max_angular_z)

        self.auto_claim = rospy.get_param("~auto_claim", False)
        self.auto_power_on = rospy.get_param("~auto_power_on", False)
        self.auto_stand = rospy.get_param("~auto_stand", False)

        if self.auto_claim:
            self.spot_wrapper.claim()
            if self.auto_power_on:
                self.spot_wrapper.power_on()
                if self.auto_stand:
                    self.spot_wrapper.stand()

        rate_limited_feedback = RateLimitedCall(
            self.publish_feedback, self.rates["feedback"]
        )
        rate_limited_mobility_params = RateLimitedCall(
            self.publish_mobility_params, self.rates["mobility_params"]
        )
        rate_limited_motion_allowed = RateLimitedCall(self.publish_allow_motion, 10)
        rospy.loginfo("Driver started")
        while not rospy.is_shutdown():
            self.spot_wrapper.updateTasks()
            rate_limited_feedback()
            rate_limited_mobility_params()
            rate_limited_motion_allowed()
            rate.sleep()<|MERGE_RESOLUTION|>--- conflicted
+++ resolved
@@ -901,8 +901,6 @@
                 self.trajectory_server.set_aborted(
                     TrajectoryResult(False, "Failed to reach goal")
                 )
-<<<<<<< HEAD
-=======
 
     def handle_roll_over_right(self, req):
         """Robot sit down and roll on to it its side for easier battery access"""
@@ -930,7 +928,6 @@
         """Get docking state of robot"""
         resp = self.spot_wrapper.get_docking_state()
         return GetDockStateResponse(GetDockStatesFromState(resp))
->>>>>>> bb82c29e
 
     def _send_trajectory_command(self, pose, duration, precise=True):
         """
@@ -1139,7 +1136,6 @@
             )
             existing_transforms = [
                 (transform.header.frame_id, transform.child_frame_id)
-<<<<<<< HEAD
                 for transform in self.sensors_static_transforms
             ]
             if (parent_frame, frame_name) in existing_transforms:
@@ -1196,29 +1192,16 @@
             existing_transforms = [
                 (transform.header.frame_id, transform.child_frame_id)
                 for transform in self.sensors_static_transforms
-=======
-                for transform in self.camera_static_transforms
->>>>>>> bb82c29e
             ]
             if (parent_frame, frame_name) in existing_transforms:
                 # We already extracted this transform
                 continue
 
-<<<<<<< HEAD
             transform = point_cloud_data.point_cloud.source.transforms_snapshot.child_to_parent_edge_map.get(
                 frame_name
             )
             local_time = self.spot_wrapper.robotToLocalTime(
                 point_cloud_data.point_cloud.source.acquisition_time
-=======
-            transform = (
-                image_data.shot.transforms_snapshot.child_to_parent_edge_map.get(
-                    frame_name
-                )
-            )
-            local_time = self.spot_wrapper.robotToLocalTime(
-                image_data.shot.acquisition_time
->>>>>>> bb82c29e
             )
             tf_time = rospy.Time(local_time.seconds, local_time.nanos)
             static_tf = populateTransformStamped(
@@ -1227,15 +1210,9 @@
                 frame_name,
                 transform.parent_tform_child,
             )
-<<<<<<< HEAD
             self.sensors_static_transforms.append(static_tf)
             self.sensors_static_transform_broadcaster.sendTransform(
                 self.sensors_static_transforms
-=======
-            self.camera_static_transforms.append(static_tf)
-            self.camera_static_transform_broadcaster.sendTransform(
-                self.camera_static_transforms
->>>>>>> bb82c29e
             )
 
     # Arm functions ##################################################
@@ -1516,14 +1493,11 @@
         self.frontright_depth_in_visual_pub = rospy.Publisher(
             "depth/frontright/depth_in_visual", Image, queue_size=10
         )
-<<<<<<< HEAD
 
         # EAP Pointcloud #
         self.point_cloud_pub = rospy.Publisher(
             "lidar/points", PointCloud2, queue_size=10
         )
-=======
->>>>>>> bb82c29e
 
         # Image Camera Info #
         self.back_image_info_pub = rospy.Publisher(
