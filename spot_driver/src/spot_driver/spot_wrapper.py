--- conflicted
+++ resolved
@@ -22,12 +22,9 @@
 from bosdyn.client.power import safe_power_off, PowerClient, power_on
 from bosdyn.client.lease import LeaseClient, LeaseKeepAlive
 from bosdyn.client.image import ImageClient, build_image_request
-<<<<<<< HEAD
-from bosdyn.client.point_cloud import PointCloudClient, build_pc_request
-=======
 from bosdyn.client.docking import DockingClient, blocking_dock_robot, blocking_undock
 from bosdyn.api import image_pb2
->>>>>>> bb82c29e
+from bosdyn.client.point_cloud import PointCloudClient, build_pc_request
 from bosdyn.api import estop_pb2, image_pb2
 from bosdyn.api.graph_nav import graph_nav_pb2
 from bosdyn.api.graph_nav import map_pb2
@@ -68,13 +65,10 @@
 """List of image sources for side image periodic query"""
 rear_image_sources = ["back_fisheye_image", "back_depth"]
 """List of image sources for rear image periodic query"""
-<<<<<<< HEAD
 VELODYNE_SERVICE_NAME = "velodyne-point-cloud"
 """Service name for getting pointcloud of VLP16 connected to Spot Core"""
 point_cloud_sources = ["velodyne-point-cloud"]
 """List of point cloud sources"""
-=======
->>>>>>> bb82c29e
 hand_image_sources = [
     "hand_image",
     "hand_depth",
@@ -185,7 +179,6 @@
             return callback_future
 
 
-<<<<<<< HEAD
 class AsyncPointCloudService(AsyncPeriodicQuery):
     """Class to get point cloud at regular intervals.  get_point_cloud_from_sources_async query sent to the robot at every tick.  Callback registered to defined callback function.
 
@@ -214,8 +207,6 @@
             return callback_future
 
 
-=======
->>>>>>> bb82c29e
 class AsyncIdle(AsyncPeriodicQuery):
     """Class to check if the robot is moving, and if not, command a stand with the set mobility parameters
 
@@ -333,11 +324,8 @@
 
         self._spot_wrapper._is_moving = is_moving
 
-<<<<<<< HEAD
         # We must check if any command currently has a non-None value for its id. If we don't do this, this stand
         # command can cause other commands to be interrupted before they get to start
-=======
->>>>>>> bb82c29e
         if (
             self._spot_wrapper.is_standing
             and not self._spot_wrapper.is_moving
@@ -444,13 +432,10 @@
             self._rear_image_requests.append(
                 build_image_request(source, image_format=image_pb2.Image.FORMAT_RAW)
             )
-<<<<<<< HEAD
 
         self._point_cloud_requests = []
         for source in point_cloud_sources:
             self._point_cloud_requests.append(build_pc_request(source))
-=======
->>>>>>> bb82c29e
 
         self._hand_image_requests = []
         for source in hand_image_sources:
@@ -525,12 +510,9 @@
                     self._estop_client = self._robot.ensure_client(
                         EstopClient.default_service_name
                     )
-<<<<<<< HEAD
-=======
                     self._docking_client = self._robot.ensure_client(
                         DockingClient.default_service_name
                     )
->>>>>>> bb82c29e
                     initialised = True
                 except Exception as e:
                     sleep_secs = 15
@@ -590,7 +572,6 @@
                 self._callbacks.get("rear_image", lambda: None),
                 self._rear_image_requests,
             )
-<<<<<<< HEAD
             self._point_cloud_task = AsyncPointCloudService(
                 self._point_cloud_client,
                 self._logger,
@@ -598,8 +579,6 @@
                 self._callbacks.get("lidar_points", lambda: None),
                 self._point_cloud_requests,
             )
-=======
->>>>>>> bb82c29e
             self._hand_image_task = AsyncImageService(
                 self._image_client,
                 self._logger,
@@ -627,10 +606,7 @@
                     self._rear_image_task,
                     self._idle_task,
                     self._estop_monitor,
-<<<<<<< HEAD
                     self._point_cloud_task,
-=======
->>>>>>> bb82c29e
                 ]
             )
 
@@ -1048,8 +1024,6 @@
             )
         ]
 
-<<<<<<< HEAD
-=======
     def battery_change_pose(self, dir_hint=1):
         """Robot sit down and roll on to it its side for easier battery access"""
         response = self._robot_command(
@@ -1057,7 +1031,6 @@
         )
         return response[0], response[1]
 
->>>>>>> bb82c29e
     def navigate_to(
         self,
         upload_path,
@@ -1480,21 +1453,12 @@
                         arm_command=arm_command
                     )
                 )
-<<<<<<< HEAD
 
                 # robot_command = self._robot_command(RobotCommandBuilder.build_synchro_command(synchronized_command))
                 robot_command = robot_command_pb2.RobotCommand(
                     synchronized_command=synchronized_command
                 )
 
-=======
-
-                # robot_command = self._robot_command(RobotCommandBuilder.build_synchro_command(synchronized_command))
-                robot_command = robot_command_pb2.RobotCommand(
-                    synchronized_command=synchronized_command
-                )
-
->>>>>>> bb82c29e
                 command = self._robot_command(
                     RobotCommandBuilder.build_synchro_command(robot_command)
                 )
@@ -1892,9 +1856,6 @@
                     return map_pb2.Edge.Id(
                         from_waypoint=waypoint1, to_waypoint=waypoint2
                     )
-<<<<<<< HEAD
-        return None
-=======
         return None
 
     def dock(self, dock_id):
@@ -1925,5 +1886,4 @@
     def get_docking_state(self, **kwargs):
         """Get docking state of robot."""
         state = self._docking_client.get_docking_state(**kwargs)
-        return state
->>>>>>> bb82c29e
+        return state